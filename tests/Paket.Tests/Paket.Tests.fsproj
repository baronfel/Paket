﻿<?xml version="1.0" encoding="utf-8"?>
<Project ToolsVersion="14.0" DefaultTargets="Build" xmlns="http://schemas.microsoft.com/developer/msbuild/2003">
  <Import Project="$(MSBuildExtensionsPath)\$(MSBuildToolsVersion)\Microsoft.Common.props" Condition="Exists('$(MSBuildExtensionsPath)\$(MSBuildToolsVersion)\Microsoft.Common.props')" />
  <PropertyGroup>
    <Configuration Condition=" '$(Configuration)' == '' ">Debug</Configuration>
    <Platform Condition=" '$(Platform)' == '' ">AnyCPU</Platform>
    <ProjectGuid>e789c72a-5cfd-436b-8ef1-61aa2852a89f</ProjectGuid>
    <OutputType>Library</OutputType>
    <RootNamespace>Paket.Tests</RootNamespace>
    <AssemblyName>Paket.Tests</AssemblyName>
    <TargetFrameworkVersion>v4.6.2</TargetFrameworkVersion>
    <Name>Paket.Tests</Name>
    <TargetFrameworkProfile />
    <SolutionDir Condition="$(SolutionDir) == '' Or $(SolutionDir) == '*Undefined*'">..\..\</SolutionDir>
    <RestorePackages>true</RestorePackages>
  </PropertyGroup>
  <PropertyGroup Condition=" '$(Configuration)|$(Platform)' == 'Debug|AnyCPU' ">
    <DebugSymbols>true</DebugSymbols>
    <DebugType>full</DebugType>
    <Optimize>false</Optimize>
    <Tailcalls>false</Tailcalls>
    <OutputPath>bin\Debug\</OutputPath>
    <DefineConstants>DEBUG;TRACE</DefineConstants>
    <WarningLevel>3</WarningLevel>
    <DocumentationFile>bin\Debug\Paket.Tests.XML</DocumentationFile>
    <StartAction>Project</StartAction>
    <StartProgram>
    </StartProgram>
    <StartArguments>
    </StartArguments>
  </PropertyGroup>
  <PropertyGroup Condition=" '$(Configuration)|$(Platform)' == 'Release|AnyCPU' ">
    <DebugType>pdbonly</DebugType>
    <Optimize>true</Optimize>
    <Tailcalls>true</Tailcalls>
    <OutputPath>bin\Release\</OutputPath>
    <DefineConstants>TRACE</DefineConstants>
    <WarningLevel>3</WarningLevel>
    <DocumentationFile>bin\Release\Paket.Tests.xml</DocumentationFile>
  </PropertyGroup>
  <PropertyGroup>
    <VisualStudioVersion Condition=" '$(VisualStudioVersion)' == '' ">14.0</VisualStudioVersion>
    <MinimumVisualStudioVersion Condition="'$(MinimumVisualStudioVersion)' == ''">11</MinimumVisualStudioVersion>
  </PropertyGroup>
  <Choose>
    <When Condition="Exists('$(MSBuildExtensionsPath32)\..\Microsoft SDKs\F#\4.1\Framework\v4.0\Microsoft.FSharp.Targets')">
      <PropertyGroup>
        <FSharpTargetsPath>$(MSBuildExtensionsPath32)\..\Microsoft SDKs\F#\4.1\Framework\v4.0\Microsoft.FSharp.Targets</FSharpTargetsPath>
      </PropertyGroup>
    </When>
    <When Condition="'$(VisualStudioVersion)' != '11.0' and Exists('$(MSBuildExtensionsPath32)\Microsoft\VisualStudio\v$(VisualStudioVersion)\FSharp\Microsoft.FSharp.Targets')">
      <PropertyGroup>
        <FSharpTargetsPath>$(MSBuildExtensionsPath32)\Microsoft\VisualStudio\v$(VisualStudioVersion)\FSharp\Microsoft.FSharp.Targets</FSharpTargetsPath>
      </PropertyGroup>
    </When>
    <When Condition="Exists('$(MSBuildExtensionsPath32)\..\Microsoft SDKs\F#\4.0\Framework\v4.0\Microsoft.FSharp.Targets')">
      <PropertyGroup>
        <FSharpTargetsPath>$(MSBuildExtensionsPath32)\..\Microsoft SDKs\F#\4.0\Framework\v4.0\Microsoft.FSharp.Targets</FSharpTargetsPath>
      </PropertyGroup>
    </When>
    <When Condition="Exists('$(MSBuildExtensionsPath32)\..\Microsoft SDKs\F#\3.1\Framework\v4.0\Microsoft.FSharp.Targets')">
      <PropertyGroup>
        <FSharpTargetsPath>$(MSBuildExtensionsPath32)\..\Microsoft SDKs\F#\3.1\Framework\v4.0\Microsoft.FSharp.Targets</FSharpTargetsPath>
      </PropertyGroup>
    </When>
    <When Condition="Exists('$(MSBuildExtensionsPath32)\..\Microsoft SDKs\F#\3.0\Framework\v4.0\Microsoft.FSharp.Targets')">
      <PropertyGroup>
        <FSharpTargetsPath>$(MSBuildExtensionsPath32)\..\Microsoft SDKs\F#\3.0\Framework\v4.0\Microsoft.FSharp.Targets</FSharpTargetsPath>
      </PropertyGroup>
    </When>
  </Choose>
  <Import Project="$(FSharpTargetsPath)" Condition="Exists('$(FSharpTargetsPath)')" />
  <!-- To modify your build process, add your task inside one of the targets below and uncomment it. 
       Other similar extension points exist, see Microsoft.Common.targets.
  <Target Name="BeforeBuild">
  </Target>
  <Target Name="AfterBuild">
  </Target>
  -->
  <ItemGroup>
    <None Include="paket.references" />
    <Compile Include="..\..\paket-files\test\forki\FsUnit\FsUnit.fs">
      <Paket>True</Paket>
      <Link>FsUnit.fs</Link>
    </Compile>
    <Compile Include="AssemblyInfo.fs" />
    <Compile Include="TestHelpers.fs" />
    <Compile Include="UtilsSpecs.fs" />
    <Compile Include="Versioning\SemVerSpecs.fs" />
    <Compile Include="Versioning\FrameworkCompatibilitySpecs.fs" />
    <Compile Include="Versioning\ExtractPackageSpecs.fs" />
    <Compile Include="Versioning\NugetVersionRangeSerializerSpecs.fs" />
    <Compile Include="Versioning\NugetVersionRangeParserSpecs.fs" />
    <Compile Include="Versioning\ConfigFileSpecs.fs" />
    <Compile Include="Versioning\FilterVersionSpecs.fs" />
    <Compile Include="Versioning\RestrictionFilterSpecs.fs" />
    <Compile Include="Versioning\RestrictionApplicationSpecs.fs" />
    <Compile Include="Versioning\DependencySetSpecs.fs" />
    <None Include="Nuspec\EmptyLibs.nuspec" />
    <None Include="Nuspec\Fantomas.nuspec" />
    <None Include="Nuspec\FluentAssertions.nuspec" />
    <None Include="Nuspec\FluentAssertions4.nuspec" />
    <None Include="Nuspec\FSharp.Data.nuspec" />
    <None Include="Nuspec\FSharp.Data.Prerelease.nuspec" />
    <None Include="Nuspec\FSharp.Data.SqlClient.nuspec" />
    <None Include="Nuspec\FSharp.Data.SqlEnumProvider.nuspec" />
    <None Include="Nuspec\FsXaml.Wpf.nuspec" />
    <None Include="Nuspec\LiteGuard.Source.nuspec" />
    <None Include="Nuspec\log4net.nuspec" />
    <None Include="Nuspec\MathNet.Numerics.FSharp.nuspec" />
    <None Include="Nuspec\MathNet.Numerics.nuspec" />
    <None Include="Nuspec\Microsoft.AspNetCore.Antiforgery.nuspec" />
    <None Include="Nuspec\Microsoft.AspNetCore.Mvc.ViewFeatures.nuspec" />
    <None Include="Nuspec\Microsoft.Framework.Logging.nuspec" />
    <None Include="Nuspec\Microsoft.Net.Http.nuspec" />
    <None Include="Nuspec\Octokit.nuspec" />
    <None Include="Nuspec\RazorEngine.nuspec" />
    <None Include="Nuspec\ReadOnlyCollectionExtensions.nuspec" />
    <None Include="Nuspec\WindowsAzure.Storage.nuspec" />
    <None Include="Nuspec\EasyNetQ.nuspec" />
    <Compile Include="Nuspec\NuspecSpecs.fs" />
    <Content Include="PackagesConfig\xunit.visualstudio.packages.config">
      <CopyToOutputDirectory>Always</CopyToOutputDirectory>
    </Content>
    <Content Include="PackagesConfig\asp.net.packages.config">
      <CopyToOutputDirectory>Always</CopyToOutputDirectory>
    </Content>
    <Compile Include="PackagesConfig\ReadConfig.fs" />
    <Compile Include="PackagesConfig\WriteConfig.fs" />
    <Content Include="JSON-LD\Rx-PlatformServices.json">
      <CopyToOutputDirectory>Always</CopyToOutputDirectory>
    </Content>
    <Compile Include="JSON-LD\JSONLDSpecs.fs" />
    <Content Include="NuGetOData\Fantomas.xml">
      <CopyToOutputDirectory>Always</CopyToOutputDirectory>
    </Content>
    <Content Include="NuGetOData\Microsoft.AspNet.WebApi.Client.xml">
      <CopyToOutputDirectory>Always</CopyToOutputDirectory>
    </Content>
    <Content Include="NuGetOData\Fleece.xml">
      <CopyToOutputDirectory>Always</CopyToOutputDirectory>
    </Content>
    <Content Include="NuGetOData\ReadOnlyCollectionExtensions.xml">
      <CopyToOutputDirectory>Always</CopyToOutputDirectory>
    </Content>
    <Content Include="NuGetOData\Math.Numerics.xml">
      <CopyToOutputDirectory>Always</CopyToOutputDirectory>
    </Content>
    <Content Include="NuGetOData\Math.Numerics.FSharp.xml">
      <CopyToOutputDirectory>Always</CopyToOutputDirectory>
    </Content>
    <Content Include="NuGetOData\WindowsAzure.Storage.xml">
      <CopyToOutputDirectory>Always</CopyToOutputDirectory>
    </Content>
    <Content Include="NuGetOData\Rx-PlatformServices.xml">
      <CopyToOutputDirectory>Always</CopyToOutputDirectory>
    </Content>
    <Content Include="NuGetOData\EasyNetQ.xml">
      <CopyToOutputDirectory>Always</CopyToOutputDirectory>
    </Content>
    <Content Include="NuGetOData\BenchmarkDotNet-UnknownFramework.xml">
      <CopyToOutputDirectory>Always</CopyToOutputDirectory>
    </Content>
    <Compile Include="NuGetOData\ODataSpecs.fs" />
    <Content Include="NuGetConfig\ClearTextPasswordConfig.xml">
      <CopyToOutputDirectory>Always</CopyToOutputDirectory>
    </Content>
    <Content Include="NuGetConfig\PasswordConfig.xml">
      <CopyToOutputDirectory>Always</CopyToOutputDirectory>
    </Content>
    <Compile Include="NuGetConfig\NuGetConfigSpecs.fs" />
    <Content Include="NuGetConfig\ConfigWithDisabledFeed.xml">
      <CopyToOutputDirectory>Always</CopyToOutputDirectory>
    </Content>
    <Content Include="NuGetConfig\ConfigWithDisabledFeedFromUpstream.xml">
      <CopyToOutputDirectory>Always</CopyToOutputDirectory>
    </Content>
    <Compile Include="DependenciesFile\VersionRangeSpecs.fs" />
    <Compile Include="DependenciesFile\VersionRequirementSpecs.fs" />
    <Compile Include="DependenciesFile\ParserSpecs.fs" />
    <Compile Include="DependenciesFile\SaveSpecs.fs" />
    <Compile Include="DependenciesFile\AddPackageSpecs.fs" />
    <Compile Include="DependenciesFile\RemovePackageSpecs.fs" />
    <Compile Include="DependenciesFile\DependencyChangesSpecs.fs" />
    <Compile Include="DependenciesFile\GroupNameSpecs.fs" />
    <Compile Include="DependencyModel\ProjectDependencySpecs.fs" />
    <Compile Include="Resolver\DependencyGraphSpecs.fs" />
    <Compile Include="Resolver\SimpleDependenciesSpecs.fs" />
    <Compile Include="Resolver\CyclicGraphSpecs.fs" />
    <Compile Include="Resolver\ConflictGraphSpecs.fs" />
    <Compile Include="Resolver\ConflictSourcesSpecs.fs" />
    <Compile Include="Resolver\CasingSpecs.fs" />
    <Compile Include="Resolver\PessimisticStrategySpecs.fs" />
    <Compile Include="Resolver\AddingDependenciesSpecs.fs" />
    <Compile Include="Resolver\GlobalPessimisticStrategySpecs.fs" />
    <Compile Include="Resolver\GlobalOptimisticStrategySpecs.fs" />
    <Compile Include="Resolver\StrategySpecs.fs" />
    <Compile Include="Resolver\PropertyTestGenerators.fs" />
    <Compile Include="Resolver\PropertyTests.fs" />
    <Compile Include="Resolver\DependencyGroupsAndRestrictions.fs" />
    <Compile Include="Lockfile\GeneratorSpecs.fs" />
    <Compile Include="Lockfile\GenerateWithOptionsSpecs.fs" />
    <Compile Include="Lockfile\GenerateAuthModeSpecs.fs" />
    <Compile Include="Lockfile\GeneratorWithMutlipleSourcesSpecs.fs" />
    <Compile Include="Lockfile\ParserSpecs.fs" />
    <Compile Include="Lockfile\QuerySpecs.fs" />
    <Compile Include="Lockfile\ParserWithMultipleSourcesSpecs.fs" />
    <Compile Include="ReferencesFile\ReferencesFileSpecs.fs" />
    <Compile Include="LocalFile\LocalFileSpecs.fs" />
    <Compile Include="Simplifier\BasicScenarioSpecs.fs" />
    <None Include="ProjectFile\TestData\EmptyCsharpGuid.csprojtest">
      <CopyToOutputDirectory>PreserveNewest</CopyToOutputDirectory>
    </None>
    <None Include="ProjectFile\TestData\EmptyFsharpGuid.fsprojtest">
      <CopyToOutputDirectory>PreserveNewest</CopyToOutputDirectory>
    </None>
    <None Include="ProjectFile\TestData\EmptyVbGuid.vbprojtest">
      <CopyToOutputDirectory>PreserveNewest</CopyToOutputDirectory>
    </None>
    <None Include="ProjectFile\TestData\Project1.fsprojtest">
      <CopyToOutputDirectory>PreserveNewest</CopyToOutputDirectory>
    </None>
    <None Include="ProjectFile\TestData\Project1.vcxprojtest">
      <CopyToOutputDirectory>PreserveNewest</CopyToOutputDirectory>
    </None>
    <None Include="ProjectFile\TestData\Project2.fsprojtest">
      <CopyToOutputDirectory>PreserveNewest</CopyToOutputDirectory>
    </None>
    <None Include="ProjectFile\TestData\Project3.fsprojtest">
      <CopyToOutputDirectory>PreserveNewest</CopyToOutputDirectory>
    </None>
    <None Include="ProjectFile\TestData\Project4.fsprojtest">
      <CopyToOutputDirectory>PreserveNewest</CopyToOutputDirectory>
    </None>
    <None Include="ProjectFile\TestData\Project5.fsprojtest">
      <CopyToOutputDirectory>PreserveNewest</CopyToOutputDirectory>
    </None>
    <None Include="ProjectFile\TestData\ProjectWithConditions.fsprojtest">
      <CopyToOutputDirectory>PreserveNewest</CopyToOutputDirectory>
    </None>
    <None Include="ProjectFile\TestData\Empty.fsprojtest">
      <CopyToOutputDirectory>Always</CopyToOutputDirectory>
      <CopyToOutputDirectory>PreserveNewest</CopyToOutputDirectory>
    </None>
    <None Include="ProjectFile\TestData\EmptyWithOldStuff.fsprojtest">
      <CopyToOutputDirectory>PreserveNewest</CopyToOutputDirectory>
    </None>
    <None Include="ProjectFile\TestData\FrameworkAssemblies.fsprojtest">
      <CopyToOutputDirectory>PreserveNewest</CopyToOutputDirectory>
    </None>
    <None Include="ProjectFile\TestData\CustomFantomasNode.fsprojtest">
      <CopyToOutputDirectory>PreserveNewest</CopyToOutputDirectory>
    </None>
    <None Include="ProjectFile\TestData\CustomPaketFantomasNode.fsprojtest">
      <CopyToOutputDirectory>PreserveNewest</CopyToOutputDirectory>
    </None>
    <None Include="ProjectFile\TestData\NoCustomFantomasNode.fsprojtest">
      <CopyToOutputDirectory>PreserveNewest</CopyToOutputDirectory>
    </None>
    <None Include="ProjectFile\TestData\MaintainsOrdering.fsprojtest">
      <CopyToOutputDirectory>PreserveNewest</CopyToOutputDirectory>
    </None>
    <None Include="ProjectFile\TestData\NewSilverlightClassLibrary.csprojtest">
      <CopyToOutputDirectory>PreserveNewest</CopyToOutputDirectory>
    </None>
    <None Include="ProjectFile\TestData\FSharp.Core.Fluent-3.1.fsprojtest">
      <CopyToOutputDirectory>PreserveNewest</CopyToOutputDirectory>
    </None>
    <None Include="ProjectFile\TestData\WithWildcardCompileItems.csprojtest">
      <CopyToOutputDirectory>Always</CopyToOutputDirectory>
    </None>
    <None Include="ProjectFile\TestData\LocalizedLib.csprojtest">
      <CopyToOutputDirectory>Always</CopyToOutputDirectory>
    </None>
    <None Include="ProjectFile\TestData\Unity.csprojtest">
      <CopyToOutputDirectory>Always</CopyToOutputDirectory>
    </None>
    <Compile Include="ProjectFile\ConditionSpecs.fs" />
    <Compile Include="ProjectFile\TargetFrameworkSpecs.fs" />
    <Compile Include="ProjectFile\FileBuildActionSpecs.fs" />
    <Compile Include="ProjectFile\InterProjectDependencySpecs.fs" />
    <Compile Include="ProjectFile\FrameworkReferencesSpecs.fs" />
    <Compile Include="ProjectFile\OutputSpecs.fs" />
    <Compile Include="ProjectFile\ProjectLanguageSpecs.fs" />
    <Compile Include="ProjectFile\LocalizationSpecs.fs" />
    <Compile Include="ProjectFile\UpdateFromNugetSpecs.fs" />
    <Compile Include="InstallModel\FrameworkIdentifierSpecs.fs" />
    <Compile Include="InstallModel\ProcessingSpecs.fs" />
    <Compile Include="InstallModel\Xml\Fantomas.fs" />
    <Compile Include="InstallModel\Xml\xunit.runner.fs" />
    <Compile Include="InstallModel\Xml\StyleCop.MSBuild.fs" />
    <Compile Include="InstallModel\Xml\SQLite.fs" />
    <Compile Include="InstallModel\Xml\GitInfoPlanter.fs" />
    <Compile Include="InstallModel\Xml\LibGit2Sharp.fs" />
    <Compile Include="InstallModel\Xml\EmptyLibs.fs" />
    <Compile Include="InstallModel\Xml\Plossum.fs" />
    <Compile Include="InstallModel\Xml\System.Spatial.fs" />
    <Compile Include="InstallModel\Xml\FantomasLib.fs" />
    <Compile Include="InstallModel\Xml\Fuchu.fs" />
    <Compile Include="InstallModel\Xml\RemovesOldNodes.fs" />
    <Compile Include="InstallModel\Xml\SystemNetHttp.fs" />
    <Compile Include="InstallModel\Xml\SystemNetHttpForNet4.fs" />
    <Compile Include="InstallModel\Xml\SystemNetHttpWithFrameworkReferences.fs" />
    <Compile Include="InstallModel\Xml\SystemNetHttpWithExistingFrameworkReferences.fs" />
    <Compile Include="InstallModel\Xml\ManualNodes.fs" />
    <Compile Include="InstallModel\Xml\FSharp.Data.SqlClient.fs" />
    <Compile Include="InstallModel\Xml\RxXaml.fs" />
    <Compile Include="InstallModel\Xml\Microsoft.Bcl.Build.fs" />
    <Compile Include="InstallModel\Xml\CodeCracker.fs" />
    <Compile Include="InstallModel\Xml\RefactoringEssentials.fs" />
    <Compile Include="InstallModel\Xml\Microsoft.CodeAnalysis.Analyzers.fs" />
    <Compile Include="InstallModel\Xml\System.Security.Cryptography.Algorithms.fs" />
    <Compile Include="InstallModel\Penalty\PenaltySpecs.fs" />
    <Compile Include="InstallModel\Penalty\FrameworkConditionsSpecs.fs" />
    <Compile Include="InstallModel\AnalyzerSpecs.fs" />
    <Compile Include="InstallModel\UpdateProcessSpecs.fs" />
    <Compile Include="InstallModel\BindingRedirect.fs" />
    <Compile Include="InstallModel\RuntimeGraphTests.fs" />
    <Compile Include="Packaging\PackageProcessSpecs.fs" />
    <Compile Include="Packaging\NuspecWriterSpecs.fs" />
    <Compile Include="Packaging\TemplateFileParsing.fs" />
    <Compile Include="Packaging\RemotePushUrlSpecs.fs" />
    <Compile Include="ScriptGeneration\LoadingScriptTests.fs" />
<<<<<<< HEAD
    <Content Include="App.config" />
=======
    <Compile Include="RuntimeGraphTests.fs" />
>>>>>>> eec676b8
  </ItemGroup>
  <ItemGroup>
    <Reference Include="mscorlib" />
    <Reference Include="System" />
    <Reference Include="System.Numerics" />
    <Reference Include="System.Security" />
    <Reference Include="System.Xml" />
    <ProjectReference Include="..\..\src\Paket.Core\Paket.Core.fsproj">
      <Name>Paket.Core</Name>
      <Project>{7bab0ae2-089f-4761-b138-a717aa2f86c5}</Project>
      <Private>True</Private>
    </ProjectReference>
    <Reference Include="System.Xml.Linq" />
  </ItemGroup>
  <Import Project="$(SolutionDir)\.paket\paket.targets" />
  <Choose>
    <When Condition="$(TargetFrameworkIdentifier) == '.NETFramework' And ($(TargetFrameworkVersion) == 'v4.0' Or $(TargetFrameworkVersion) == 'v4.5' Or $(TargetFrameworkVersion) == 'v4.5.1' Or $(TargetFrameworkVersion) == 'v4.5.2' Or $(TargetFrameworkVersion) == 'v4.5.3' Or $(TargetFrameworkVersion) == 'v4.6' Or $(TargetFrameworkVersion) == 'v4.6.1' Or $(TargetFrameworkVersion) == 'v4.6.2' Or $(TargetFrameworkVersion) == 'v4.6.3' Or $(TargetFrameworkVersion) == 'v4.7')">
      <ItemGroup>
        <Reference Include="Chessie">
          <HintPath>..\..\packages\Chessie\lib\net40\Chessie.dll</HintPath>
          <Private>True</Private>
          <Paket>True</Paket>
        </Reference>
      </ItemGroup>
    </When>
    <When Condition="($(TargetFrameworkIdentifier) == '.NETStandard' And ($(TargetFrameworkVersion) == 'v1.6' Or $(TargetFrameworkVersion) == 'v2.0')) Or ($(TargetFrameworkIdentifier) == '.NETCoreApp' And ($(TargetFrameworkVersion) == 'v1.0' Or $(TargetFrameworkVersion) == 'v1.1' Or $(TargetFrameworkVersion) == 'v2.0'))">
      <ItemGroup>
        <Reference Include="Chessie">
          <HintPath>..\..\packages\Chessie\lib\netstandard1.6\Chessie.dll</HintPath>
          <Private>True</Private>
          <Paket>True</Paket>
        </Reference>
      </ItemGroup>
    </When>
  </Choose>
  <Choose>
    <When Condition="$(TargetFrameworkIdentifier) == '.NETFramework' And ($(TargetFrameworkVersion) == 'v2.0' Or $(TargetFrameworkVersion) == 'v3.0' Or $(TargetFrameworkVersion) == 'v3.5')">
      <ItemGroup>
        <Reference Include="FSharp.Core">
          <HintPath>..\..\packages\FSharp.Core\lib\net20\FSharp.Core.dll</HintPath>
          <Private>True</Private>
          <Paket>True</Paket>
        </Reference>
      </ItemGroup>
    </When>
    <When Condition="$(TargetFrameworkIdentifier) == '.NETFramework' And $(TargetFrameworkVersion) == 'v4.0'">
      <ItemGroup>
        <Reference Include="FSharp.Core">
          <HintPath>..\..\packages\FSharp.Core\lib\net40\FSharp.Core.dll</HintPath>
          <Private>True</Private>
          <Paket>True</Paket>
        </Reference>
      </ItemGroup>
    </When>
    <When Condition="$(TargetFrameworkIdentifier) == '.NETFramework' And ($(TargetFrameworkVersion) == 'v4.5' Or $(TargetFrameworkVersion) == 'v4.5.1' Or $(TargetFrameworkVersion) == 'v4.5.2' Or $(TargetFrameworkVersion) == 'v4.5.3' Or $(TargetFrameworkVersion) == 'v4.6' Or $(TargetFrameworkVersion) == 'v4.6.1' Or $(TargetFrameworkVersion) == 'v4.6.2' Or $(TargetFrameworkVersion) == 'v4.6.3' Or $(TargetFrameworkVersion) == 'v4.7')">
      <ItemGroup>
        <Reference Include="FSharp.Core">
          <HintPath>..\..\packages\FSharp.Core\lib\net45\FSharp.Core.dll</HintPath>
          <Private>True</Private>
          <Paket>True</Paket>
        </Reference>
      </ItemGroup>
    </When>
    <When Condition="($(TargetFrameworkIdentifier) == '.NETStandard' And ($(TargetFrameworkVersion) == 'v1.6' Or $(TargetFrameworkVersion) == 'v2.0')) Or ($(TargetFrameworkIdentifier) == '.NETCoreApp' And ($(TargetFrameworkVersion) == 'v1.0' Or $(TargetFrameworkVersion) == 'v1.1' Or $(TargetFrameworkVersion) == 'v2.0'))">
      <ItemGroup>
        <Reference Include="FSharp.Core">
          <HintPath>..\..\packages\FSharp.Core\lib\netstandard1.6\FSharp.Core.dll</HintPath>
          <Private>True</Private>
          <Paket>True</Paket>
        </Reference>
      </ItemGroup>
    </When>
    <When Condition="($(TargetFrameworkIdentifier) == 'MonoAndroid') Or ($(TargetFrameworkIdentifier) == 'MonoTouch') Or ($(TargetFrameworkIdentifier) == 'Xamarin.iOS')">
      <ItemGroup>
        <Reference Include="FSharp.Core">
          <HintPath>..\..\packages\FSharp.Core\lib\portable-net45+monoandroid10+monotouch10+xamarinios10\FSharp.Core.dll</HintPath>
          <Private>True</Private>
          <Paket>True</Paket>
        </Reference>
      </ItemGroup>
    </When>
    <When Condition="($(TargetFrameworkIdentifier) == '.NETCore') Or ($(TargetFrameworkIdentifier) == '.NETStandard' And ($(TargetFrameworkVersion) == 'v1.1' Or $(TargetFrameworkVersion) == 'v1.2' Or $(TargetFrameworkVersion) == 'v1.3' Or $(TargetFrameworkVersion) == 'v1.4' Or $(TargetFrameworkVersion) == 'v1.5')) Or ($(TargetFrameworkIdentifier) == 'Xamarin.Mac') Or ($(TargetFrameworkProfile) == 'Profile7') Or ($(TargetFrameworkProfile) == 'Profile44')">
      <ItemGroup>
        <Reference Include="FSharp.Core">
          <HintPath>..\..\packages\FSharp.Core\lib\portable-net45+netcore45\FSharp.Core.dll</HintPath>
          <Private>True</Private>
          <Paket>True</Paket>
        </Reference>
      </ItemGroup>
    </When>
    <When Condition="($(TargetFrameworkIdentifier) == '.NETStandard' And $(TargetFrameworkVersion) == 'v1.0') Or ($(TargetFrameworkIdentifier) == 'WindowsPhone' And ($(TargetFrameworkVersion) == 'v8.0' Or $(TargetFrameworkVersion) == 'v8.1')) Or ($(TargetFrameworkProfile) == 'Profile31') Or ($(TargetFrameworkProfile) == 'Profile49') Or ($(TargetFrameworkProfile) == 'Profile78')">
      <ItemGroup>
        <Reference Include="FSharp.Core">
          <HintPath>..\..\packages\FSharp.Core\lib\portable-net45+netcore45+wp8\FSharp.Core.dll</HintPath>
          <Private>True</Private>
          <Paket>True</Paket>
        </Reference>
      </ItemGroup>
    </When>
    <When Condition="($(TargetFrameworkIdentifier) == 'WindowsPhoneApp') Or ($(TargetFrameworkProfile) == 'Profile32') Or ($(TargetFrameworkProfile) == 'Profile84') Or ($(TargetFrameworkProfile) == 'Profile111') Or ($(TargetFrameworkProfile) == 'Profile151') Or ($(TargetFrameworkProfile) == 'Profile157') Or ($(TargetFrameworkProfile) == 'Profile259')">
      <ItemGroup>
        <Reference Include="FSharp.Core">
          <HintPath>..\..\packages\FSharp.Core\lib\portable-net45+netcore45+wpa81+wp8\FSharp.Core.dll</HintPath>
          <Private>True</Private>
          <Paket>True</Paket>
        </Reference>
      </ItemGroup>
    </When>
    <When Condition="($(TargetFrameworkIdentifier) == 'Silverlight' And $(TargetFrameworkVersion) == 'v5.0') Or ($(TargetFrameworkProfile) == 'Profile24') Or ($(TargetFrameworkProfile) == 'Profile47')">
      <ItemGroup>
        <Reference Include="FSharp.Core">
          <HintPath>..\..\packages\FSharp.Core\lib\portable-net45+sl5+netcore45\FSharp.Core.dll</HintPath>
          <Private>True</Private>
          <Paket>True</Paket>
        </Reference>
      </ItemGroup>
    </When>
  </Choose>
  <Choose>
<<<<<<< HEAD
    <When Condition="($(TargetFrameworkIdentifier) == '.NETStandard' And ($(TargetFrameworkVersion) == 'v1.0' Or $(TargetFrameworkVersion) == 'v1.3' Or $(TargetFrameworkVersion) == 'v1.4' Or $(TargetFrameworkVersion) == 'v1.5' Or $(TargetFrameworkVersion) == 'v1.6' Or $(TargetFrameworkVersion) == 'v2.0')) Or ($(TargetFrameworkIdentifier) == '.NETCoreApp' And ($(TargetFrameworkVersion) == 'v1.0' Or $(TargetFrameworkVersion) == 'v1.1')) Or ($(TargetFrameworkIdentifier) == 'WindowsPhone' And $(TargetFrameworkVersion) == 'v8.1')">
=======
    <When Condition="($(TargetFrameworkIdentifier) == '.NETStandard' And ($(TargetFrameworkVersion) == 'v1.0' Or $(TargetFrameworkVersion) == 'v1.3' Or $(TargetFrameworkVersion) == 'v1.4' Or $(TargetFrameworkVersion) == 'v1.5' Or $(TargetFrameworkVersion) == 'v1.6')) Or ($(TargetFrameworkIdentifier) == '.NETCoreApp' And $(TargetFrameworkVersion) == 'v1.0') Or ($(TargetFrameworkIdentifier) == 'WindowsPhone' And $(TargetFrameworkVersion) == 'v8.1')">
      <ItemGroup>
        <Reference Include="Microsoft.CSharp">
          <HintPath>..\..\packages\Microsoft.CSharp\ref\netstandard1.0\Microsoft.CSharp.dll</HintPath>
          <Private>False</Private>
          <Paket>True</Paket>
        </Reference>
      </ItemGroup>
    </When>
    <When Condition="($(TargetFrameworkIdentifier) == '.NETStandard' And ($(TargetFrameworkVersion) == 'v1.3' Or $(TargetFrameworkVersion) == 'v1.4' Or $(TargetFrameworkVersion) == 'v1.5' Or $(TargetFrameworkVersion) == 'v1.6')) Or ($(TargetFrameworkIdentifier) == '.NETCoreApp' And $(TargetFrameworkVersion) == 'v1.0')">
      <ItemGroup>
        <Reference Include="Microsoft.CSharp">
          <HintPath>..\..\packages\Microsoft.CSharp\lib\netstandard1.3\Microsoft.CSharp.dll</HintPath>
          <Private>True</Private>
          <Paket>True</Paket>
        </Reference>
      </ItemGroup>
    </When>
  </Choose>
  <Choose>
    <When Condition="$(TargetFrameworkIdentifier) == '.NETFramework' And ($(TargetFrameworkVersion) == 'v2.0' Or $(TargetFrameworkVersion) == 'v3.0')">
      <ItemGroup>
        <Reference Include="Newtonsoft.Json">
          <HintPath>..\..\packages\Newtonsoft.Json\lib\net20\Newtonsoft.Json.dll</HintPath>
          <Private>True</Private>
          <Paket>True</Paket>
        </Reference>
      </ItemGroup>
    </When>
    <When Condition="$(TargetFrameworkIdentifier) == '.NETFramework' And $(TargetFrameworkVersion) == 'v3.5'">
      <ItemGroup>
        <Reference Include="Newtonsoft.Json">
          <HintPath>..\..\packages\Newtonsoft.Json\lib\net35\Newtonsoft.Json.dll</HintPath>
          <Private>True</Private>
          <Paket>True</Paket>
        </Reference>
      </ItemGroup>
    </When>
    <When Condition="$(TargetFrameworkIdentifier) == '.NETFramework' And $(TargetFrameworkVersion) == 'v4.0'">
      <ItemGroup>
        <Reference Include="Newtonsoft.Json">
          <HintPath>..\..\packages\Newtonsoft.Json\lib\net40\Newtonsoft.Json.dll</HintPath>
          <Private>True</Private>
          <Paket>True</Paket>
        </Reference>
      </ItemGroup>
    </When>
    <When Condition="$(TargetFrameworkIdentifier) == '.NETFramework' And ($(TargetFrameworkVersion) == 'v4.5' Or $(TargetFrameworkVersion) == 'v4.5.1' Or $(TargetFrameworkVersion) == 'v4.5.2' Or $(TargetFrameworkVersion) == 'v4.5.3' Or $(TargetFrameworkVersion) == 'v4.6' Or $(TargetFrameworkVersion) == 'v4.6.1' Or $(TargetFrameworkVersion) == 'v4.6.2' Or $(TargetFrameworkVersion) == 'v4.6.3')">
      <ItemGroup>
        <Reference Include="Newtonsoft.Json">
          <HintPath>..\..\packages\Newtonsoft.Json\lib\net45\Newtonsoft.Json.dll</HintPath>
          <Private>True</Private>
          <Paket>True</Paket>
        </Reference>
      </ItemGroup>
    </When>
    <When Condition="($(TargetFrameworkIdentifier) == 'WindowsPhoneApp') Or ($(TargetFrameworkIdentifier) == '.NETStandard' And ($(TargetFrameworkVersion) == 'v1.0' Or $(TargetFrameworkVersion) == 'v1.1' Or $(TargetFrameworkVersion) == 'v1.2')) Or ($(TargetFrameworkIdentifier) == 'WindowsPhone' And ($(TargetFrameworkVersion) == 'v8.0' Or $(TargetFrameworkVersion) == 'v8.1')) Or ($(TargetFrameworkProfile) == 'Profile49') Or ($(TargetFrameworkProfile) == 'Profile84')">
      <ItemGroup>
        <Reference Include="Newtonsoft.Json">
          <HintPath>..\..\packages\Newtonsoft.Json\lib\netstandard1.0\Newtonsoft.Json.dll</HintPath>
          <Private>True</Private>
          <Paket>True</Paket>
        </Reference>
      </ItemGroup>
    </When>
    <When Condition="($(TargetFrameworkIdentifier) == '.NETStandard' And ($(TargetFrameworkVersion) == 'v1.3' Or $(TargetFrameworkVersion) == 'v1.4' Or $(TargetFrameworkVersion) == 'v1.5' Or $(TargetFrameworkVersion) == 'v1.6')) Or ($(TargetFrameworkIdentifier) == '.NETCoreApp' And $(TargetFrameworkVersion) == 'v1.0')">
      <ItemGroup>
        <Reference Include="Newtonsoft.Json">
          <HintPath>..\..\packages\Newtonsoft.Json\lib\netstandard1.3\Newtonsoft.Json.dll</HintPath>
          <Private>True</Private>
          <Paket>True</Paket>
        </Reference>
      </ItemGroup>
    </When>
    <When Condition="($(TargetFrameworkIdentifier) == '.NETCore') Or ($(TargetFrameworkIdentifier) == 'MonoAndroid') Or ($(TargetFrameworkIdentifier) == 'MonoTouch') Or ($(TargetFrameworkIdentifier) == 'Xamarin.iOS') Or ($(TargetFrameworkIdentifier) == 'Xamarin.Mac') Or ($(TargetFrameworkProfile) == 'Profile7') Or ($(TargetFrameworkProfile) == 'Profile31') Or ($(TargetFrameworkProfile) == 'Profile32') Or ($(TargetFrameworkProfile) == 'Profile44') Or ($(TargetFrameworkProfile) == 'Profile78') Or ($(TargetFrameworkProfile) == 'Profile111') Or ($(TargetFrameworkProfile) == 'Profile151') Or ($(TargetFrameworkProfile) == 'Profile157') Or ($(TargetFrameworkProfile) == 'Profile259')">
      <ItemGroup>
        <Reference Include="Newtonsoft.Json">
          <HintPath>..\..\packages\Newtonsoft.Json\lib\portable-net45+win8+wpa81+wp8\Newtonsoft.Json.dll</HintPath>
          <Private>True</Private>
          <Paket>True</Paket>
        </Reference>
      </ItemGroup>
    </When>
  </Choose>
  <Choose>
    <When Condition="$(TargetFrameworkIdentifier) == '.NETFramework' And ($(TargetFrameworkVersion) == 'v4.5' Or $(TargetFrameworkVersion) == 'v4.5.1' Or $(TargetFrameworkVersion) == 'v4.5.2' Or $(TargetFrameworkVersion) == 'v4.5.3' Or $(TargetFrameworkVersion) == 'v4.6' Or $(TargetFrameworkVersion) == 'v4.6.1' Or $(TargetFrameworkVersion) == 'v4.6.2' Or $(TargetFrameworkVersion) == 'v4.6.3')">
      <ItemGroup>
        <Reference Include="System.Core">
          <Paket>True</Paket>
        </Reference>
      </ItemGroup>
    </When>
    <When Condition="$(TargetFrameworkIdentifier) == '.NETStandard' And ($(TargetFrameworkVersion) == 'v1.0' Or $(TargetFrameworkVersion) == 'v1.1' Or $(TargetFrameworkVersion) == 'v1.2')">
      <ItemGroup>
        <Reference Include="System.Collections">
          <HintPath>..\..\packages\System.Collections\ref\netstandard1.0\System.Collections.dll</HintPath>
          <Private>False</Private>
          <Paket>True</Paket>
        </Reference>
      </ItemGroup>
    </When>
    <When Condition="$(TargetFrameworkIdentifier) == '.NETStandard' And ($(TargetFrameworkVersion) == 'v1.3' Or $(TargetFrameworkVersion) == 'v1.4' Or $(TargetFrameworkVersion) == 'v1.5' Or $(TargetFrameworkVersion) == 'v1.6')">
>>>>>>> eec676b8
      <ItemGroup>
        <Reference Include="Microsoft.CSharp">
          <HintPath>..\..\packages\Microsoft.CSharp\ref\netstandard1.0\Microsoft.CSharp.dll</HintPath>
          <Private>False</Private>
          <Paket>True</Paket>
        </Reference>
      </ItemGroup>
    </When>
<<<<<<< HEAD
    <When Condition="($(TargetFrameworkIdentifier) == '.NETStandard' And ($(TargetFrameworkVersion) == 'v1.3' Or $(TargetFrameworkVersion) == 'v1.4' Or $(TargetFrameworkVersion) == 'v1.5' Or $(TargetFrameworkVersion) == 'v1.6' Or $(TargetFrameworkVersion) == 'v2.0')) Or ($(TargetFrameworkIdentifier) == '.NETCoreApp' And ($(TargetFrameworkVersion) == 'v1.0' Or $(TargetFrameworkVersion) == 'v1.1'))">
=======
  </Choose>
  <Choose>
    <When Condition="$(TargetFrameworkIdentifier) == '.NETStandard' And ($(TargetFrameworkVersion) == 'v1.5' Or $(TargetFrameworkVersion) == 'v1.6')">
      <ItemGroup>
        <Reference Include="System.Collections.NonGeneric">
          <HintPath>..\..\packages\System.Collections.NonGeneric\lib\netstandard1.3\System.Collections.NonGeneric.dll</HintPath>
          <Private>True</Private>
          <Paket>True</Paket>
        </Reference>
      </ItemGroup>
    </When>
  </Choose>
  <Choose>
    <When Condition="$(TargetFrameworkIdentifier) == '.NETStandard' And ($(TargetFrameworkVersion) == 'v1.5' Or $(TargetFrameworkVersion) == 'v1.6')">
      <ItemGroup>
        <Reference Include="System.Collections.Specialized">
          <HintPath>..\..\packages\System.Collections.Specialized\lib\netstandard1.3\System.Collections.Specialized.dll</HintPath>
          <Private>True</Private>
          <Paket>True</Paket>
        </Reference>
      </ItemGroup>
    </When>
  </Choose>
  <Choose>
    <When Condition="($(TargetFrameworkIdentifier) == '.NETStandard' And ($(TargetFrameworkVersion) == 'v1.0' Or $(TargetFrameworkVersion) == 'v1.5' Or $(TargetFrameworkVersion) == 'v1.6')) Or ($(TargetFrameworkIdentifier) == '.NETCoreApp' And $(TargetFrameworkVersion) == 'v1.0') Or ($(TargetFrameworkIdentifier) == 'WindowsPhone' And $(TargetFrameworkVersion) == 'v8.1')">
      <ItemGroup>
        <Reference Include="System.ComponentModel">
          <HintPath>..\..\packages\System.ComponentModel\ref\netstandard1.0\System.ComponentModel.dll</HintPath>
          <Private>False</Private>
          <Paket>True</Paket>
        </Reference>
      </ItemGroup>
    </When>
    <When Condition="($(TargetFrameworkIdentifier) == '.NETStandard' And ($(TargetFrameworkVersion) == 'v1.5' Or $(TargetFrameworkVersion) == 'v1.6')) Or ($(TargetFrameworkIdentifier) == '.NETCoreApp' And $(TargetFrameworkVersion) == 'v1.0')">
      <ItemGroup>
        <Reference Include="System.ComponentModel">
          <HintPath>..\..\packages\System.ComponentModel\lib\netstandard1.3\System.ComponentModel.dll</HintPath>
          <Private>True</Private>
          <Paket>True</Paket>
        </Reference>
      </ItemGroup>
    </When>
  </Choose>
  <Choose>
    <When Condition="($(TargetFrameworkIdentifier) == '.NETStandard' And ($(TargetFrameworkVersion) == 'v1.0' Or $(TargetFrameworkVersion) == 'v1.5' Or $(TargetFrameworkVersion) == 'v1.6')) Or ($(TargetFrameworkIdentifier) == 'WindowsPhone' And ($(TargetFrameworkVersion) == 'v8.0' Or $(TargetFrameworkVersion) == 'v8.1'))">
      <ItemGroup>
        <Reference Include="System.ComponentModel.Primitives">
          <HintPath>..\..\packages\System.ComponentModel.Primitives\lib\netstandard1.0\System.ComponentModel.Primitives.dll</HintPath>
          <Private>True</Private>
          <Paket>True</Paket>
        </Reference>
      </ItemGroup>
    </When>
  </Choose>
  <Choose>
    <When Condition="($(TargetFrameworkIdentifier) == '.NETStandard' And ($(TargetFrameworkVersion) == 'v1.0' Or $(TargetFrameworkVersion) == 'v1.3' Or $(TargetFrameworkVersion) == 'v1.4')) Or ($(TargetFrameworkIdentifier) == 'WindowsPhone' And ($(TargetFrameworkVersion) == 'v8.0' Or $(TargetFrameworkVersion) == 'v8.1'))">
      <ItemGroup>
        <Reference Include="System.ComponentModel.TypeConverter">
          <HintPath>..\..\packages\System.ComponentModel.TypeConverter\lib\netstandard1.0\System.ComponentModel.TypeConverter.dll</HintPath>
          <Private>True</Private>
          <Paket>True</Paket>
        </Reference>
      </ItemGroup>
    </When>
    <When Condition="$(TargetFrameworkIdentifier) == '.NETStandard' And ($(TargetFrameworkVersion) == 'v1.5' Or $(TargetFrameworkVersion) == 'v1.6')">
      <ItemGroup>
        <Reference Include="System.ComponentModel.TypeConverter">
          <HintPath>..\..\packages\System.ComponentModel.TypeConverter\lib\netstandard1.5\System.ComponentModel.TypeConverter.dll</HintPath>
          <Private>True</Private>
          <Paket>True</Paket>
        </Reference>
      </ItemGroup>
    </When>
  </Choose>
  <Choose>
    <When Condition="$(TargetFrameworkIdentifier) == '.NETStandard' And $(TargetFrameworkVersion) == 'v1.6'">
>>>>>>> eec676b8
      <ItemGroup>
        <Reference Include="Microsoft.CSharp">
          <HintPath>..\..\packages\Microsoft.CSharp\lib\netstandard1.3\Microsoft.CSharp.dll</HintPath>
          <Private>True</Private>
          <Paket>True</Paket>
        </Reference>
      </ItemGroup>
    </When>
  </Choose>
  <Choose>
    <When Condition="$(TargetFrameworkIdentifier) == '.NETFramework' And ($(TargetFrameworkVersion) == 'v4.6.3' Or $(TargetFrameworkVersion) == 'v4.7')">
      <ItemGroup>
        <Reference Include="Microsoft.Win32.Primitives">
          <HintPath>..\..\packages\Microsoft.Win32.Primitives\lib\net46\Microsoft.Win32.Primitives.dll</HintPath>
          <Private>True</Private>
          <Paket>True</Paket>
        </Reference>
      </ItemGroup>
    </When>
    <When Condition="$(TargetFrameworkIdentifier) == '.NETStandard' And ($(TargetFrameworkVersion) == 'v1.3' Or $(TargetFrameworkVersion) == 'v1.4' Or $(TargetFrameworkVersion) == 'v1.5' Or $(TargetFrameworkVersion) == 'v1.6' Or $(TargetFrameworkVersion) == 'v2.0')">
      <ItemGroup>
        <Reference Include="Microsoft.Win32.Primitives">
          <HintPath>..\..\packages\Microsoft.Win32.Primitives\ref\netstandard1.3\Microsoft.Win32.Primitives.dll</HintPath>
          <Private>False</Private>
          <Paket>True</Paket>
        </Reference>
      </ItemGroup>
    </When>
  </Choose>
  <Choose>
<<<<<<< HEAD
    <When Condition="$(TargetFrameworkIdentifier) == '.NETFramework' And ($(TargetFrameworkVersion) == 'v2.0' Or $(TargetFrameworkVersion) == 'v3.0')">
=======
    <When Condition="($(TargetFrameworkIdentifier) == '.NETStandard' And $(TargetFrameworkVersion) == 'v1.0') Or ($(TargetFrameworkIdentifier) == 'WindowsPhone' And $(TargetFrameworkVersion) == 'v8.1')">
      <ItemGroup>
        <Reference Include="System.Dynamic.Runtime">
          <HintPath>..\..\packages\System.Dynamic.Runtime\ref\netstandard1.0\System.Dynamic.Runtime.dll</HintPath>
          <Private>False</Private>
          <Paket>True</Paket>
        </Reference>
      </ItemGroup>
    </When>
    <When Condition="($(TargetFrameworkIdentifier) == '.NETStandard' And ($(TargetFrameworkVersion) == 'v1.3' Or $(TargetFrameworkVersion) == 'v1.4' Or $(TargetFrameworkVersion) == 'v1.5' Or $(TargetFrameworkVersion) == 'v1.6')) Or ($(TargetFrameworkIdentifier) == '.NETCoreApp' And $(TargetFrameworkVersion) == 'v1.0')">
      <ItemGroup>
        <Reference Include="System.Dynamic.Runtime">
          <HintPath>..\..\packages\System.Dynamic.Runtime\lib\netstandard1.3\System.Dynamic.Runtime.dll</HintPath>
          <Private>True</Private>
          <Paket>True</Paket>
        </Reference>
      </ItemGroup>
    </When>
  </Choose>
  <Choose>
    <When Condition="$(TargetFrameworkIdentifier) == '.NETStandard' And ($(TargetFrameworkVersion) == 'v1.0' Or $(TargetFrameworkVersion) == 'v1.1' Or $(TargetFrameworkVersion) == 'v1.2')">
>>>>>>> eec676b8
      <ItemGroup>
        <Reference Include="Newtonsoft.Json">
          <HintPath>..\..\packages\Newtonsoft.Json\lib\net20\Newtonsoft.Json.dll</HintPath>
          <Private>True</Private>
          <Paket>True</Paket>
        </Reference>
      </ItemGroup>
    </When>
    <When Condition="$(TargetFrameworkIdentifier) == '.NETFramework' And $(TargetFrameworkVersion) == 'v3.5'">
      <ItemGroup>
        <Reference Include="Newtonsoft.Json">
          <HintPath>..\..\packages\Newtonsoft.Json\lib\net35\Newtonsoft.Json.dll</HintPath>
          <Private>True</Private>
          <Paket>True</Paket>
        </Reference>
      </ItemGroup>
    </When>
<<<<<<< HEAD
    <When Condition="$(TargetFrameworkIdentifier) == '.NETFramework' And $(TargetFrameworkVersion) == 'v4.0'">
=======
  </Choose>
  <Choose>
    <When Condition="($(TargetFrameworkIdentifier) == '.NETStandard' And ($(TargetFrameworkVersion) == 'v1.5' Or $(TargetFrameworkVersion) == 'v1.6')) Or ($(TargetFrameworkIdentifier) == '.NETCoreApp' And $(TargetFrameworkVersion) == 'v1.0')">
      <ItemGroup>
        <Reference Include="System.Globalization.Extensions">
          <HintPath>..\..\packages\System.Globalization.Extensions\ref\netstandard1.3\System.Globalization.Extensions.dll</HintPath>
          <Private>False</Private>
          <Paket>True</Paket>
        </Reference>
      </ItemGroup>
    </When>
  </Choose>
  <Choose>
    <When Condition="$(TargetFrameworkIdentifier) == '.NETFramework' And ($(TargetFrameworkVersion) == 'v4.6.2' Or $(TargetFrameworkVersion) == 'v4.6.3')">
>>>>>>> eec676b8
      <ItemGroup>
        <Reference Include="Newtonsoft.Json">
          <HintPath>..\..\packages\Newtonsoft.Json\lib\net40\Newtonsoft.Json.dll</HintPath>
          <Private>True</Private>
          <Paket>True</Paket>
        </Reference>
      </ItemGroup>
    </When>
    <When Condition="$(TargetFrameworkIdentifier) == '.NETFramework' And ($(TargetFrameworkVersion) == 'v4.5' Or $(TargetFrameworkVersion) == 'v4.5.1' Or $(TargetFrameworkVersion) == 'v4.5.2' Or $(TargetFrameworkVersion) == 'v4.5.3' Or $(TargetFrameworkVersion) == 'v4.6' Or $(TargetFrameworkVersion) == 'v4.6.1' Or $(TargetFrameworkVersion) == 'v4.6.2' Or $(TargetFrameworkVersion) == 'v4.6.3' Or $(TargetFrameworkVersion) == 'v4.7')">
      <ItemGroup>
        <Reference Include="Newtonsoft.Json">
          <HintPath>..\..\packages\Newtonsoft.Json\lib\net45\Newtonsoft.Json.dll</HintPath>
          <Private>True</Private>
          <Paket>True</Paket>
        </Reference>
      </ItemGroup>
    </When>
    <When Condition="($(TargetFrameworkIdentifier) == 'WindowsPhoneApp') Or ($(TargetFrameworkIdentifier) == '.NETStandard' And ($(TargetFrameworkVersion) == 'v1.0' Or $(TargetFrameworkVersion) == 'v1.1' Or $(TargetFrameworkVersion) == 'v1.2')) Or ($(TargetFrameworkIdentifier) == 'WindowsPhone' And ($(TargetFrameworkVersion) == 'v8.0' Or $(TargetFrameworkVersion) == 'v8.1')) Or ($(TargetFrameworkProfile) == 'Profile49') Or ($(TargetFrameworkProfile) == 'Profile84')">
      <ItemGroup>
        <Reference Include="Newtonsoft.Json">
          <HintPath>..\..\packages\Newtonsoft.Json\lib\netstandard1.0\Newtonsoft.Json.dll</HintPath>
          <Private>True</Private>
          <Paket>True</Paket>
        </Reference>
      </ItemGroup>
    </When>
    <When Condition="($(TargetFrameworkIdentifier) == '.NETStandard' And ($(TargetFrameworkVersion) == 'v1.3' Or $(TargetFrameworkVersion) == 'v1.4' Or $(TargetFrameworkVersion) == 'v1.5' Or $(TargetFrameworkVersion) == 'v1.6' Or $(TargetFrameworkVersion) == 'v2.0')) Or ($(TargetFrameworkIdentifier) == '.NETCoreApp' And ($(TargetFrameworkVersion) == 'v1.0' Or $(TargetFrameworkVersion) == 'v1.1' Or $(TargetFrameworkVersion) == 'v2.0'))">
      <ItemGroup>
        <Reference Include="Newtonsoft.Json">
          <HintPath>..\..\packages\Newtonsoft.Json\lib\netstandard1.3\Newtonsoft.Json.dll</HintPath>
          <Private>True</Private>
          <Paket>True</Paket>
        </Reference>
      </ItemGroup>
    </When>
<<<<<<< HEAD
    <When Condition="($(TargetFrameworkIdentifier) == 'Silverlight' And $(TargetFrameworkVersion) == 'v5.0') Or ($(TargetFrameworkProfile) == 'Profile5') Or ($(TargetFrameworkProfile) == 'Profile6') Or ($(TargetFrameworkProfile) == 'Profile14') Or ($(TargetFrameworkProfile) == 'Profile19') Or ($(TargetFrameworkProfile) == 'Profile24') Or ($(TargetFrameworkProfile) == 'Profile37') Or ($(TargetFrameworkProfile) == 'Profile42') Or ($(TargetFrameworkProfile) == 'Profile47') Or ($(TargetFrameworkProfile) == 'Profile92') Or ($(TargetFrameworkProfile) == 'Profile102') Or ($(TargetFrameworkProfile) == 'Profile136') Or ($(TargetFrameworkProfile) == 'Profile147') Or ($(TargetFrameworkProfile) == 'Profile158') Or ($(TargetFrameworkProfile) == 'Profile225') Or ($(TargetFrameworkProfile) == 'Profile240') Or ($(TargetFrameworkProfile) == 'Profile255') Or ($(TargetFrameworkProfile) == 'Profile328') Or ($(TargetFrameworkProfile) == 'Profile336') Or ($(TargetFrameworkProfile) == 'Profile344')">
=======
  </Choose>
  <Choose>
    <When Condition="$(TargetFrameworkIdentifier) == '.NETFramework' And ($(TargetFrameworkVersion) == 'v4.6' Or $(TargetFrameworkVersion) == 'v4.6.1' Or $(TargetFrameworkVersion) == 'v4.6.2' Or $(TargetFrameworkVersion) == 'v4.6.3')">
      <ItemGroup>
        <Reference Include="System.IO.FileSystem">
          <HintPath>..\..\packages\System.IO.FileSystem\lib\net46\System.IO.FileSystem.dll</HintPath>
          <Private>True</Private>
          <Paket>True</Paket>
        </Reference>
      </ItemGroup>
    </When>
    <When Condition="$(TargetFrameworkIdentifier) == '.NETStandard' And ($(TargetFrameworkVersion) == 'v1.3' Or $(TargetFrameworkVersion) == 'v1.4' Or $(TargetFrameworkVersion) == 'v1.5' Or $(TargetFrameworkVersion) == 'v1.6')">
      <ItemGroup>
        <Reference Include="System.IO.FileSystem">
          <HintPath>..\..\packages\System.IO.FileSystem\ref\netstandard1.3\System.IO.FileSystem.dll</HintPath>
          <Private>False</Private>
          <Paket>True</Paket>
        </Reference>
      </ItemGroup>
    </When>
  </Choose>
  <Choose>
    <When Condition="$(TargetFrameworkIdentifier) == '.NETFramework' And ($(TargetFrameworkVersion) == 'v4.6' Or $(TargetFrameworkVersion) == 'v4.6.1' Or $(TargetFrameworkVersion) == 'v4.6.2' Or $(TargetFrameworkVersion) == 'v4.6.3')">
      <ItemGroup>
        <Reference Include="System.IO.FileSystem.Primitives">
          <HintPath>..\..\packages\System.IO.FileSystem.Primitives\lib\net46\System.IO.FileSystem.Primitives.dll</HintPath>
          <Private>True</Private>
          <Paket>True</Paket>
        </Reference>
      </ItemGroup>
    </When>
    <When Condition="$(TargetFrameworkIdentifier) == '.NETStandard' And ($(TargetFrameworkVersion) == 'v1.3' Or $(TargetFrameworkVersion) == 'v1.4' Or $(TargetFrameworkVersion) == 'v1.5' Or $(TargetFrameworkVersion) == 'v1.6')">
      <ItemGroup>
        <Reference Include="System.IO.FileSystem.Primitives">
          <HintPath>..\..\packages\System.IO.FileSystem.Primitives\lib\netstandard1.3\System.IO.FileSystem.Primitives.dll</HintPath>
          <Private>True</Private>
          <Paket>True</Paket>
        </Reference>
      </ItemGroup>
    </When>
  </Choose>
  <Choose>
    <When Condition="($(TargetFrameworkIdentifier) == '.NETStandard' And ($(TargetFrameworkVersion) == 'v1.0' Or $(TargetFrameworkVersion) == 'v1.3' Or $(TargetFrameworkVersion) == 'v1.4' Or $(TargetFrameworkVersion) == 'v1.5')) Or ($(TargetFrameworkIdentifier) == 'WindowsPhone' And $(TargetFrameworkVersion) == 'v8.1')">
>>>>>>> eec676b8
      <ItemGroup>
        <Reference Include="Newtonsoft.Json">
          <HintPath>..\..\packages\Newtonsoft.Json\lib\portable-net40+sl5+win8+wpa81+wp8\Newtonsoft.Json.dll</HintPath>
          <Private>True</Private>
          <Paket>True</Paket>
        </Reference>
      </ItemGroup>
    </When>
    <When Condition="($(TargetFrameworkIdentifier) == '.NETCore') Or ($(TargetFrameworkIdentifier) == 'MonoAndroid') Or ($(TargetFrameworkIdentifier) == 'MonoTouch') Or ($(TargetFrameworkIdentifier) == 'Xamarin.iOS') Or ($(TargetFrameworkIdentifier) == 'Xamarin.Mac') Or ($(TargetFrameworkProfile) == 'Profile7') Or ($(TargetFrameworkProfile) == 'Profile31') Or ($(TargetFrameworkProfile) == 'Profile32') Or ($(TargetFrameworkProfile) == 'Profile44') Or ($(TargetFrameworkProfile) == 'Profile78') Or ($(TargetFrameworkProfile) == 'Profile111') Or ($(TargetFrameworkProfile) == 'Profile151') Or ($(TargetFrameworkProfile) == 'Profile157') Or ($(TargetFrameworkProfile) == 'Profile259')">
      <ItemGroup>
        <Reference Include="Newtonsoft.Json">
          <HintPath>..\..\packages\Newtonsoft.Json\lib\portable-net45+win8+wpa81+wp8\Newtonsoft.Json.dll</HintPath>
          <Private>True</Private>
          <Paket>True</Paket>
        </Reference>
      </ItemGroup>
    </When>
  </Choose>
  <Choose>
    <When Condition="$(TargetFrameworkIdentifier) == '.NETFramework' And ($(TargetFrameworkVersion) == 'v4.6.3' Or $(TargetFrameworkVersion) == 'v4.7')">
      <ItemGroup>
        <Reference Include="System.AppContext">
          <HintPath>..\..\packages\System.AppContext\lib\net463\System.AppContext.dll</HintPath>
          <Private>True</Private>
          <Paket>True</Paket>
        </Reference>
      </ItemGroup>
    </When>
    <When Condition="$(TargetFrameworkIdentifier) == '.NETStandard' And ($(TargetFrameworkVersion) == 'v1.3' Or $(TargetFrameworkVersion) == 'v1.4' Or $(TargetFrameworkVersion) == 'v1.5')">
      <ItemGroup>
        <Reference Include="System.AppContext">
          <HintPath>..\..\packages\System.AppContext\ref\netstandard1.3\System.AppContext.dll</HintPath>
          <Private>False</Private>
          <Paket>True</Paket>
        </Reference>
      </ItemGroup>
    </When>
    <When Condition="$(TargetFrameworkIdentifier) == '.NETStandard' And ($(TargetFrameworkVersion) == 'v1.6' Or $(TargetFrameworkVersion) == 'v2.0')">
      <ItemGroup>
        <Reference Include="System.AppContext">
          <HintPath>..\..\packages\System.AppContext\lib\netstandard1.6\System.AppContext.dll</HintPath>
          <Private>True</Private>
          <Paket>True</Paket>
        </Reference>
      </ItemGroup>
    </When>
  </Choose>
  <Choose>
    <When Condition="($(TargetFrameworkIdentifier) == '.NETStandard' And ($(TargetFrameworkVersion) == 'v1.3' Or $(TargetFrameworkVersion) == 'v1.4' Or $(TargetFrameworkVersion) == 'v1.5' Or $(TargetFrameworkVersion) == 'v1.6' Or $(TargetFrameworkVersion) == 'v2.0')) Or ($(TargetFrameworkIdentifier) == '.NETCoreApp' And ($(TargetFrameworkVersion) == 'v1.0' Or $(TargetFrameworkVersion) == 'v1.1')) Or ($(TargetFrameworkIdentifier) == '.NETFramework' And ($(TargetFrameworkVersion) == 'v4.6.3' Or $(TargetFrameworkVersion) == 'v4.7'))">
      <ItemGroup>
        <Reference Include="System.Buffers">
          <HintPath>..\..\packages\System.Buffers\lib\netstandard1.1\System.Buffers.dll</HintPath>
          <Private>True</Private>
          <Paket>True</Paket>
        </Reference>
      </ItemGroup>
    </When>
  </Choose>
  <Choose>
    <When Condition="$(TargetFrameworkIdentifier) == '.NETFramework' And ($(TargetFrameworkVersion) == 'v4.5' Or $(TargetFrameworkVersion) == 'v4.5.1' Or $(TargetFrameworkVersion) == 'v4.5.2' Or $(TargetFrameworkVersion) == 'v4.5.3' Or $(TargetFrameworkVersion) == 'v4.6' Or $(TargetFrameworkVersion) == 'v4.6.1' Or $(TargetFrameworkVersion) == 'v4.6.2' Or $(TargetFrameworkVersion) == 'v4.6.3' Or $(TargetFrameworkVersion) == 'v4.7')">
      <ItemGroup>
        <Reference Include="System.Core">
          <Paket>True</Paket>
        </Reference>
      </ItemGroup>
    </When>
    <When Condition="$(TargetFrameworkIdentifier) == '.NETStandard' And ($(TargetFrameworkVersion) == 'v1.0' Or $(TargetFrameworkVersion) == 'v1.1' Or $(TargetFrameworkVersion) == 'v1.2')">
      <ItemGroup>
        <Reference Include="System.Collections">
          <HintPath>..\..\packages\System.Collections\ref\netstandard1.0\System.Collections.dll</HintPath>
          <Private>False</Private>
          <Paket>True</Paket>
        </Reference>
      </ItemGroup>
    </When>
    <When Condition="$(TargetFrameworkIdentifier) == '.NETStandard' And ($(TargetFrameworkVersion) == 'v1.3' Or $(TargetFrameworkVersion) == 'v1.4' Or $(TargetFrameworkVersion) == 'v1.5' Or $(TargetFrameworkVersion) == 'v1.6' Or $(TargetFrameworkVersion) == 'v2.0')">
      <ItemGroup>
        <Reference Include="System.Collections">
          <HintPath>..\..\packages\System.Collections\ref\netstandard1.3\System.Collections.dll</HintPath>
          <Private>False</Private>
          <Paket>True</Paket>
        </Reference>
      </ItemGroup>
    </When>
  </Choose>
  <Choose>
    <When Condition="$(TargetFrameworkIdentifier) == '.NETStandard' And ($(TargetFrameworkVersion) == 'v1.3' Or $(TargetFrameworkVersion) == 'v1.4' Or $(TargetFrameworkVersion) == 'v1.5' Or $(TargetFrameworkVersion) == 'v1.6' Or $(TargetFrameworkVersion) == 'v2.0')">
      <ItemGroup>
        <Reference Include="System.Collections.Concurrent">
          <HintPath>..\..\packages\System.Collections.Concurrent\lib\netstandard1.3\System.Collections.Concurrent.dll</HintPath>
          <Private>True</Private>
          <Paket>True</Paket>
        </Reference>
      </ItemGroup>
    </When>
  </Choose>
  <Choose>
    <When Condition="$(TargetFrameworkIdentifier) == '.NETStandard' And ($(TargetFrameworkVersion) == 'v1.5' Or $(TargetFrameworkVersion) == 'v1.6' Or $(TargetFrameworkVersion) == 'v2.0')">
      <ItemGroup>
        <Reference Include="System.Collections.NonGeneric">
          <HintPath>..\..\packages\System.Collections.NonGeneric\lib\netstandard1.3\System.Collections.NonGeneric.dll</HintPath>
          <Private>True</Private>
          <Paket>True</Paket>
        </Reference>
      </ItemGroup>
    </When>
  </Choose>
  <Choose>
    <When Condition="$(TargetFrameworkIdentifier) == '.NETStandard' And ($(TargetFrameworkVersion) == 'v1.5' Or $(TargetFrameworkVersion) == 'v1.6' Or $(TargetFrameworkVersion) == 'v2.0')">
      <ItemGroup>
        <Reference Include="System.Collections.Specialized">
          <HintPath>..\..\packages\System.Collections.Specialized\lib\netstandard1.3\System.Collections.Specialized.dll</HintPath>
          <Private>True</Private>
          <Paket>True</Paket>
        </Reference>
      </ItemGroup>
    </When>
  </Choose>
  <Choose>
    <When Condition="($(TargetFrameworkIdentifier) == '.NETStandard' And ($(TargetFrameworkVersion) == 'v1.0' Or $(TargetFrameworkVersion) == 'v1.5' Or $(TargetFrameworkVersion) == 'v1.6' Or $(TargetFrameworkVersion) == 'v2.0')) Or ($(TargetFrameworkIdentifier) == '.NETCoreApp' And ($(TargetFrameworkVersion) == 'v1.0' Or $(TargetFrameworkVersion) == 'v1.1')) Or ($(TargetFrameworkIdentifier) == 'WindowsPhone' And $(TargetFrameworkVersion) == 'v8.1')">
      <ItemGroup>
        <Reference Include="System.ComponentModel">
          <HintPath>..\..\packages\System.ComponentModel\ref\netstandard1.0\System.ComponentModel.dll</HintPath>
          <Private>False</Private>
          <Paket>True</Paket>
        </Reference>
      </ItemGroup>
    </When>
    <When Condition="($(TargetFrameworkIdentifier) == '.NETStandard' And ($(TargetFrameworkVersion) == 'v1.5' Or $(TargetFrameworkVersion) == 'v1.6' Or $(TargetFrameworkVersion) == 'v2.0')) Or ($(TargetFrameworkIdentifier) == '.NETCoreApp' And ($(TargetFrameworkVersion) == 'v1.0' Or $(TargetFrameworkVersion) == 'v1.1'))">
      <ItemGroup>
        <Reference Include="System.ComponentModel">
          <HintPath>..\..\packages\System.ComponentModel\lib\netstandard1.3\System.ComponentModel.dll</HintPath>
          <Private>True</Private>
          <Paket>True</Paket>
        </Reference>
      </ItemGroup>
    </When>
  </Choose>
  <Choose>
    <When Condition="($(TargetFrameworkIdentifier) == '.NETStandard' And ($(TargetFrameworkVersion) == 'v1.0' Or $(TargetFrameworkVersion) == 'v1.5' Or $(TargetFrameworkVersion) == 'v1.6' Or $(TargetFrameworkVersion) == 'v2.0')) Or ($(TargetFrameworkIdentifier) == 'WindowsPhone' And ($(TargetFrameworkVersion) == 'v8.0' Or $(TargetFrameworkVersion) == 'v8.1'))">
      <ItemGroup>
        <Reference Include="System.ComponentModel.Primitives">
          <HintPath>..\..\packages\System.ComponentModel.Primitives\lib\netstandard1.0\System.ComponentModel.Primitives.dll</HintPath>
          <Private>True</Private>
          <Paket>True</Paket>
        </Reference>
      </ItemGroup>
    </When>
  </Choose>
  <Choose>
    <When Condition="($(TargetFrameworkIdentifier) == '.NETStandard' And ($(TargetFrameworkVersion) == 'v1.0' Or $(TargetFrameworkVersion) == 'v1.3' Or $(TargetFrameworkVersion) == 'v1.4')) Or ($(TargetFrameworkIdentifier) == 'WindowsPhone' And ($(TargetFrameworkVersion) == 'v8.0' Or $(TargetFrameworkVersion) == 'v8.1'))">
      <ItemGroup>
        <Reference Include="System.ComponentModel.TypeConverter">
          <HintPath>..\..\packages\System.ComponentModel.TypeConverter\lib\netstandard1.0\System.ComponentModel.TypeConverter.dll</HintPath>
          <Private>True</Private>
          <Paket>True</Paket>
        </Reference>
      </ItemGroup>
    </When>
    <When Condition="$(TargetFrameworkIdentifier) == '.NETStandard' And ($(TargetFrameworkVersion) == 'v1.5' Or $(TargetFrameworkVersion) == 'v1.6' Or $(TargetFrameworkVersion) == 'v2.0')">
      <ItemGroup>
        <Reference Include="System.ComponentModel.TypeConverter">
          <HintPath>..\..\packages\System.ComponentModel.TypeConverter\lib\netstandard1.5\System.ComponentModel.TypeConverter.dll</HintPath>
          <Private>True</Private>
          <Paket>True</Paket>
        </Reference>
      </ItemGroup>
    </When>
  </Choose>
  <Choose>
    <When Condition="$(TargetFrameworkIdentifier) == '.NETFramework' And ($(TargetFrameworkVersion) == 'v4.6.3' Or $(TargetFrameworkVersion) == 'v4.7')">
      <ItemGroup>
        <Reference Include="System.Console">
          <HintPath>..\..\packages\System.Console\lib\net46\System.Console.dll</HintPath>
          <Private>True</Private>
          <Paket>True</Paket>
        </Reference>
      </ItemGroup>
    </When>
    <When Condition="$(TargetFrameworkIdentifier) == '.NETStandard' And ($(TargetFrameworkVersion) == 'v1.3' Or $(TargetFrameworkVersion) == 'v1.4' Or $(TargetFrameworkVersion) == 'v1.5' Or $(TargetFrameworkVersion) == 'v1.6' Or $(TargetFrameworkVersion) == 'v2.0')">
      <ItemGroup>
        <Reference Include="System.Console">
          <HintPath>..\..\packages\System.Console\ref\netstandard1.3\System.Console.dll</HintPath>
          <Private>False</Private>
          <Paket>True</Paket>
        </Reference>
      </ItemGroup>
    </When>
  </Choose>
  <Choose>
    <When Condition="($(TargetFrameworkIdentifier) == '.NETStandard' And $(TargetFrameworkVersion) == 'v1.0') Or ($(TargetFrameworkIdentifier) == 'WindowsPhone' And $(TargetFrameworkVersion) == 'v8.1')">
      <ItemGroup>
        <Reference Include="System.Diagnostics.Debug">
          <HintPath>..\..\packages\System.Diagnostics.Debug\ref\netstandard1.0\System.Diagnostics.Debug.dll</HintPath>
          <Private>False</Private>
          <Paket>True</Paket>
        </Reference>
      </ItemGroup>
    </When>
    <When Condition="$(TargetFrameworkIdentifier) == '.NETStandard' And ($(TargetFrameworkVersion) == 'v1.3' Or $(TargetFrameworkVersion) == 'v1.4' Or $(TargetFrameworkVersion) == 'v1.5' Or $(TargetFrameworkVersion) == 'v1.6' Or $(TargetFrameworkVersion) == 'v2.0')">
      <ItemGroup>
        <Reference Include="System.Diagnostics.Debug">
          <HintPath>..\..\packages\System.Diagnostics.Debug\ref\netstandard1.3\System.Diagnostics.Debug.dll</HintPath>
          <Private>False</Private>
          <Paket>True</Paket>
        </Reference>
      </ItemGroup>
    </When>
  </Choose>
  <Choose>
    <When Condition="$(TargetFrameworkIdentifier) == '.NETFramework' And ($(TargetFrameworkVersion) == 'v4.6.3' Or $(TargetFrameworkVersion) == 'v4.7')">
      <ItemGroup>
        <Reference Include="System.Diagnostics.DiagnosticSource">
          <HintPath>..\..\packages\System.Diagnostics.DiagnosticSource\lib\net46\System.Diagnostics.DiagnosticSource.dll</HintPath>
          <Private>True</Private>
          <Paket>True</Paket>
        </Reference>
      </ItemGroup>
    </When>
    <When Condition="($(TargetFrameworkIdentifier) == '.NETStandard' And ($(TargetFrameworkVersion) == 'v1.3' Or $(TargetFrameworkVersion) == 'v1.6' Or $(TargetFrameworkVersion) == 'v2.0')) Or ($(TargetFrameworkIdentifier) == '.NETCoreApp' And ($(TargetFrameworkVersion) == 'v1.0' Or $(TargetFrameworkVersion) == 'v1.1'))">
      <ItemGroup>
        <Reference Include="System.Diagnostics.DiagnosticSource">
          <HintPath>..\..\packages\System.Diagnostics.DiagnosticSource\lib\netstandard1.3\System.Diagnostics.DiagnosticSource.dll</HintPath>
          <Private>True</Private>
          <Paket>True</Paket>
        </Reference>
      </ItemGroup>
    </When>
  </Choose>
  <Choose>
    <When Condition="($(TargetFrameworkIdentifier) == '.NETStandard' And ($(TargetFrameworkVersion) == 'v1.0' Or $(TargetFrameworkVersion) == 'v1.3' Or $(TargetFrameworkVersion) == 'v1.4' Or $(TargetFrameworkVersion) == 'v1.5' Or $(TargetFrameworkVersion) == 'v1.6' Or $(TargetFrameworkVersion) == 'v2.0')) Or ($(TargetFrameworkIdentifier) == 'WindowsPhone' And $(TargetFrameworkVersion) == 'v8.1')">
      <ItemGroup>
        <Reference Include="System.Diagnostics.Tools">
          <HintPath>..\..\packages\System.Diagnostics.Tools\ref\netstandard1.0\System.Diagnostics.Tools.dll</HintPath>
          <Private>False</Private>
          <Paket>True</Paket>
        </Reference>
      </ItemGroup>
    </When>
  </Choose>
  <Choose>
    <When Condition="$(TargetFrameworkIdentifier) == '.NETFramework' And ($(TargetFrameworkVersion) == 'v4.6.3' Or $(TargetFrameworkVersion) == 'v4.7')">
      <ItemGroup>
        <Reference Include="System.Diagnostics.Tracing">
          <HintPath>..\..\packages\System.Diagnostics.Tracing\lib\net462\System.Diagnostics.Tracing.dll</HintPath>
          <Private>True</Private>
          <Paket>True</Paket>
        </Reference>
      </ItemGroup>
    </When>
    <When Condition="$(TargetFrameworkIdentifier) == '.NETStandard' And ($(TargetFrameworkVersion) == 'v1.3' Or $(TargetFrameworkVersion) == 'v1.4')">
      <ItemGroup>
        <Reference Include="System.Diagnostics.Tracing">
          <HintPath>..\..\packages\System.Diagnostics.Tracing\ref\netstandard1.3\System.Diagnostics.Tracing.dll</HintPath>
          <Private>False</Private>
          <Paket>True</Paket>
        </Reference>
      </ItemGroup>
    </When>
    <When Condition="$(TargetFrameworkIdentifier) == '.NETStandard' And ($(TargetFrameworkVersion) == 'v1.5' Or $(TargetFrameworkVersion) == 'v1.6' Or $(TargetFrameworkVersion) == 'v2.0')">
      <ItemGroup>
        <Reference Include="System.Diagnostics.Tracing">
          <HintPath>..\..\packages\System.Diagnostics.Tracing\ref\netstandard1.5\System.Diagnostics.Tracing.dll</HintPath>
          <Private>False</Private>
          <Paket>True</Paket>
        </Reference>
      </ItemGroup>
    </When>
  </Choose>
  <Choose>
    <When Condition="($(TargetFrameworkIdentifier) == '.NETStandard' And $(TargetFrameworkVersion) == 'v1.0') Or ($(TargetFrameworkIdentifier) == 'WindowsPhone' And $(TargetFrameworkVersion) == 'v8.1')">
      <ItemGroup>
        <Reference Include="System.Dynamic.Runtime">
          <HintPath>..\..\packages\System.Dynamic.Runtime\ref\netstandard1.0\System.Dynamic.Runtime.dll</HintPath>
          <Private>False</Private>
          <Paket>True</Paket>
        </Reference>
      </ItemGroup>
    </When>
    <When Condition="($(TargetFrameworkIdentifier) == '.NETStandard' And ($(TargetFrameworkVersion) == 'v1.3' Or $(TargetFrameworkVersion) == 'v1.4' Or $(TargetFrameworkVersion) == 'v1.5' Or $(TargetFrameworkVersion) == 'v1.6' Or $(TargetFrameworkVersion) == 'v2.0')) Or ($(TargetFrameworkIdentifier) == '.NETCoreApp' And ($(TargetFrameworkVersion) == 'v1.0' Or $(TargetFrameworkVersion) == 'v1.1'))">
      <ItemGroup>
        <Reference Include="System.Dynamic.Runtime">
          <HintPath>..\..\packages\System.Dynamic.Runtime\lib\netstandard1.3\System.Dynamic.Runtime.dll</HintPath>
          <Private>True</Private>
          <Paket>True</Paket>
        </Reference>
      </ItemGroup>
    </When>
  </Choose>
  <Choose>
    <When Condition="$(TargetFrameworkIdentifier) == '.NETStandard' And ($(TargetFrameworkVersion) == 'v1.0' Or $(TargetFrameworkVersion) == 'v1.1' Or $(TargetFrameworkVersion) == 'v1.2')">
      <ItemGroup>
        <Reference Include="System.Globalization">
          <HintPath>..\..\packages\System.Globalization\ref\netstandard1.0\System.Globalization.dll</HintPath>
          <Private>False</Private>
          <Paket>True</Paket>
        </Reference>
      </ItemGroup>
    </When>
    <When Condition="$(TargetFrameworkIdentifier) == '.NETStandard' And ($(TargetFrameworkVersion) == 'v1.3' Or $(TargetFrameworkVersion) == 'v1.4' Or $(TargetFrameworkVersion) == 'v1.5' Or $(TargetFrameworkVersion) == 'v1.6' Or $(TargetFrameworkVersion) == 'v2.0')">
      <ItemGroup>
        <Reference Include="System.Globalization">
          <HintPath>..\..\packages\System.Globalization\ref\netstandard1.3\System.Globalization.dll</HintPath>
          <Private>False</Private>
          <Paket>True</Paket>
        </Reference>
      </ItemGroup>
    </When>
  </Choose>
  <Choose>
    <When Condition="$(TargetFrameworkIdentifier) == '.NETFramework' And ($(TargetFrameworkVersion) == 'v4.6.3' Or $(TargetFrameworkVersion) == 'v4.7')">
      <ItemGroup>
        <Reference Include="System.Globalization.Calendars">
          <HintPath>..\..\packages\System.Globalization.Calendars\lib\net46\System.Globalization.Calendars.dll</HintPath>
          <Private>True</Private>
          <Paket>True</Paket>
        </Reference>
      </ItemGroup>
    </When>
    <When Condition="$(TargetFrameworkIdentifier) == '.NETStandard' And ($(TargetFrameworkVersion) == 'v1.3' Or $(TargetFrameworkVersion) == 'v1.4' Or $(TargetFrameworkVersion) == 'v1.5' Or $(TargetFrameworkVersion) == 'v1.6' Or $(TargetFrameworkVersion) == 'v2.0')">
      <ItemGroup>
        <Reference Include="System.Globalization.Calendars">
          <HintPath>..\..\packages\System.Globalization.Calendars\ref\netstandard1.3\System.Globalization.Calendars.dll</HintPath>
          <Private>False</Private>
          <Paket>True</Paket>
        </Reference>
      </ItemGroup>
    </When>
  </Choose>
  <Choose>
    <When Condition="$(TargetFrameworkIdentifier) == '.NETFramework' And ($(TargetFrameworkVersion) == 'v4.6.3' Or $(TargetFrameworkVersion) == 'v4.7')">
      <ItemGroup>
        <Reference Include="System.Globalization.Extensions">
          <HintPath>..\..\packages\System.Globalization.Extensions\lib\net46\System.Globalization.Extensions.dll</HintPath>
          <Private>True</Private>
          <Paket>True</Paket>
        </Reference>
      </ItemGroup>
    </When>
    <When Condition="($(TargetFrameworkIdentifier) == '.NETStandard' And ($(TargetFrameworkVersion) == 'v1.5' Or $(TargetFrameworkVersion) == 'v1.6' Or $(TargetFrameworkVersion) == 'v2.0')) Or ($(TargetFrameworkIdentifier) == '.NETCoreApp' And ($(TargetFrameworkVersion) == 'v1.0' Or $(TargetFrameworkVersion) == 'v1.1'))">
      <ItemGroup>
        <Reference Include="System.Globalization.Extensions">
          <HintPath>..\..\packages\System.Globalization.Extensions\ref\netstandard1.3\System.Globalization.Extensions.dll</HintPath>
          <Private>False</Private>
          <Paket>True</Paket>
        </Reference>
      </ItemGroup>
    </When>
  </Choose>
  <Choose>
    <When Condition="$(TargetFrameworkIdentifier) == '.NETFramework' And ($(TargetFrameworkVersion) == 'v4.6.2' Or $(TargetFrameworkVersion) == 'v4.6.3' Or $(TargetFrameworkVersion) == 'v4.7')">
      <ItemGroup>
        <Reference Include="System.IO">
          <HintPath>..\..\packages\System.IO\lib\net462\System.IO.dll</HintPath>
          <Private>True</Private>
          <Paket>True</Paket>
        </Reference>
      </ItemGroup>
    </When>
    <When Condition="($(TargetFrameworkIdentifier) == '.NETStandard' And $(TargetFrameworkVersion) == 'v1.0') Or ($(TargetFrameworkIdentifier) == 'WindowsPhone' And $(TargetFrameworkVersion) == 'v8.1')">
      <ItemGroup>
        <Reference Include="System.IO">
          <HintPath>..\..\packages\System.IO\ref\netstandard1.0\System.IO.dll</HintPath>
          <Private>False</Private>
          <Paket>True</Paket>
        </Reference>
      </ItemGroup>
    </When>
    <When Condition="$(TargetFrameworkIdentifier) == '.NETStandard' And ($(TargetFrameworkVersion) == 'v1.3' Or $(TargetFrameworkVersion) == 'v1.4')">
      <ItemGroup>
        <Reference Include="System.IO">
          <HintPath>..\..\packages\System.IO\ref\netstandard1.3\System.IO.dll</HintPath>
          <Private>False</Private>
          <Paket>True</Paket>
        </Reference>
      </ItemGroup>
    </When>
    <When Condition="$(TargetFrameworkIdentifier) == '.NETStandard' And ($(TargetFrameworkVersion) == 'v1.5' Or $(TargetFrameworkVersion) == 'v1.6' Or $(TargetFrameworkVersion) == 'v2.0')">
      <ItemGroup>
        <Reference Include="System.IO">
          <HintPath>..\..\packages\System.IO\ref\netstandard1.5\System.IO.dll</HintPath>
          <Private>False</Private>
          <Paket>True</Paket>
        </Reference>
      </ItemGroup>
    </When>
  </Choose>
  <Choose>
    <When Condition="$(TargetFrameworkIdentifier) == '.NETFramework' And ($(TargetFrameworkVersion) == 'v4.6.3' Or $(TargetFrameworkVersion) == 'v4.7')">
      <ItemGroup>
<<<<<<< HEAD
        <Reference Include="System.IO.Compression">
          <HintPath>..\..\packages\System.IO.Compression\lib\net46\System.IO.Compression.dll</HintPath>
=======
        <Reference Include="System.Runtime.Handles">
          <HintPath>..\..\packages\System.Runtime.Handles\ref\netstandard1.3\System.Runtime.Handles.dll</HintPath>
          <Private>False</Private>
          <Paket>True</Paket>
        </Reference>
      </ItemGroup>
    </When>
  </Choose>
  <Choose>
    <When Condition="$(TargetFrameworkIdentifier) == '.NETFramework' And $(TargetFrameworkVersion) == 'v4.6.2'">
      <ItemGroup>
        <Reference Include="System.Runtime.InteropServices">
          <HintPath>..\..\packages\System.Runtime.InteropServices\lib\net462\System.Runtime.InteropServices.dll</HintPath>
          <Private>True</Private>
          <Paket>True</Paket>
        </Reference>
      </ItemGroup>
    </When>
    <When Condition="$(TargetFrameworkIdentifier) == '.NETFramework' And $(TargetFrameworkVersion) == 'v4.6.3'">
      <ItemGroup>
        <Reference Include="System.Runtime.InteropServices">
          <HintPath>..\..\packages\System.Runtime.InteropServices\lib\net463\System.Runtime.InteropServices.dll</HintPath>
          <Private>True</Private>
          <Paket>True</Paket>
        </Reference>
      </ItemGroup>
    </When>
    <When Condition="$(TargetFrameworkIdentifier) == '.NETStandard' And ($(TargetFrameworkVersion) == 'v1.3' Or $(TargetFrameworkVersion) == 'v1.4')">
      <ItemGroup>
        <Reference Include="System.Runtime.InteropServices">
          <HintPath>..\..\packages\System.Runtime.InteropServices\ref\netstandard1.3\System.Runtime.InteropServices.dll</HintPath>
          <Private>False</Private>
          <Paket>True</Paket>
        </Reference>
      </ItemGroup>
    </When>
    <When Condition="$(TargetFrameworkIdentifier) == '.NETStandard' And ($(TargetFrameworkVersion) == 'v1.5' Or $(TargetFrameworkVersion) == 'v1.6')">
      <ItemGroup>
        <Reference Include="System.Runtime.InteropServices">
          <HintPath>..\..\packages\System.Runtime.InteropServices\ref\netstandard1.5\System.Runtime.InteropServices.dll</HintPath>
          <Private>False</Private>
          <Paket>True</Paket>
        </Reference>
      </ItemGroup>
    </When>
  </Choose>
  <Choose>
    <When Condition="$(TargetFrameworkIdentifier) == '.NETStandard' And ($(TargetFrameworkVersion) == 'v1.3' Or $(TargetFrameworkVersion) == 'v1.4' Or $(TargetFrameworkVersion) == 'v1.5' Or $(TargetFrameworkVersion) == 'v1.6')">
      <ItemGroup>
        <Reference Include="System.Runtime.Numerics">
          <HintPath>..\..\packages\System.Runtime.Numerics\lib\netstandard1.3\System.Runtime.Numerics.dll</HintPath>
>>>>>>> eec676b8
          <Private>True</Private>
          <Paket>True</Paket>
        </Reference>
      </ItemGroup>
    </When>
  </Choose>
  <Choose>
<<<<<<< HEAD
    <When Condition="$(TargetFrameworkIdentifier) == '.NETFramework' And ($(TargetFrameworkVersion) == 'v4.6.3' Or $(TargetFrameworkVersion) == 'v4.7')">
=======
    <When Condition="$(TargetFrameworkIdentifier) == '.NETStandard' And ($(TargetFrameworkVersion) == 'v1.3' Or $(TargetFrameworkVersion) == 'v1.4' Or $(TargetFrameworkVersion) == 'v1.5' Or $(TargetFrameworkVersion) == 'v1.6')">
      <ItemGroup>
        <Reference Include="System.Runtime.Serialization.Formatters">
          <HintPath>..\..\packages\System.Runtime.Serialization.Formatters\ref\netstandard1.3\System.Runtime.Serialization.Formatters.dll</HintPath>
          <Private>False</Private>
          <Paket>True</Paket>
        </Reference>
      </ItemGroup>
    </When>
    <When Condition="$(TargetFrameworkIdentifier) == '.NETStandard' And ($(TargetFrameworkVersion) == 'v1.4' Or $(TargetFrameworkVersion) == 'v1.5' Or $(TargetFrameworkVersion) == 'v1.6')">
      <ItemGroup>
        <Reference Include="System.Runtime.Serialization.Formatters">
          <HintPath>..\..\packages\System.Runtime.Serialization.Formatters\lib\netstandard1.4\System.Runtime.Serialization.Formatters.dll</HintPath>
          <Private>True</Private>
          <Paket>True</Paket>
        </Reference>
      </ItemGroup>
    </When>
  </Choose>
  <Choose>
    <When Condition="($(TargetFrameworkIdentifier) == '.NETStandard' And $(TargetFrameworkVersion) == 'v1.0') Or ($(TargetFrameworkIdentifier) == 'WindowsPhone' And $(TargetFrameworkVersion) == 'v8.1')">
      <ItemGroup>
        <Reference Include="System.Runtime.Serialization.Primitives">
          <HintPath>..\..\packages\System.Runtime.Serialization.Primitives\ref\netstandard1.0\System.Runtime.Serialization.Primitives.dll</HintPath>
          <Private>False</Private>
          <Paket>True</Paket>
        </Reference>
      </ItemGroup>
    </When>
    <When Condition="$(TargetFrameworkIdentifier) == '.NETStandard' And ($(TargetFrameworkVersion) == 'v1.3' Or $(TargetFrameworkVersion) == 'v1.4' Or $(TargetFrameworkVersion) == 'v1.5' Or $(TargetFrameworkVersion) == 'v1.6')">
      <ItemGroup>
        <Reference Include="System.Runtime.Serialization.Primitives">
          <HintPath>..\..\packages\System.Runtime.Serialization.Primitives\lib\netstandard1.3\System.Runtime.Serialization.Primitives.dll</HintPath>
          <Private>True</Private>
          <Paket>True</Paket>
        </Reference>
      </ItemGroup>
    </When>
  </Choose>
  <Choose>
    <When Condition="($(TargetFrameworkIdentifier) == '.NETStandard' And $(TargetFrameworkVersion) == 'v1.0') Or ($(TargetFrameworkIdentifier) == 'WindowsPhone' And $(TargetFrameworkVersion) == 'v8.1')">
>>>>>>> eec676b8
      <ItemGroup>
        <Reference Include="System.IO.Compression.FileSystem">
          <Paket>True</Paket>
        </Reference>
        <Reference Include="System.IO.Compression.ZipFile">
          <HintPath>..\..\packages\System.IO.Compression.ZipFile\lib\net46\System.IO.Compression.ZipFile.dll</HintPath>
          <Private>True</Private>
          <Paket>True</Paket>
        </Reference>
      </ItemGroup>
    </When>
    <When Condition="$(TargetFrameworkIdentifier) == '.NETStandard' And ($(TargetFrameworkVersion) == 'v1.3' Or $(TargetFrameworkVersion) == 'v1.4' Or $(TargetFrameworkVersion) == 'v1.5' Or $(TargetFrameworkVersion) == 'v1.6' Or $(TargetFrameworkVersion) == 'v2.0')">
      <ItemGroup>
        <Reference Include="System.IO.Compression.ZipFile">
          <HintPath>..\..\packages\System.IO.Compression.ZipFile\lib\netstandard1.3\System.IO.Compression.ZipFile.dll</HintPath>
          <Private>True</Private>
          <Paket>True</Paket>
        </Reference>
      </ItemGroup>
    </When>
  </Choose>
  <Choose>
    <When Condition="$(TargetFrameworkIdentifier) == '.NETFramework' And ($(TargetFrameworkVersion) == 'v4.6' Or $(TargetFrameworkVersion) == 'v4.6.1' Or $(TargetFrameworkVersion) == 'v4.6.2' Or $(TargetFrameworkVersion) == 'v4.6.3' Or $(TargetFrameworkVersion) == 'v4.7')">
      <ItemGroup>
        <Reference Include="System.IO.FileSystem">
          <HintPath>..\..\packages\System.IO.FileSystem\lib\net46\System.IO.FileSystem.dll</HintPath>
          <Private>True</Private>
          <Paket>True</Paket>
        </Reference>
      </ItemGroup>
    </When>
    <When Condition="$(TargetFrameworkIdentifier) == '.NETStandard' And ($(TargetFrameworkVersion) == 'v1.3' Or $(TargetFrameworkVersion) == 'v1.4' Or $(TargetFrameworkVersion) == 'v1.5' Or $(TargetFrameworkVersion) == 'v1.6' Or $(TargetFrameworkVersion) == 'v2.0')">
      <ItemGroup>
        <Reference Include="System.IO.FileSystem">
          <HintPath>..\..\packages\System.IO.FileSystem\ref\netstandard1.3\System.IO.FileSystem.dll</HintPath>
          <Private>False</Private>
          <Paket>True</Paket>
        </Reference>
      </ItemGroup>
    </When>
  </Choose>
  <Choose>
    <When Condition="$(TargetFrameworkIdentifier) == '.NETFramework' And ($(TargetFrameworkVersion) == 'v4.6' Or $(TargetFrameworkVersion) == 'v4.6.1' Or $(TargetFrameworkVersion) == 'v4.6.2' Or $(TargetFrameworkVersion) == 'v4.6.3' Or $(TargetFrameworkVersion) == 'v4.7')">
      <ItemGroup>
        <Reference Include="System.IO.FileSystem.Primitives">
          <HintPath>..\..\packages\System.IO.FileSystem.Primitives\lib\net46\System.IO.FileSystem.Primitives.dll</HintPath>
          <Private>True</Private>
          <Paket>True</Paket>
        </Reference>
      </ItemGroup>
    </When>
    <When Condition="$(TargetFrameworkIdentifier) == '.NETStandard' And ($(TargetFrameworkVersion) == 'v1.3' Or $(TargetFrameworkVersion) == 'v1.4' Or $(TargetFrameworkVersion) == 'v1.5' Or $(TargetFrameworkVersion) == 'v1.6' Or $(TargetFrameworkVersion) == 'v2.0')">
      <ItemGroup>
        <Reference Include="System.IO.FileSystem.Primitives">
          <HintPath>..\..\packages\System.IO.FileSystem.Primitives\lib\netstandard1.3\System.IO.FileSystem.Primitives.dll</HintPath>
          <Private>True</Private>
          <Paket>True</Paket>
        </Reference>
      </ItemGroup>
    </When>
  </Choose>
  <Choose>
    <When Condition="$(TargetFrameworkIdentifier) == '.NETFramework' And ($(TargetFrameworkVersion) == 'v4.6.3' Or $(TargetFrameworkVersion) == 'v4.7')">
      <ItemGroup>
        <Reference Include="System.Linq">
          <HintPath>..\..\packages\System.Linq\lib\net463\System.Linq.dll</HintPath>
          <Private>True</Private>
          <Paket>True</Paket>
        </Reference>
      </ItemGroup>
    </When>
    <When Condition="($(TargetFrameworkIdentifier) == '.NETStandard' And ($(TargetFrameworkVersion) == 'v1.0' Or $(TargetFrameworkVersion) == 'v1.3' Or $(TargetFrameworkVersion) == 'v1.4' Or $(TargetFrameworkVersion) == 'v1.5')) Or ($(TargetFrameworkIdentifier) == 'WindowsPhone' And $(TargetFrameworkVersion) == 'v8.1')">
      <ItemGroup>
        <Reference Include="System.Linq">
          <HintPath>..\..\packages\System.Linq\ref\netstandard1.0\System.Linq.dll</HintPath>
          <Private>False</Private>
          <Paket>True</Paket>
        </Reference>
      </ItemGroup>
    </When>
    <When Condition="$(TargetFrameworkIdentifier) == '.NETStandard' And ($(TargetFrameworkVersion) == 'v1.6' Or $(TargetFrameworkVersion) == 'v2.0')">
      <ItemGroup>
        <Reference Include="System.Linq">
          <HintPath>..\..\packages\System.Linq\lib\netstandard1.6\System.Linq.dll</HintPath>
          <Private>True</Private>
          <Paket>True</Paket>
        </Reference>
      </ItemGroup>
    </When>
  </Choose>
  <Choose>
<<<<<<< HEAD
    <When Condition="$(TargetFrameworkIdentifier) == '.NETFramework' And ($(TargetFrameworkVersion) == 'v4.6.3' Or $(TargetFrameworkVersion) == 'v4.7')">
=======
    <When Condition="($(TargetFrameworkIdentifier) == '.NETStandard' And $(TargetFrameworkVersion) == 'v1.0') Or ($(TargetFrameworkIdentifier) == 'WindowsPhone' And $(TargetFrameworkVersion) == 'v8.1')">
      <ItemGroup>
        <Reference Include="System.Text.Encoding.Extensions">
          <HintPath>..\..\packages\System.Text.Encoding.Extensions\ref\netstandard1.0\System.Text.Encoding.Extensions.dll</HintPath>
          <Private>False</Private>
          <Paket>True</Paket>
        </Reference>
      </ItemGroup>
    </When>
    <When Condition="$(TargetFrameworkIdentifier) == '.NETStandard' And ($(TargetFrameworkVersion) == 'v1.3' Or $(TargetFrameworkVersion) == 'v1.4' Or $(TargetFrameworkVersion) == 'v1.5' Or $(TargetFrameworkVersion) == 'v1.6')">
      <ItemGroup>
        <Reference Include="System.Text.Encoding.Extensions">
          <HintPath>..\..\packages\System.Text.Encoding.Extensions\ref\netstandard1.3\System.Text.Encoding.Extensions.dll</HintPath>
          <Private>False</Private>
          <Paket>True</Paket>
        </Reference>
      </ItemGroup>
    </When>
  </Choose>
  <Choose>
    <When Condition="$(TargetFrameworkIdentifier) == '.NETFramework' And $(TargetFrameworkVersion) == 'v4.6.3'">
>>>>>>> eec676b8
      <ItemGroup>
        <Reference Include="System.Linq.Expressions">
          <HintPath>..\..\packages\System.Linq.Expressions\lib\net463\System.Linq.Expressions.dll</HintPath>
          <Private>True</Private>
          <Paket>True</Paket>
        </Reference>
      </ItemGroup>
    </When>
    <When Condition="($(TargetFrameworkIdentifier) == '.NETStandard' And $(TargetFrameworkVersion) == 'v1.0') Or ($(TargetFrameworkIdentifier) == 'WindowsPhone' And $(TargetFrameworkVersion) == 'v8.1')">
      <ItemGroup>
        <Reference Include="System.Linq.Expressions">
          <HintPath>..\..\packages\System.Linq.Expressions\ref\netstandard1.0\System.Linq.Expressions.dll</HintPath>
          <Private>False</Private>
          <Paket>True</Paket>
        </Reference>
      </ItemGroup>
    </When>
    <When Condition="$(TargetFrameworkIdentifier) == '.NETStandard' And ($(TargetFrameworkVersion) == 'v1.3' Or $(TargetFrameworkVersion) == 'v1.4' Or $(TargetFrameworkVersion) == 'v1.5')">
      <ItemGroup>
        <Reference Include="System.Linq.Expressions">
          <HintPath>..\..\packages\System.Linq.Expressions\ref\netstandard1.3\System.Linq.Expressions.dll</HintPath>
          <Private>False</Private>
          <Paket>True</Paket>
        </Reference>
      </ItemGroup>
    </When>
    <When Condition="($(TargetFrameworkIdentifier) == '.NETStandard' And ($(TargetFrameworkVersion) == 'v1.6' Or $(TargetFrameworkVersion) == 'v2.0')) Or ($(TargetFrameworkIdentifier) == '.NETCoreApp' And ($(TargetFrameworkVersion) == 'v1.0' Or $(TargetFrameworkVersion) == 'v1.1'))">
      <ItemGroup>
        <Reference Include="System.Linq.Expressions">
          <HintPath>..\..\packages\System.Linq.Expressions\lib\netstandard1.6\System.Linq.Expressions.dll</HintPath>
          <Private>True</Private>
          <Paket>True</Paket>
        </Reference>
      </ItemGroup>
    </When>
  </Choose>
  <Choose>
    <When Condition="($(TargetFrameworkIdentifier) == '.NETStandard' And ($(TargetFrameworkVersion) == 'v1.6' Or $(TargetFrameworkVersion) == 'v2.0')) Or ($(TargetFrameworkIdentifier) == '.NETCoreApp' And ($(TargetFrameworkVersion) == 'v1.0' Or $(TargetFrameworkVersion) == 'v1.1'))">
      <ItemGroup>
        <Reference Include="System.Linq.Queryable">
          <HintPath>..\..\packages\System.Linq.Queryable\lib\netstandard1.3\System.Linq.Queryable.dll</HintPath>
          <Private>True</Private>
          <Paket>True</Paket>
        </Reference>
      </ItemGroup>
    </When>
  </Choose>
  <Choose>
    <When Condition="$(TargetFrameworkIdentifier) == '.NETFramework' And ($(TargetFrameworkVersion) == 'v4.6.3' Or $(TargetFrameworkVersion) == 'v4.7')">
      <ItemGroup>
        <Reference Include="System.Net.Http">
          <HintPath>..\..\packages\System.Net.Http\lib\net46\System.Net.Http.dll</HintPath>
          <Private>True</Private>
          <Paket>True</Paket>
        </Reference>
      </ItemGroup>
    </When>
  </Choose>
  <Choose>
    <When Condition="($(TargetFrameworkIdentifier) == '.NETStandard' And $(TargetFrameworkVersion) == 'v1.0') Or ($(TargetFrameworkIdentifier) == 'WindowsPhone' And $(TargetFrameworkVersion) == 'v8.1')">
      <ItemGroup>
        <Reference Include="System.Net.Primitives">
          <HintPath>..\..\packages\System.Net.Primitives\ref\netstandard1.0\System.Net.Primitives.dll</HintPath>
          <Private>False</Private>
          <Paket>True</Paket>
        </Reference>
      </ItemGroup>
    </When>
    <When Condition="$(TargetFrameworkIdentifier) == '.NETStandard' And ($(TargetFrameworkVersion) == 'v1.3' Or $(TargetFrameworkVersion) == 'v1.4' Or $(TargetFrameworkVersion) == 'v1.5' Or $(TargetFrameworkVersion) == 'v1.6' Or $(TargetFrameworkVersion) == 'v2.0')">
      <ItemGroup>
        <Reference Include="System.Net.Primitives">
          <HintPath>..\..\packages\System.Net.Primitives\ref\netstandard1.3\System.Net.Primitives.dll</HintPath>
          <Private>False</Private>
          <Paket>True</Paket>
        </Reference>
      </ItemGroup>
    </When>
  </Choose>
  <Choose>
<<<<<<< HEAD
    <When Condition="$(TargetFrameworkIdentifier) == '.NETFramework' And ($(TargetFrameworkVersion) == 'v4.6.3' Or $(TargetFrameworkVersion) == 'v4.7')">
=======
    <When Condition="($(TargetFrameworkIdentifier) == '.NETStandard' And ($(TargetFrameworkVersion) == 'v1.3' Or $(TargetFrameworkVersion) == 'v1.4' Or $(TargetFrameworkVersion) == 'v1.5' Or $(TargetFrameworkVersion) == 'v1.6')) Or ($(TargetFrameworkIdentifier) == '.NETCoreApp' And $(TargetFrameworkVersion) == 'v1.0') Or ($(TargetFrameworkIdentifier) == '.NETFramework' And ($(TargetFrameworkVersion) == 'v4.6' Or $(TargetFrameworkVersion) == 'v4.6.1' Or $(TargetFrameworkVersion) == 'v4.6.2' Or $(TargetFrameworkVersion) == 'v4.6.3'))">
      <ItemGroup>
        <Reference Include="System.Threading.Tasks.Extensions">
          <HintPath>..\..\packages\System.Threading.Tasks.Extensions\lib\netstandard1.0\System.Threading.Tasks.Extensions.dll</HintPath>
          <Private>True</Private>
          <Paket>True</Paket>
        </Reference>
      </ItemGroup>
    </When>
  </Choose>
  <Choose>
    <When Condition="($(TargetFrameworkIdentifier) == '.NETStandard' And $(TargetFrameworkVersion) == 'v1.6') Or ($(TargetFrameworkIdentifier) == '.NETCoreApp' And $(TargetFrameworkVersion) == 'v1.0')">
>>>>>>> eec676b8
      <ItemGroup>
        <Reference Include="System.Net.Sockets">
          <HintPath>..\..\packages\System.Net.Sockets\lib\net46\System.Net.Sockets.dll</HintPath>
          <Private>True</Private>
          <Paket>True</Paket>
        </Reference>
      </ItemGroup>
    </When>
    <When Condition="$(TargetFrameworkIdentifier) == '.NETStandard' And ($(TargetFrameworkVersion) == 'v1.3' Or $(TargetFrameworkVersion) == 'v1.4' Or $(TargetFrameworkVersion) == 'v1.5' Or $(TargetFrameworkVersion) == 'v1.6' Or $(TargetFrameworkVersion) == 'v2.0')">
      <ItemGroup>
        <Reference Include="System.Net.Sockets">
          <HintPath>..\..\packages\System.Net.Sockets\ref\netstandard1.3\System.Net.Sockets.dll</HintPath>
          <Private>False</Private>
          <Paket>True</Paket>
        </Reference>
      </ItemGroup>
    </When>
  </Choose>
  <Choose>
    <When Condition="($(TargetFrameworkIdentifier) == '.NETStandard' And $(TargetFrameworkVersion) == 'v1.0') Or ($(TargetFrameworkIdentifier) == 'WindowsPhone' And $(TargetFrameworkVersion) == 'v8.1')">
      <ItemGroup>
        <Reference Include="System.ObjectModel">
          <HintPath>..\..\packages\System.ObjectModel\ref\netstandard1.0\System.ObjectModel.dll</HintPath>
          <Private>False</Private>
          <Paket>True</Paket>
        </Reference>
      </ItemGroup>
    </When>
    <When Condition="$(TargetFrameworkIdentifier) == '.NETStandard' And ($(TargetFrameworkVersion) == 'v1.3' Or $(TargetFrameworkVersion) == 'v1.4' Or $(TargetFrameworkVersion) == 'v1.5' Or $(TargetFrameworkVersion) == 'v1.6' Or $(TargetFrameworkVersion) == 'v2.0')">
      <ItemGroup>
        <Reference Include="System.ObjectModel">
          <HintPath>..\..\packages\System.ObjectModel\lib\netstandard1.3\System.ObjectModel.dll</HintPath>
          <Private>True</Private>
          <Paket>True</Paket>
        </Reference>
      </ItemGroup>
    </When>
  </Choose>
  <Choose>
    <When Condition="$(TargetFrameworkIdentifier) == '.NETFramework' And ($(TargetFrameworkVersion) == 'v4.6.2' Or $(TargetFrameworkVersion) == 'v4.6.3' Or $(TargetFrameworkVersion) == 'v4.7')">
      <ItemGroup>
        <Reference Include="System.Reflection">
          <HintPath>..\..\packages\System.Reflection\lib\net462\System.Reflection.dll</HintPath>
          <Private>True</Private>
          <Paket>True</Paket>
        </Reference>
      </ItemGroup>
    </When>
    <When Condition="$(TargetFrameworkIdentifier) == '.NETStandard' And ($(TargetFrameworkVersion) == 'v1.0' Or $(TargetFrameworkVersion) == 'v1.1' Or $(TargetFrameworkVersion) == 'v1.2')">
      <ItemGroup>
        <Reference Include="System.Reflection">
          <HintPath>..\..\packages\System.Reflection\ref\netstandard1.0\System.Reflection.dll</HintPath>
          <Private>False</Private>
          <Paket>True</Paket>
        </Reference>
      </ItemGroup>
    </When>
    <When Condition="$(TargetFrameworkIdentifier) == '.NETStandard' And ($(TargetFrameworkVersion) == 'v1.3' Or $(TargetFrameworkVersion) == 'v1.4')">
      <ItemGroup>
        <Reference Include="System.Reflection">
          <HintPath>..\..\packages\System.Reflection\ref\netstandard1.3\System.Reflection.dll</HintPath>
          <Private>False</Private>
          <Paket>True</Paket>
        </Reference>
      </ItemGroup>
    </When>
    <When Condition="$(TargetFrameworkIdentifier) == '.NETStandard' And ($(TargetFrameworkVersion) == 'v1.5' Or $(TargetFrameworkVersion) == 'v1.6' Or $(TargetFrameworkVersion) == 'v2.0')">
      <ItemGroup>
        <Reference Include="System.Reflection">
          <HintPath>..\..\packages\System.Reflection\ref\netstandard1.5\System.Reflection.dll</HintPath>
          <Private>False</Private>
          <Paket>True</Paket>
        </Reference>
      </ItemGroup>
    </When>
  </Choose>
  <Choose>
    <When Condition="($(TargetFrameworkIdentifier) == '.NETStandard' And ($(TargetFrameworkVersion) == 'v1.0' Or $(TargetFrameworkVersion) == 'v1.3' Or $(TargetFrameworkVersion) == 'v1.4' Or $(TargetFrameworkVersion) == 'v1.5' Or $(TargetFrameworkVersion) == 'v1.6' Or $(TargetFrameworkVersion) == 'v2.0')) Or ($(TargetFrameworkIdentifier) == 'WindowsPhone' And $(TargetFrameworkVersion) == 'v8.1')">
      <ItemGroup>
        <Reference Include="System.Reflection.Extensions">
          <HintPath>..\..\packages\System.Reflection.Extensions\ref\netstandard1.0\System.Reflection.Extensions.dll</HintPath>
          <Private>False</Private>
          <Paket>True</Paket>
        </Reference>
      </ItemGroup>
    </When>
  </Choose>
  <Choose>
    <When Condition="($(TargetFrameworkIdentifier) == '.NETStandard' And ($(TargetFrameworkVersion) == 'v1.0' Or $(TargetFrameworkVersion) == 'v1.3' Or $(TargetFrameworkVersion) == 'v1.4' Or $(TargetFrameworkVersion) == 'v1.5' Or $(TargetFrameworkVersion) == 'v1.6' Or $(TargetFrameworkVersion) == 'v2.0')) Or ($(TargetFrameworkIdentifier) == 'WindowsPhone' And $(TargetFrameworkVersion) == 'v8.1')">
      <ItemGroup>
        <Reference Include="System.Reflection.Primitives">
          <HintPath>..\..\packages\System.Reflection.Primitives\ref\netstandard1.0\System.Reflection.Primitives.dll</HintPath>
          <Private>False</Private>
          <Paket>True</Paket>
        </Reference>
      </ItemGroup>
    </When>
  </Choose>
  <Choose>
<<<<<<< HEAD
    <When Condition="$(TargetFrameworkIdentifier) == '.NETStandard' And ($(TargetFrameworkVersion) == 'v1.3' Or $(TargetFrameworkVersion) == 'v1.4')">
=======
    <When Condition="$(TargetFrameworkIdentifier) == '.NETFramework' And ($(TargetFrameworkVersion) == 'v4.6' Or $(TargetFrameworkVersion) == 'v4.6.1' Or $(TargetFrameworkVersion) == 'v4.6.2' Or $(TargetFrameworkVersion) == 'v4.6.3')">
      <ItemGroup>
        <Reference Include="System.Xml.ReaderWriter">
          <HintPath>..\..\packages\System.Xml.ReaderWriter\lib\net46\System.Xml.ReaderWriter.dll</HintPath>
          <Private>True</Private>
          <Paket>True</Paket>
        </Reference>
      </ItemGroup>
    </When>
    <When Condition="($(TargetFrameworkIdentifier) == '.NETStandard' And $(TargetFrameworkVersion) == 'v1.0') Or ($(TargetFrameworkIdentifier) == 'WindowsPhone' And $(TargetFrameworkVersion) == 'v8.1')">
      <ItemGroup>
        <Reference Include="System.Xml.ReaderWriter">
          <HintPath>..\..\packages\System.Xml.ReaderWriter\ref\netstandard1.0\System.Xml.ReaderWriter.dll</HintPath>
          <Private>False</Private>
          <Paket>True</Paket>
        </Reference>
      </ItemGroup>
    </When>
    <When Condition="$(TargetFrameworkIdentifier) == '.NETStandard' And ($(TargetFrameworkVersion) == 'v1.3' Or $(TargetFrameworkVersion) == 'v1.4' Or $(TargetFrameworkVersion) == 'v1.5' Or $(TargetFrameworkVersion) == 'v1.6')">
      <ItemGroup>
        <Reference Include="System.Xml.ReaderWriter">
          <HintPath>..\..\packages\System.Xml.ReaderWriter\lib\netstandard1.3\System.Xml.ReaderWriter.dll</HintPath>
          <Private>True</Private>
          <Paket>True</Paket>
        </Reference>
      </ItemGroup>
    </When>
  </Choose>
  <Choose>
    <When Condition="($(TargetFrameworkIdentifier) == '.NETStandard' And ($(TargetFrameworkVersion) == 'v1.0' Or $(TargetFrameworkVersion) == 'v1.1' Or $(TargetFrameworkVersion) == 'v1.2')) Or ($(TargetFrameworkIdentifier) == 'WindowsPhone' And $(TargetFrameworkVersion) == 'v8.1') Or ($(TargetFrameworkProfile) == 'Profile49') Or ($(TargetFrameworkProfile) == 'Profile84')">
      <ItemGroup>
        <Reference Include="System.Xml.XDocument">
          <HintPath>..\..\packages\System.Xml.XDocument\ref\netstandard1.0\System.Xml.XDocument.dll</HintPath>
          <Private>False</Private>
          <Paket>True</Paket>
        </Reference>
      </ItemGroup>
    </When>
    <When Condition="($(TargetFrameworkIdentifier) == '.NETStandard' And ($(TargetFrameworkVersion) == 'v1.3' Or $(TargetFrameworkVersion) == 'v1.4' Or $(TargetFrameworkVersion) == 'v1.5' Or $(TargetFrameworkVersion) == 'v1.6')) Or ($(TargetFrameworkIdentifier) == '.NETCoreApp' And $(TargetFrameworkVersion) == 'v1.0')">
      <ItemGroup>
        <Reference Include="System.Xml.XDocument">
          <HintPath>..\..\packages\System.Xml.XDocument\lib\netstandard1.3\System.Xml.XDocument.dll</HintPath>
          <Private>True</Private>
          <Paket>True</Paket>
        </Reference>
      </ItemGroup>
    </When>
  </Choose>
  <Choose>
    <When Condition="$(TargetFrameworkIdentifier) == '.NETFramework' And ($(TargetFrameworkVersion) == 'v4.6' Or $(TargetFrameworkVersion) == 'v4.6.1' Or $(TargetFrameworkVersion) == 'v4.6.2' Or $(TargetFrameworkVersion) == 'v4.6.3')">
      <ItemGroup>
        <Reference Include="System.Xml.XmlDocument">
          <HintPath>..\..\packages\System.Xml.XmlDocument\lib\net46\System.Xml.XmlDocument.dll</HintPath>
          <Private>True</Private>
          <Paket>True</Paket>
        </Reference>
      </ItemGroup>
    </When>
    <When Condition="$(TargetFrameworkIdentifier) == '.NETStandard' And ($(TargetFrameworkVersion) == 'v1.3' Or $(TargetFrameworkVersion) == 'v1.4' Or $(TargetFrameworkVersion) == 'v1.5' Or $(TargetFrameworkVersion) == 'v1.6')">
      <ItemGroup>
        <Reference Include="System.Xml.XmlDocument">
          <HintPath>..\..\packages\System.Xml.XmlDocument\lib\netstandard1.3\System.Xml.XmlDocument.dll</HintPath>
          <Private>True</Private>
          <Paket>True</Paket>
        </Reference>
      </ItemGroup>
    </When>
  </Choose>
  <Choose>
    <When Condition="$(TargetFrameworkIdentifier) == '.NETFramework' And ($(TargetFrameworkVersion) == 'v4.5.2' Or $(TargetFrameworkVersion) == 'v4.5.3' Or $(TargetFrameworkVersion) == 'v4.6' Or $(TargetFrameworkVersion) == 'v4.6.1' Or $(TargetFrameworkVersion) == 'v4.6.2' Or $(TargetFrameworkVersion) == 'v4.6.3')">
>>>>>>> eec676b8
      <ItemGroup>
        <Reference Include="System.Reflection.TypeExtensions">
          <HintPath>..\..\packages\System.Reflection.TypeExtensions\ref\netstandard1.3\System.Reflection.TypeExtensions.dll</HintPath>
          <Private>False</Private>
          <Paket>True</Paket>
        </Reference>
      </ItemGroup>
    </When>
    <When Condition="($(TargetFrameworkIdentifier) == '.NETStandard' And ($(TargetFrameworkVersion) == 'v1.5' Or $(TargetFrameworkVersion) == 'v1.6' Or $(TargetFrameworkVersion) == 'v2.0')) Or ($(TargetFrameworkIdentifier) == '.NETCoreApp' And ($(TargetFrameworkVersion) == 'v1.0' Or $(TargetFrameworkVersion) == 'v1.1'))">
      <ItemGroup>
        <Reference Include="System.Reflection.TypeExtensions">
          <HintPath>..\..\packages\System.Reflection.TypeExtensions\lib\netstandard1.5\System.Reflection.TypeExtensions.dll</HintPath>
          <Private>True</Private>
          <Paket>True</Paket>
        </Reference>
      </ItemGroup>
    </When>
  </Choose>
  <Choose>
    <When Condition="$(TargetFrameworkIdentifier) == '.NETFramework' And ($(TargetFrameworkVersion) == 'v4.5' Or $(TargetFrameworkVersion) == 'v4.5.1' Or $(TargetFrameworkVersion) == 'v4.5.2' Or $(TargetFrameworkVersion) == 'v4.5.3' Or $(TargetFrameworkVersion) == 'v4.6' Or $(TargetFrameworkVersion) == 'v4.6.1')">
      <ItemGroup>
        <Reference Include="System.ComponentModel.Composition">
          <Paket>True</Paket>
        </Reference>
      </ItemGroup>
    </When>
    <When Condition="$(TargetFrameworkIdentifier) == '.NETFramework' And ($(TargetFrameworkVersion) == 'v4.6.2' Or $(TargetFrameworkVersion) == 'v4.6.3' Or $(TargetFrameworkVersion) == 'v4.7')">
      <ItemGroup>
        <Reference Include="System.ComponentModel.Composition">
          <Paket>True</Paket>
        </Reference>
        <Reference Include="System.Runtime">
          <HintPath>..\..\packages\System.Runtime\lib\net462\System.Runtime.dll</HintPath>
          <Private>True</Private>
          <Paket>True</Paket>
        </Reference>
      </ItemGroup>
    </When>
    <When Condition="$(TargetFrameworkIdentifier) == '.NETStandard' And ($(TargetFrameworkVersion) == 'v1.0' Or $(TargetFrameworkVersion) == 'v1.1')">
      <ItemGroup>
        <Reference Include="System.Runtime">
          <HintPath>..\..\packages\System.Runtime\ref\netstandard1.0\System.Runtime.dll</HintPath>
          <Private>False</Private>
          <Paket>True</Paket>
        </Reference>
      </ItemGroup>
    </When>
    <When Condition="$(TargetFrameworkIdentifier) == '.NETStandard' And $(TargetFrameworkVersion) == 'v1.2'">
      <ItemGroup>
        <Reference Include="System.Runtime">
          <HintPath>..\..\packages\System.Runtime\ref\netstandard1.2\System.Runtime.dll</HintPath>
          <Private>False</Private>
          <Paket>True</Paket>
        </Reference>
      </ItemGroup>
    </When>
    <When Condition="$(TargetFrameworkIdentifier) == '.NETStandard' And ($(TargetFrameworkVersion) == 'v1.3' Or $(TargetFrameworkVersion) == 'v1.4')">
      <ItemGroup>
        <Reference Include="System.Runtime">
          <HintPath>..\..\packages\System.Runtime\ref\netstandard1.3\System.Runtime.dll</HintPath>
          <Private>False</Private>
          <Paket>True</Paket>
        </Reference>
      </ItemGroup>
    </When>
    <When Condition="$(TargetFrameworkIdentifier) == '.NETStandard' And ($(TargetFrameworkVersion) == 'v1.5' Or $(TargetFrameworkVersion) == 'v1.6' Or $(TargetFrameworkVersion) == 'v2.0')">
      <ItemGroup>
        <Reference Include="System.Runtime">
          <HintPath>..\..\packages\System.Runtime\ref\netstandard1.5\System.Runtime.dll</HintPath>
          <Private>False</Private>
          <Paket>True</Paket>
        </Reference>
      </ItemGroup>
    </When>
  </Choose>
  <Choose>
    <When Condition="$(TargetFrameworkIdentifier) == '.NETFramework' And ($(TargetFrameworkVersion) == 'v4.6.2' Or $(TargetFrameworkVersion) == 'v4.6.3' Or $(TargetFrameworkVersion) == 'v4.7')">
      <ItemGroup>
        <Reference Include="System.Runtime.Extensions">
          <HintPath>..\..\packages\System.Runtime.Extensions\lib\net462\System.Runtime.Extensions.dll</HintPath>
          <Private>True</Private>
          <Paket>True</Paket>
        </Reference>
      </ItemGroup>
    </When>
    <When Condition="($(TargetFrameworkIdentifier) == '.NETStandard' And $(TargetFrameworkVersion) == 'v1.0') Or ($(TargetFrameworkIdentifier) == 'WindowsPhone' And $(TargetFrameworkVersion) == 'v8.1')">
      <ItemGroup>
        <Reference Include="System.Runtime.Extensions">
          <HintPath>..\..\packages\System.Runtime.Extensions\ref\netstandard1.0\System.Runtime.Extensions.dll</HintPath>
          <Private>False</Private>
          <Paket>True</Paket>
        </Reference>
      </ItemGroup>
    </When>
    <When Condition="$(TargetFrameworkIdentifier) == '.NETStandard' And ($(TargetFrameworkVersion) == 'v1.3' Or $(TargetFrameworkVersion) == 'v1.4')">
      <ItemGroup>
        <Reference Include="System.Runtime.Extensions">
          <HintPath>..\..\packages\System.Runtime.Extensions\ref\netstandard1.3\System.Runtime.Extensions.dll</HintPath>
          <Private>False</Private>
          <Paket>True</Paket>
        </Reference>
      </ItemGroup>
    </When>
    <When Condition="$(TargetFrameworkIdentifier) == '.NETStandard' And ($(TargetFrameworkVersion) == 'v1.5' Or $(TargetFrameworkVersion) == 'v1.6' Or $(TargetFrameworkVersion) == 'v2.0')">
      <ItemGroup>
        <Reference Include="System.Runtime.Extensions">
          <HintPath>..\..\packages\System.Runtime.Extensions\ref\netstandard1.5\System.Runtime.Extensions.dll</HintPath>
          <Private>False</Private>
          <Paket>True</Paket>
        </Reference>
      </ItemGroup>
    </When>
  </Choose>
  <Choose>
    <When Condition="$(TargetFrameworkIdentifier) == '.NETStandard' And ($(TargetFrameworkVersion) == 'v1.3' Or $(TargetFrameworkVersion) == 'v1.4' Or $(TargetFrameworkVersion) == 'v1.5' Or $(TargetFrameworkVersion) == 'v1.6' Or $(TargetFrameworkVersion) == 'v2.0')">
      <ItemGroup>
        <Reference Include="System.Runtime.Handles">
          <HintPath>..\..\packages\System.Runtime.Handles\ref\netstandard1.3\System.Runtime.Handles.dll</HintPath>
          <Private>False</Private>
          <Paket>True</Paket>
        </Reference>
      </ItemGroup>
    </When>
  </Choose>
  <Choose>
    <When Condition="$(TargetFrameworkIdentifier) == '.NETFramework' And $(TargetFrameworkVersion) == 'v4.6.2'">
      <ItemGroup>
        <Reference Include="System.Runtime.InteropServices">
          <HintPath>..\..\packages\System.Runtime.InteropServices\lib\net462\System.Runtime.InteropServices.dll</HintPath>
          <Private>True</Private>
          <Paket>True</Paket>
        </Reference>
      </ItemGroup>
    </When>
    <When Condition="$(TargetFrameworkIdentifier) == '.NETFramework' And ($(TargetFrameworkVersion) == 'v4.6.3' Or $(TargetFrameworkVersion) == 'v4.7')">
      <ItemGroup>
        <Reference Include="System.Runtime.InteropServices">
          <HintPath>..\..\packages\System.Runtime.InteropServices\lib\net463\System.Runtime.InteropServices.dll</HintPath>
          <Private>True</Private>
          <Paket>True</Paket>
        </Reference>
      </ItemGroup>
    </When>
    <When Condition="$(TargetFrameworkIdentifier) == '.NETStandard' And ($(TargetFrameworkVersion) == 'v1.3' Or $(TargetFrameworkVersion) == 'v1.4')">
      <ItemGroup>
        <Reference Include="System.Runtime.InteropServices">
          <HintPath>..\..\packages\System.Runtime.InteropServices\ref\netstandard1.3\System.Runtime.InteropServices.dll</HintPath>
          <Private>False</Private>
          <Paket>True</Paket>
        </Reference>
      </ItemGroup>
    </When>
    <When Condition="$(TargetFrameworkIdentifier) == '.NETStandard' And ($(TargetFrameworkVersion) == 'v1.5' Or $(TargetFrameworkVersion) == 'v1.6' Or $(TargetFrameworkVersion) == 'v2.0')">
      <ItemGroup>
        <Reference Include="System.Runtime.InteropServices">
          <HintPath>..\..\packages\System.Runtime.InteropServices\ref\netstandard1.5\System.Runtime.InteropServices.dll</HintPath>
          <Private>False</Private>
          <Paket>True</Paket>
        </Reference>
      </ItemGroup>
    </When>
  </Choose>
  <Choose>
    <When Condition="$(TargetFrameworkIdentifier) == '.NETFramework' And ($(TargetFrameworkVersion) == 'v4.6.3' Or $(TargetFrameworkVersion) == 'v4.7')">
      <ItemGroup>
        <Reference Include="System.Runtime.InteropServices.RuntimeInformation">
          <HintPath>..\..\packages\System.Runtime.InteropServices.RuntimeInformation\lib\net45\System.Runtime.InteropServices.RuntimeInformation.dll</HintPath>
          <Private>True</Private>
          <Paket>True</Paket>
        </Reference>
      </ItemGroup>
    </When>
    <When Condition="$(TargetFrameworkIdentifier) == '.NETStandard' And ($(TargetFrameworkVersion) == 'v1.3' Or $(TargetFrameworkVersion) == 'v1.4' Or $(TargetFrameworkVersion) == 'v1.5' Or $(TargetFrameworkVersion) == 'v1.6' Or $(TargetFrameworkVersion) == 'v2.0')">
      <ItemGroup>
        <Reference Include="System.Runtime.InteropServices.RuntimeInformation">
          <HintPath>..\..\packages\System.Runtime.InteropServices.RuntimeInformation\lib\netstandard1.1\System.Runtime.InteropServices.RuntimeInformation.dll</HintPath>
          <Private>True</Private>
          <Paket>True</Paket>
        </Reference>
      </ItemGroup>
    </When>
    <When Condition="($(TargetFrameworkIdentifier) == '.NETStandard' And ($(TargetFrameworkVersion) == 'v1.3' Or $(TargetFrameworkVersion) == 'v1.4' Or $(TargetFrameworkVersion) == 'v1.5' Or $(TargetFrameworkVersion) == 'v1.6' Or $(TargetFrameworkVersion) == 'v2.0')) Or ($(TargetFrameworkIdentifier) == '.NETFramework' And ($(TargetFrameworkVersion) == 'v4.6.3' Or $(TargetFrameworkVersion) == 'v4.7'))">
      <ItemGroup>
        <Reference Include="System.Runtime.InteropServices.RuntimeInformation">
          <HintPath>..\..\packages\System.Runtime.InteropServices.RuntimeInformation\ref\netstandard1.1\System.Runtime.InteropServices.RuntimeInformation.dll</HintPath>
          <Private>False</Private>
          <Paket>True</Paket>
        </Reference>
      </ItemGroup>
    </When>
  </Choose>
  <Choose>
    <When Condition="$(TargetFrameworkIdentifier) == '.NETStandard' And ($(TargetFrameworkVersion) == 'v1.3' Or $(TargetFrameworkVersion) == 'v1.4' Or $(TargetFrameworkVersion) == 'v1.5' Or $(TargetFrameworkVersion) == 'v1.6' Or $(TargetFrameworkVersion) == 'v2.0')">
      <ItemGroup>
        <Reference Include="System.Runtime.Numerics">
          <HintPath>..\..\packages\System.Runtime.Numerics\lib\netstandard1.3\System.Runtime.Numerics.dll</HintPath>
          <Private>True</Private>
          <Paket>True</Paket>
        </Reference>
      </ItemGroup>
    </When>
  </Choose>
  <Choose>
    <When Condition="$(TargetFrameworkIdentifier) == '.NETStandard' And ($(TargetFrameworkVersion) == 'v1.3' Or $(TargetFrameworkVersion) == 'v1.4' Or $(TargetFrameworkVersion) == 'v1.5' Or $(TargetFrameworkVersion) == 'v1.6' Or $(TargetFrameworkVersion) == 'v2.0')">
      <ItemGroup>
        <Reference Include="System.Runtime.Serialization.Formatters">
          <HintPath>..\..\packages\System.Runtime.Serialization.Formatters\ref\netstandard1.3\System.Runtime.Serialization.Formatters.dll</HintPath>
          <Private>False</Private>
          <Paket>True</Paket>
        </Reference>
      </ItemGroup>
    </When>
    <When Condition="$(TargetFrameworkIdentifier) == '.NETStandard' And ($(TargetFrameworkVersion) == 'v1.4' Or $(TargetFrameworkVersion) == 'v1.5' Or $(TargetFrameworkVersion) == 'v1.6' Or $(TargetFrameworkVersion) == 'v2.0')">
      <ItemGroup>
        <Reference Include="System.Runtime.Serialization.Formatters">
          <HintPath>..\..\packages\System.Runtime.Serialization.Formatters\lib\netstandard1.4\System.Runtime.Serialization.Formatters.dll</HintPath>
          <Private>True</Private>
          <Paket>True</Paket>
        </Reference>
      </ItemGroup>
    </When>
  </Choose>
  <Choose>
    <When Condition="($(TargetFrameworkIdentifier) == '.NETStandard' And $(TargetFrameworkVersion) == 'v1.0') Or ($(TargetFrameworkIdentifier) == 'WindowsPhone' And $(TargetFrameworkVersion) == 'v8.1')">
      <ItemGroup>
        <Reference Include="System.Runtime.Serialization.Primitives">
          <HintPath>..\..\packages\System.Runtime.Serialization.Primitives\ref\netstandard1.0\System.Runtime.Serialization.Primitives.dll</HintPath>
          <Private>False</Private>
          <Paket>True</Paket>
        </Reference>
      </ItemGroup>
    </When>
    <When Condition="$(TargetFrameworkIdentifier) == '.NETStandard' And ($(TargetFrameworkVersion) == 'v1.3' Or $(TargetFrameworkVersion) == 'v1.4' Or $(TargetFrameworkVersion) == 'v1.5' Or $(TargetFrameworkVersion) == 'v1.6' Or $(TargetFrameworkVersion) == 'v2.0')">
      <ItemGroup>
        <Reference Include="System.Runtime.Serialization.Primitives">
          <HintPath>..\..\packages\System.Runtime.Serialization.Primitives\lib\netstandard1.3\System.Runtime.Serialization.Primitives.dll</HintPath>
          <Private>True</Private>
          <Paket>True</Paket>
        </Reference>
      </ItemGroup>
    </When>
  </Choose>
  <Choose>
    <When Condition="$(TargetFrameworkIdentifier) == '.NETFramework' And $(TargetFrameworkVersion) == 'v4.6'">
      <ItemGroup>
        <Reference Include="System.Security.Cryptography.Algorithms">
          <HintPath>..\..\packages\System.Security.Cryptography.Algorithms\lib\net46\System.Security.Cryptography.Algorithms.dll</HintPath>
          <Private>True</Private>
          <Paket>True</Paket>
        </Reference>
      </ItemGroup>
    </When>
    <When Condition="$(TargetFrameworkIdentifier) == '.NETFramework' And ($(TargetFrameworkVersion) == 'v4.6.1' Or $(TargetFrameworkVersion) == 'v4.6.2')">
      <ItemGroup>
        <Reference Include="System.Security.Cryptography.Algorithms">
          <HintPath>..\..\packages\System.Security.Cryptography.Algorithms\lib\net461\System.Security.Cryptography.Algorithms.dll</HintPath>
          <Private>True</Private>
          <Paket>True</Paket>
        </Reference>
      </ItemGroup>
    </When>
    <When Condition="$(TargetFrameworkIdentifier) == '.NETFramework' And ($(TargetFrameworkVersion) == 'v4.6.3' Or $(TargetFrameworkVersion) == 'v4.7')">
      <ItemGroup>
        <Reference Include="System.Security.Cryptography.Algorithms">
          <HintPath>..\..\packages\System.Security.Cryptography.Algorithms\lib\net463\System.Security.Cryptography.Algorithms.dll</HintPath>
          <Private>True</Private>
          <Paket>True</Paket>
        </Reference>
      </ItemGroup>
    </When>
    <When Condition="$(TargetFrameworkIdentifier) == '.NETStandard' And $(TargetFrameworkVersion) == 'v1.3'">
      <ItemGroup>
        <Reference Include="System.Security.Cryptography.Algorithms">
          <HintPath>..\..\packages\System.Security.Cryptography.Algorithms\ref\netstandard1.3\System.Security.Cryptography.Algorithms.dll</HintPath>
          <Private>False</Private>
          <Paket>True</Paket>
        </Reference>
      </ItemGroup>
    </When>
    <When Condition="$(TargetFrameworkIdentifier) == '.NETStandard' And ($(TargetFrameworkVersion) == 'v1.4' Or $(TargetFrameworkVersion) == 'v1.5')">
      <ItemGroup>
        <Reference Include="System.Security.Cryptography.Algorithms">
          <HintPath>..\..\packages\System.Security.Cryptography.Algorithms\ref\netstandard1.4\System.Security.Cryptography.Algorithms.dll</HintPath>
          <Private>False</Private>
          <Paket>True</Paket>
        </Reference>
      </ItemGroup>
    </When>
    <When Condition="($(TargetFrameworkIdentifier) == '.NETStandard' And ($(TargetFrameworkVersion) == 'v1.6' Or $(TargetFrameworkVersion) == 'v2.0')) Or ($(TargetFrameworkIdentifier) == '.NETCoreApp' And ($(TargetFrameworkVersion) == 'v1.0' Or $(TargetFrameworkVersion) == 'v1.1' Or $(TargetFrameworkVersion) == 'v2.0'))">
      <ItemGroup>
        <Reference Include="System.Security.Cryptography.Algorithms">
          <HintPath>..\..\packages\System.Security.Cryptography.Algorithms\ref\netstandard1.6\System.Security.Cryptography.Algorithms.dll</HintPath>
          <Private>False</Private>
          <Paket>True</Paket>
        </Reference>
      </ItemGroup>
    </When>
  </Choose>
  <Choose>
    <When Condition="$(TargetFrameworkIdentifier) == '.NETFramework' And ($(TargetFrameworkVersion) == 'v4.6.3' Or $(TargetFrameworkVersion) == 'v4.7')">
      <ItemGroup>
        <Reference Include="System.Security.Cryptography.Encoding">
          <HintPath>..\..\packages\System.Security.Cryptography.Encoding\lib\net46\System.Security.Cryptography.Encoding.dll</HintPath>
          <Private>True</Private>
          <Paket>True</Paket>
        </Reference>
      </ItemGroup>
    </When>
    <When Condition="($(TargetFrameworkIdentifier) == '.NETStandard' And ($(TargetFrameworkVersion) == 'v1.3' Or $(TargetFrameworkVersion) == 'v1.4' Or $(TargetFrameworkVersion) == 'v1.5' Or $(TargetFrameworkVersion) == 'v1.6' Or $(TargetFrameworkVersion) == 'v2.0')) Or ($(TargetFrameworkIdentifier) == '.NETCoreApp' And ($(TargetFrameworkVersion) == 'v1.0' Or $(TargetFrameworkVersion) == 'v1.1'))">
      <ItemGroup>
        <Reference Include="System.Security.Cryptography.Encoding">
          <HintPath>..\..\packages\System.Security.Cryptography.Encoding\ref\netstandard1.3\System.Security.Cryptography.Encoding.dll</HintPath>
          <Private>False</Private>
          <Paket>True</Paket>
        </Reference>
      </ItemGroup>
    </When>
  </Choose>
  <Choose>
    <When Condition="($(TargetFrameworkIdentifier) == '.NETStandard' And ($(TargetFrameworkVersion) == 'v1.6' Or $(TargetFrameworkVersion) == 'v2.0')) Or ($(TargetFrameworkIdentifier) == '.NETFramework' And ($(TargetFrameworkVersion) == 'v4.6.3' Or $(TargetFrameworkVersion) == 'v4.7'))">
      <ItemGroup>
        <Reference Include="System.Security.Cryptography.OpenSsl">
          <HintPath>..\..\packages\System.Security.Cryptography.OpenSsl\lib\netstandard1.6\System.Security.Cryptography.OpenSsl.dll</HintPath>
          <Private>True</Private>
          <Paket>True</Paket>
        </Reference>
      </ItemGroup>
    </When>
  </Choose>
  <Choose>
    <When Condition="$(TargetFrameworkIdentifier) == '.NETFramework' And ($(TargetFrameworkVersion) == 'v4.6' Or $(TargetFrameworkVersion) == 'v4.6.1' Or $(TargetFrameworkVersion) == 'v4.6.3' Or $(TargetFrameworkVersion) == 'v4.7')">
      <ItemGroup>
        <Reference Include="System.Security.Cryptography.Primitives">
          <HintPath>..\..\packages\System.Security.Cryptography.Primitives\lib\net46\System.Security.Cryptography.Primitives.dll</HintPath>
          <Private>True</Private>
          <Paket>True</Paket>
        </Reference>
      </ItemGroup>
    </When>
    <When Condition="($(TargetFrameworkIdentifier) == '.NETStandard' And ($(TargetFrameworkVersion) == 'v1.3' Or $(TargetFrameworkVersion) == 'v1.4' Or $(TargetFrameworkVersion) == 'v1.5' Or $(TargetFrameworkVersion) == 'v1.6' Or $(TargetFrameworkVersion) == 'v2.0')) Or ($(TargetFrameworkIdentifier) == '.NETCoreApp' And ($(TargetFrameworkVersion) == 'v1.0' Or $(TargetFrameworkVersion) == 'v1.1'))">
      <ItemGroup>
        <Reference Include="System.Security.Cryptography.Primitives">
          <HintPath>..\..\packages\System.Security.Cryptography.Primitives\lib\netstandard1.3\System.Security.Cryptography.Primitives.dll</HintPath>
          <Private>True</Private>
          <Paket>True</Paket>
        </Reference>
      </ItemGroup>
    </When>
  </Choose>
  <Choose>
    <When Condition="$(TargetFrameworkIdentifier) == '.NETFramework' And ($(TargetFrameworkVersion) == 'v4.6.3' Or $(TargetFrameworkVersion) == 'v4.7')">
      <ItemGroup>
        <Reference Include="System.Security.Cryptography.X509Certificates">
          <HintPath>..\..\packages\System.Security.Cryptography.X509Certificates\lib\net461\System.Security.Cryptography.X509Certificates.dll</HintPath>
          <Private>True</Private>
          <Paket>True</Paket>
        </Reference>
      </ItemGroup>
    </When>
    <When Condition="$(TargetFrameworkIdentifier) == '.NETStandard' And $(TargetFrameworkVersion) == 'v1.3'">
      <ItemGroup>
        <Reference Include="System.Security.Cryptography.X509Certificates">
          <HintPath>..\..\packages\System.Security.Cryptography.X509Certificates\ref\netstandard1.3\System.Security.Cryptography.X509Certificates.dll</HintPath>
          <Private>False</Private>
          <Paket>True</Paket>
        </Reference>
      </ItemGroup>
    </When>
    <When Condition="($(TargetFrameworkIdentifier) == '.NETStandard' And ($(TargetFrameworkVersion) == 'v1.4' Or $(TargetFrameworkVersion) == 'v1.5' Or $(TargetFrameworkVersion) == 'v1.6' Or $(TargetFrameworkVersion) == 'v2.0')) Or ($(TargetFrameworkIdentifier) == '.NETCoreApp' And ($(TargetFrameworkVersion) == 'v1.0' Or $(TargetFrameworkVersion) == 'v1.1'))">
      <ItemGroup>
        <Reference Include="System.Security.Cryptography.X509Certificates">
          <HintPath>..\..\packages\System.Security.Cryptography.X509Certificates\ref\netstandard1.4\System.Security.Cryptography.X509Certificates.dll</HintPath>
          <Private>False</Private>
          <Paket>True</Paket>
        </Reference>
      </ItemGroup>
    </When>
  </Choose>
  <Choose>
    <When Condition="($(TargetFrameworkIdentifier) == '.NETStandard' And $(TargetFrameworkVersion) == 'v1.0') Or ($(TargetFrameworkIdentifier) == 'WindowsPhone' And $(TargetFrameworkVersion) == 'v8.1')">
      <ItemGroup>
        <Reference Include="System.Text.Encoding">
          <HintPath>..\..\packages\System.Text.Encoding\ref\netstandard1.0\System.Text.Encoding.dll</HintPath>
          <Private>False</Private>
          <Paket>True</Paket>
        </Reference>
      </ItemGroup>
    </When>
    <When Condition="$(TargetFrameworkIdentifier) == '.NETStandard' And ($(TargetFrameworkVersion) == 'v1.3' Or $(TargetFrameworkVersion) == 'v1.4' Or $(TargetFrameworkVersion) == 'v1.5' Or $(TargetFrameworkVersion) == 'v1.6' Or $(TargetFrameworkVersion) == 'v2.0')">
      <ItemGroup>
        <Reference Include="System.Text.Encoding">
          <HintPath>..\..\packages\System.Text.Encoding\ref\netstandard1.3\System.Text.Encoding.dll</HintPath>
          <Private>False</Private>
          <Paket>True</Paket>
        </Reference>
      </ItemGroup>
    </When>
  </Choose>
  <Choose>
<<<<<<< HEAD
    <When Condition="($(TargetFrameworkIdentifier) == '.NETStandard' And $(TargetFrameworkVersion) == 'v1.0') Or ($(TargetFrameworkIdentifier) == 'WindowsPhone' And $(TargetFrameworkVersion) == 'v8.1')">
      <ItemGroup>
        <Reference Include="System.Text.Encoding.Extensions">
          <HintPath>..\..\packages\System.Text.Encoding.Extensions\ref\netstandard1.0\System.Text.Encoding.Extensions.dll</HintPath>
          <Private>False</Private>
          <Paket>True</Paket>
        </Reference>
      </ItemGroup>
    </When>
    <When Condition="$(TargetFrameworkIdentifier) == '.NETStandard' And ($(TargetFrameworkVersion) == 'v1.3' Or $(TargetFrameworkVersion) == 'v1.4' Or $(TargetFrameworkVersion) == 'v1.5' Or $(TargetFrameworkVersion) == 'v1.6' Or $(TargetFrameworkVersion) == 'v2.0')">
      <ItemGroup>
        <Reference Include="System.Text.Encoding.Extensions">
          <HintPath>..\..\packages\System.Text.Encoding.Extensions\ref\netstandard1.3\System.Text.Encoding.Extensions.dll</HintPath>
          <Private>False</Private>
          <Paket>True</Paket>
        </Reference>
      </ItemGroup>
    </When>
  </Choose>
  <Choose>
    <When Condition="$(TargetFrameworkIdentifier) == '.NETFramework' And ($(TargetFrameworkVersion) == 'v4.6.3' Or $(TargetFrameworkVersion) == 'v4.7')">
=======
    <When Condition="$(TargetFrameworkIdentifier) == '.NETFramework' And $(TargetFrameworkVersion) == 'v4.6.3'">
>>>>>>> eec676b8
      <ItemGroup>
        <Reference Include="System.Text.RegularExpressions">
          <HintPath>..\..\packages\System.Text.RegularExpressions\lib\net463\System.Text.RegularExpressions.dll</HintPath>
          <Private>True</Private>
          <Paket>True</Paket>
        </Reference>
      </ItemGroup>
    </When>
    <When Condition="($(TargetFrameworkIdentifier) == '.NETStandard' And $(TargetFrameworkVersion) == 'v1.0') Or ($(TargetFrameworkIdentifier) == 'WindowsPhone' And $(TargetFrameworkVersion) == 'v8.1')">
      <ItemGroup>
        <Reference Include="System.Text.RegularExpressions">
          <HintPath>..\..\packages\System.Text.RegularExpressions\ref\netstandard1.0\System.Text.RegularExpressions.dll</HintPath>
          <Private>False</Private>
          <Paket>True</Paket>
        </Reference>
      </ItemGroup>
    </When>
    <When Condition="$(TargetFrameworkIdentifier) == '.NETStandard' And ($(TargetFrameworkVersion) == 'v1.3' Or $(TargetFrameworkVersion) == 'v1.4' Or $(TargetFrameworkVersion) == 'v1.5')">
      <ItemGroup>
        <Reference Include="System.Text.RegularExpressions">
          <HintPath>..\..\packages\System.Text.RegularExpressions\ref\netstandard1.3\System.Text.RegularExpressions.dll</HintPath>
          <Private>False</Private>
          <Paket>True</Paket>
        </Reference>
      </ItemGroup>
    </When>
    <When Condition="$(TargetFrameworkIdentifier) == '.NETStandard' And ($(TargetFrameworkVersion) == 'v1.6' Or $(TargetFrameworkVersion) == 'v2.0')">
      <ItemGroup>
        <Reference Include="System.Text.RegularExpressions">
          <HintPath>..\..\packages\System.Text.RegularExpressions\lib\netstandard1.6\System.Text.RegularExpressions.dll</HintPath>
          <Private>True</Private>
          <Paket>True</Paket>
        </Reference>
      </ItemGroup>
    </When>
  </Choose>
  <Choose>
<<<<<<< HEAD
    <When Condition="($(TargetFrameworkIdentifier) == '.NETStandard' And $(TargetFrameworkVersion) == 'v1.0') Or ($(TargetFrameworkIdentifier) == 'WindowsPhone' And $(TargetFrameworkVersion) == 'v8.1')">
      <ItemGroup>
        <Reference Include="System.Threading">
          <HintPath>..\..\packages\System.Threading\ref\netstandard1.0\System.Threading.dll</HintPath>
          <Private>False</Private>
          <Paket>True</Paket>
        </Reference>
      </ItemGroup>
    </When>
    <When Condition="$(TargetFrameworkIdentifier) == '.NETStandard' And ($(TargetFrameworkVersion) == 'v1.3' Or $(TargetFrameworkVersion) == 'v1.4' Or $(TargetFrameworkVersion) == 'v1.5' Or $(TargetFrameworkVersion) == 'v1.6' Or $(TargetFrameworkVersion) == 'v2.0')">
      <ItemGroup>
        <Reference Include="System.Threading">
          <HintPath>..\..\packages\System.Threading\lib\netstandard1.3\System.Threading.dll</HintPath>
          <Private>True</Private>
          <Paket>True</Paket>
        </Reference>
      </ItemGroup>
    </When>
  </Choose>
  <Choose>
    <When Condition="($(TargetFrameworkIdentifier) == '.NETStandard' And $(TargetFrameworkVersion) == 'v1.0') Or ($(TargetFrameworkIdentifier) == 'WindowsPhone' And $(TargetFrameworkVersion) == 'v8.1')">
      <ItemGroup>
        <Reference Include="System.Threading.Tasks">
          <HintPath>..\..\packages\System.Threading.Tasks\ref\netstandard1.0\System.Threading.Tasks.dll</HintPath>
          <Private>False</Private>
          <Paket>True</Paket>
        </Reference>
      </ItemGroup>
    </When>
    <When Condition="$(TargetFrameworkIdentifier) == '.NETStandard' And ($(TargetFrameworkVersion) == 'v1.3' Or $(TargetFrameworkVersion) == 'v1.4' Or $(TargetFrameworkVersion) == 'v1.5' Or $(TargetFrameworkVersion) == 'v1.6' Or $(TargetFrameworkVersion) == 'v2.0')">
      <ItemGroup>
        <Reference Include="System.Threading.Tasks">
          <HintPath>..\..\packages\System.Threading.Tasks\ref\netstandard1.3\System.Threading.Tasks.dll</HintPath>
          <Private>False</Private>
          <Paket>True</Paket>
        </Reference>
      </ItemGroup>
    </When>
  </Choose>
  <Choose>
    <When Condition="($(TargetFrameworkIdentifier) == '.NETStandard' And ($(TargetFrameworkVersion) == 'v1.3' Or $(TargetFrameworkVersion) == 'v1.4' Or $(TargetFrameworkVersion) == 'v1.5' Or $(TargetFrameworkVersion) == 'v1.6' Or $(TargetFrameworkVersion) == 'v2.0')) Or ($(TargetFrameworkIdentifier) == '.NETCoreApp' And ($(TargetFrameworkVersion) == 'v1.0' Or $(TargetFrameworkVersion) == 'v1.1')) Or ($(TargetFrameworkIdentifier) == '.NETFramework' And ($(TargetFrameworkVersion) == 'v4.6' Or $(TargetFrameworkVersion) == 'v4.6.1' Or $(TargetFrameworkVersion) == 'v4.6.2' Or $(TargetFrameworkVersion) == 'v4.6.3' Or $(TargetFrameworkVersion) == 'v4.7'))">
=======
    <When Condition="$(TargetFrameworkIdentifier) == '.NETFramework' And $(TargetFrameworkVersion) == 'v4.6.3'">
>>>>>>> eec676b8
      <ItemGroup>
        <Reference Include="System.Threading.Tasks.Extensions">
          <HintPath>..\..\packages\System.Threading.Tasks.Extensions\lib\netstandard1.0\System.Threading.Tasks.Extensions.dll</HintPath>
          <Private>True</Private>
          <Paket>True</Paket>
        </Reference>
      </ItemGroup>
    </When>
  </Choose>
  <Choose>
    <When Condition="($(TargetFrameworkIdentifier) == '.NETStandard' And ($(TargetFrameworkVersion) == 'v1.6' Or $(TargetFrameworkVersion) == 'v2.0')) Or ($(TargetFrameworkIdentifier) == '.NETCoreApp' And ($(TargetFrameworkVersion) == 'v1.0' Or $(TargetFrameworkVersion) == 'v1.1'))">
      <ItemGroup>
        <Reference Include="System.Threading.Tasks.Parallel">
          <HintPath>..\..\packages\System.Threading.Tasks.Parallel\lib\netstandard1.3\System.Threading.Tasks.Parallel.dll</HintPath>
          <Private>True</Private>
          <Paket>True</Paket>
        </Reference>
      </ItemGroup>
    </When>
  </Choose>
  <Choose>
    <When Condition="($(TargetFrameworkIdentifier) == '.NETStandard' And ($(TargetFrameworkVersion) == 'v1.4' Or $(TargetFrameworkVersion) == 'v1.5' Or $(TargetFrameworkVersion) == 'v1.6' Or $(TargetFrameworkVersion) == 'v2.0')) Or ($(TargetFrameworkIdentifier) == '.NETCoreApp' And ($(TargetFrameworkVersion) == 'v1.0' Or $(TargetFrameworkVersion) == 'v1.1'))">
      <ItemGroup>
        <Reference Include="System.Threading.Thread">
          <HintPath>..\..\packages\System.Threading.Thread\lib\netstandard1.3\System.Threading.Thread.dll</HintPath>
          <Private>True</Private>
          <Paket>True</Paket>
        </Reference>
      </ItemGroup>
    </When>
  </Choose>
  <Choose>
    <When Condition="($(TargetFrameworkIdentifier) == '.NETStandard' And ($(TargetFrameworkVersion) == 'v1.4' Or $(TargetFrameworkVersion) == 'v1.5' Or $(TargetFrameworkVersion) == 'v1.6' Or $(TargetFrameworkVersion) == 'v2.0')) Or ($(TargetFrameworkIdentifier) == '.NETCoreApp' And ($(TargetFrameworkVersion) == 'v1.0' Or $(TargetFrameworkVersion) == 'v1.1'))">
      <ItemGroup>
        <Reference Include="System.Threading.ThreadPool">
          <HintPath>..\..\packages\System.Threading.ThreadPool\lib\netstandard1.3\System.Threading.ThreadPool.dll</HintPath>
          <Private>True</Private>
          <Paket>True</Paket>
        </Reference>
      </ItemGroup>
    </When>
  </Choose>
  <Choose>
<<<<<<< HEAD
    <When Condition="($(TargetFrameworkIdentifier) == 'WindowsPhoneApp') Or ($(TargetFrameworkIdentifier) == '.NETStandard' And ($(TargetFrameworkVersion) == 'v1.0' Or $(TargetFrameworkVersion) == 'v1.1' Or $(TargetFrameworkVersion) == 'v1.2' Or $(TargetFrameworkVersion) == 'v1.3' Or $(TargetFrameworkVersion) == 'v1.4' Or $(TargetFrameworkVersion) == 'v1.5')) Or ($(TargetFrameworkIdentifier) == '.NETFramework' And ($(TargetFrameworkVersion) == 'v4.5' Or $(TargetFrameworkVersion) == 'v4.5.1' Or $(TargetFrameworkVersion) == 'v4.5.2' Or $(TargetFrameworkVersion) == 'v4.5.3' Or $(TargetFrameworkVersion) == 'v4.6' Or $(TargetFrameworkVersion) == 'v4.6.1' Or $(TargetFrameworkVersion) == 'v4.6.2' Or $(TargetFrameworkVersion) == 'v4.6.3' Or $(TargetFrameworkVersion) == 'v4.7')) Or ($(TargetFrameworkIdentifier) == 'WindowsPhone' And ($(TargetFrameworkVersion) == 'v8.0' Or $(TargetFrameworkVersion) == 'v8.1'))">
      <ItemGroup>
        <Reference Include="System.ValueTuple">
          <HintPath>..\..\packages\System.ValueTuple\lib\netstandard1.0\System.ValueTuple.dll</HintPath>
          <Private>True</Private>
          <Paket>True</Paket>
        </Reference>
      </ItemGroup>
    </When>
    <When Condition="$(TargetFrameworkIdentifier) == '.NETFramework' And $(TargetFrameworkVersion) == 'v4.0'">
      <ItemGroup>
        <Reference Include="System.ValueTuple">
          <HintPath>..\..\packages\System.ValueTuple\lib\portable-net40+sl4+win8+wp8\System.ValueTuple.dll</HintPath>
          <Private>True</Private>
          <Paket>True</Paket>
        </Reference>
      </ItemGroup>
    </When>
  </Choose>
  <Choose>
    <When Condition="$(TargetFrameworkIdentifier) == '.NETFramework' And ($(TargetFrameworkVersion) == 'v4.6' Or $(TargetFrameworkVersion) == 'v4.6.1' Or $(TargetFrameworkVersion) == 'v4.6.2' Or $(TargetFrameworkVersion) == 'v4.6.3' Or $(TargetFrameworkVersion) == 'v4.7')">
      <ItemGroup>
        <Reference Include="System.Xml.ReaderWriter">
          <HintPath>..\..\packages\System.Xml.ReaderWriter\lib\net46\System.Xml.ReaderWriter.dll</HintPath>
          <Private>True</Private>
          <Paket>True</Paket>
        </Reference>
      </ItemGroup>
    </When>
    <When Condition="($(TargetFrameworkIdentifier) == '.NETStandard' And $(TargetFrameworkVersion) == 'v1.0') Or ($(TargetFrameworkIdentifier) == 'WindowsPhone' And $(TargetFrameworkVersion) == 'v8.1')">
      <ItemGroup>
        <Reference Include="System.Xml.ReaderWriter">
          <HintPath>..\..\packages\System.Xml.ReaderWriter\ref\netstandard1.0\System.Xml.ReaderWriter.dll</HintPath>
          <Private>False</Private>
          <Paket>True</Paket>
        </Reference>
      </ItemGroup>
    </When>
    <When Condition="$(TargetFrameworkIdentifier) == '.NETStandard' And ($(TargetFrameworkVersion) == 'v1.3' Or $(TargetFrameworkVersion) == 'v1.4' Or $(TargetFrameworkVersion) == 'v1.5' Or $(TargetFrameworkVersion) == 'v1.6' Or $(TargetFrameworkVersion) == 'v2.0')">
      <ItemGroup>
        <Reference Include="System.Xml.ReaderWriter">
          <HintPath>..\..\packages\System.Xml.ReaderWriter\lib\netstandard1.3\System.Xml.ReaderWriter.dll</HintPath>
          <Private>True</Private>
          <Paket>True</Paket>
        </Reference>
      </ItemGroup>
    </When>
  </Choose>
  <Choose>
    <When Condition="($(TargetFrameworkIdentifier) == '.NETStandard' And ($(TargetFrameworkVersion) == 'v1.0' Or $(TargetFrameworkVersion) == 'v1.1' Or $(TargetFrameworkVersion) == 'v1.2')) Or ($(TargetFrameworkIdentifier) == 'WindowsPhone' And $(TargetFrameworkVersion) == 'v8.1') Or ($(TargetFrameworkProfile) == 'Profile49') Or ($(TargetFrameworkProfile) == 'Profile84')">
=======
    <When Condition="$(TargetFrameworkIdentifier) == '.NETFramework' And $(TargetFrameworkVersion) == 'v4.6.3'">
>>>>>>> eec676b8
      <ItemGroup>
        <Reference Include="System.Xml.XDocument">
          <HintPath>..\..\packages\System.Xml.XDocument\ref\netstandard1.0\System.Xml.XDocument.dll</HintPath>
          <Private>False</Private>
          <Paket>True</Paket>
        </Reference>
      </ItemGroup>
    </When>
    <When Condition="($(TargetFrameworkIdentifier) == '.NETStandard' And ($(TargetFrameworkVersion) == 'v1.3' Or $(TargetFrameworkVersion) == 'v1.4' Or $(TargetFrameworkVersion) == 'v1.5' Or $(TargetFrameworkVersion) == 'v1.6' Or $(TargetFrameworkVersion) == 'v2.0')) Or ($(TargetFrameworkIdentifier) == '.NETCoreApp' And ($(TargetFrameworkVersion) == 'v1.0' Or $(TargetFrameworkVersion) == 'v1.1' Or $(TargetFrameworkVersion) == 'v2.0'))">
      <ItemGroup>
        <Reference Include="System.Xml.XDocument">
          <HintPath>..\..\packages\System.Xml.XDocument\lib\netstandard1.3\System.Xml.XDocument.dll</HintPath>
          <Private>True</Private>
          <Paket>True</Paket>
        </Reference>
      </ItemGroup>
    </When>
  </Choose>
  <Choose>
    <When Condition="$(TargetFrameworkIdentifier) == '.NETFramework' And ($(TargetFrameworkVersion) == 'v4.6' Or $(TargetFrameworkVersion) == 'v4.6.1' Or $(TargetFrameworkVersion) == 'v4.6.2' Or $(TargetFrameworkVersion) == 'v4.6.3' Or $(TargetFrameworkVersion) == 'v4.7')">
      <ItemGroup>
        <Reference Include="System.Xml.XmlDocument">
          <HintPath>..\..\packages\System.Xml.XmlDocument\lib\net46\System.Xml.XmlDocument.dll</HintPath>
          <Private>True</Private>
          <Paket>True</Paket>
        </Reference>
      </ItemGroup>
    </When>
    <When Condition="$(TargetFrameworkIdentifier) == '.NETStandard' And ($(TargetFrameworkVersion) == 'v1.3' Or $(TargetFrameworkVersion) == 'v1.4' Or $(TargetFrameworkVersion) == 'v1.5' Or $(TargetFrameworkVersion) == 'v1.6' Or $(TargetFrameworkVersion) == 'v2.0')">
      <ItemGroup>
        <Reference Include="System.Xml.XmlDocument">
          <HintPath>..\..\packages\System.Xml.XmlDocument\lib\netstandard1.3\System.Xml.XmlDocument.dll</HintPath>
          <Private>True</Private>
          <Paket>True</Paket>
        </Reference>
      </ItemGroup>
    </When>
  </Choose>
  <Choose>
    <When Condition="$(TargetFrameworkIdentifier) == '.NETFramework' And ($(TargetFrameworkVersion) == 'v4.5.2' Or $(TargetFrameworkVersion) == 'v4.5.3' Or $(TargetFrameworkVersion) == 'v4.6' Or $(TargetFrameworkVersion) == 'v4.6.1' Or $(TargetFrameworkVersion) == 'v4.6.2' Or $(TargetFrameworkVersion) == 'v4.6.3' Or $(TargetFrameworkVersion) == 'v4.7')">
      <ItemGroup>
        <Reference Include="FsCheck">
          <HintPath>..\..\packages\test\FsCheck\lib\net452\FsCheck.dll</HintPath>
          <Private>True</Private>
          <Paket>True</Paket>
        </Reference>
      </ItemGroup>
    </When>
    <When Condition="($(TargetFrameworkIdentifier) == '.NETCore') Or ($(TargetFrameworkIdentifier) == '.NETStandard' And ($(TargetFrameworkVersion) == 'v1.1' Or $(TargetFrameworkVersion) == 'v1.2' Or $(TargetFrameworkVersion) == 'v1.3' Or $(TargetFrameworkVersion) == 'v1.4' Or $(TargetFrameworkVersion) == 'v1.5' Or $(TargetFrameworkVersion) == 'v1.6' Or $(TargetFrameworkVersion) == 'v2.0')) Or ($(TargetFrameworkIdentifier) == '.NETCoreApp' And ($(TargetFrameworkVersion) == 'v1.0' Or $(TargetFrameworkVersion) == 'v1.1' Or $(TargetFrameworkVersion) == 'v2.0')) Or ($(TargetFrameworkIdentifier) == '.NETFramework' And ($(TargetFrameworkVersion) == 'v4.5' Or $(TargetFrameworkVersion) == 'v4.5.1')) Or ($(TargetFrameworkIdentifier) == 'MonoAndroid') Or ($(TargetFrameworkIdentifier) == 'MonoTouch') Or ($(TargetFrameworkIdentifier) == 'Xamarin.iOS') Or ($(TargetFrameworkIdentifier) == 'Xamarin.Mac') Or ($(TargetFrameworkProfile) == 'Profile7') Or ($(TargetFrameworkProfile) == 'Profile44')">
      <ItemGroup>
        <Reference Include="FsCheck">
          <HintPath>..\..\packages\test\FsCheck\lib\portable-net45+netcore45\FsCheck.dll</HintPath>
          <Private>True</Private>
          <Paket>True</Paket>
        </Reference>
      </ItemGroup>
    </When>
    <When Condition="($(TargetFrameworkIdentifier) == '.NETStandard' And $(TargetFrameworkVersion) == 'v1.0') Or ($(TargetFrameworkIdentifier) == 'WindowsPhone' And ($(TargetFrameworkVersion) == 'v8.0' Or $(TargetFrameworkVersion) == 'v8.1')) Or ($(TargetFrameworkProfile) == 'Profile31') Or ($(TargetFrameworkProfile) == 'Profile49') Or ($(TargetFrameworkProfile) == 'Profile78')">
      <ItemGroup>
        <Reference Include="FsCheck">
          <HintPath>..\..\packages\test\FsCheck\lib\portable-net45+netcore45+wp8\FsCheck.dll</HintPath>
          <Private>True</Private>
          <Paket>True</Paket>
        </Reference>
      </ItemGroup>
    </When>
    <When Condition="($(TargetFrameworkIdentifier) == 'WindowsPhoneApp') Or ($(TargetFrameworkProfile) == 'Profile32') Or ($(TargetFrameworkProfile) == 'Profile84') Or ($(TargetFrameworkProfile) == 'Profile111') Or ($(TargetFrameworkProfile) == 'Profile151') Or ($(TargetFrameworkProfile) == 'Profile157') Or ($(TargetFrameworkProfile) == 'Profile259')">
      <ItemGroup>
        <Reference Include="FsCheck">
          <HintPath>..\..\packages\test\FsCheck\lib\portable-net45+netcore45+wpa81+wp8\FsCheck.dll</HintPath>
          <Private>True</Private>
          <Paket>True</Paket>
        </Reference>
      </ItemGroup>
    </When>
  </Choose>
  <Choose>
    <When Condition="$(TargetFrameworkIdentifier) == 'MonoAndroid'">
      <ItemGroup>
        <Reference Include="nunit.framework">
          <HintPath>..\..\packages\test\NUnit\lib\MonoAndroid\nunit.framework.dll</HintPath>
          <Private>True</Private>
          <Paket>True</Paket>
        </Reference>
      </ItemGroup>
    </When>
    <When Condition="$(TargetFrameworkIdentifier) == '.NETFramework' And ($(TargetFrameworkVersion) == 'v2.0' Or $(TargetFrameworkVersion) == 'v3.0')">
      <ItemGroup>
        <Reference Include="NUnit.System.Linq">
          <HintPath>..\..\packages\test\NUnit\lib\net20\NUnit.System.Linq.dll</HintPath>
          <Private>True</Private>
          <Paket>True</Paket>
        </Reference>
        <Reference Include="nunit.framework">
          <HintPath>..\..\packages\test\NUnit\lib\net20\nunit.framework.dll</HintPath>
          <Private>True</Private>
          <Paket>True</Paket>
        </Reference>
      </ItemGroup>
    </When>
    <When Condition="$(TargetFrameworkIdentifier) == '.NETFramework' And $(TargetFrameworkVersion) == 'v3.5'">
      <ItemGroup>
        <Reference Include="nunit.framework">
          <HintPath>..\..\packages\test\NUnit\lib\net35\nunit.framework.dll</HintPath>
          <Private>True</Private>
          <Paket>True</Paket>
        </Reference>
      </ItemGroup>
    </When>
    <When Condition="$(TargetFrameworkIdentifier) == '.NETFramework' And $(TargetFrameworkVersion) == 'v4.0'">
      <ItemGroup>
        <Reference Include="nunit.framework">
          <HintPath>..\..\packages\test\NUnit\lib\net40\nunit.framework.dll</HintPath>
          <Private>True</Private>
          <Paket>True</Paket>
        </Reference>
      </ItemGroup>
    </When>
    <When Condition="$(TargetFrameworkIdentifier) == '.NETFramework' And ($(TargetFrameworkVersion) == 'v4.5' Or $(TargetFrameworkVersion) == 'v4.5.1' Or $(TargetFrameworkVersion) == 'v4.5.2' Or $(TargetFrameworkVersion) == 'v4.5.3' Or $(TargetFrameworkVersion) == 'v4.6' Or $(TargetFrameworkVersion) == 'v4.6.1' Or $(TargetFrameworkVersion) == 'v4.6.2' Or $(TargetFrameworkVersion) == 'v4.6.3' Or $(TargetFrameworkVersion) == 'v4.7')">
      <ItemGroup>
        <Reference Include="nunit.framework">
          <HintPath>..\..\packages\test\NUnit\lib\net45\nunit.framework.dll</HintPath>
          <Private>True</Private>
          <Paket>True</Paket>
        </Reference>
      </ItemGroup>
    </When>
    <When Condition="($(TargetFrameworkIdentifier) == '.NETStandard' And ($(TargetFrameworkVersion) == 'v1.6' Or $(TargetFrameworkVersion) == 'v2.0')) Or ($(TargetFrameworkIdentifier) == '.NETCoreApp' And ($(TargetFrameworkVersion) == 'v1.0' Or $(TargetFrameworkVersion) == 'v1.1' Or $(TargetFrameworkVersion) == 'v2.0'))">
      <ItemGroup>
        <Reference Include="nunit.framework">
          <HintPath>..\..\packages\test\NUnit\lib\netstandard1.6\nunit.framework.dll</HintPath>
          <Private>True</Private>
          <Paket>True</Paket>
        </Reference>
      </ItemGroup>
    </When>
    <When Condition="($(TargetFrameworkIdentifier) == 'WindowsPhoneApp') Or ($(TargetFrameworkIdentifier) == '.NETCore') Or ($(TargetFrameworkIdentifier) == '.NETStandard' And ($(TargetFrameworkVersion) == 'v1.0' Or $(TargetFrameworkVersion) == 'v1.1' Or $(TargetFrameworkVersion) == 'v1.2' Or $(TargetFrameworkVersion) == 'v1.3' Or $(TargetFrameworkVersion) == 'v1.4' Or $(TargetFrameworkVersion) == 'v1.5')) Or ($(TargetFrameworkIdentifier) == 'WindowsPhone' And ($(TargetFrameworkVersion) == 'v8.0' Or $(TargetFrameworkVersion) == 'v8.1')) Or ($(TargetFrameworkIdentifier) == 'MonoTouch') Or ($(TargetFrameworkIdentifier) == 'Xamarin.Mac') Or ($(TargetFrameworkProfile) == 'Profile7') Or ($(TargetFrameworkProfile) == 'Profile31') Or ($(TargetFrameworkProfile) == 'Profile32') Or ($(TargetFrameworkProfile) == 'Profile44') Or ($(TargetFrameworkProfile) == 'Profile49') Or ($(TargetFrameworkProfile) == 'Profile78') Or ($(TargetFrameworkProfile) == 'Profile84') Or ($(TargetFrameworkProfile) == 'Profile111') Or ($(TargetFrameworkProfile) == 'Profile151') Or ($(TargetFrameworkProfile) == 'Profile157') Or ($(TargetFrameworkProfile) == 'Profile259')">
      <ItemGroup>
        <Reference Include="nunit.framework">
          <HintPath>..\..\packages\test\NUnit\lib\portable-net45+win8+wp8+wpa81\nunit.framework.dll</HintPath>
          <Private>True</Private>
          <Paket>True</Paket>
        </Reference>
      </ItemGroup>
    </When>
    <When Condition="$(TargetFrameworkIdentifier) == 'Xamarin.iOS'">
      <ItemGroup>
        <Reference Include="nunit.framework">
          <HintPath>..\..\packages\test\NUnit\lib\Xamarin.iOS10\nunit.framework.dll</HintPath>
          <Private>True</Private>
          <Paket>True</Paket>
        </Reference>
      </ItemGroup>
    </When>
  </Choose>
  <Choose>
    <When Condition="$(TargetFrameworkIdentifier) == '.NETStandard' And ($(TargetFrameworkVersion) == 'v1.6' Or $(TargetFrameworkVersion) == 'v2.0')">
      <ItemGroup>
        <Reference Include="System.Net.WebHeaderCollection">
          <HintPath>..\..\packages\test\System.Net.WebHeaderCollection\lib\netstandard1.3\System.Net.WebHeaderCollection.dll</HintPath>
          <Private>True</Private>
          <Paket>True</Paket>
        </Reference>
      </ItemGroup>
    </When>
  </Choose>
  <Choose>
    <When Condition="$(TargetFrameworkIdentifier) == '.NETStandard' And ($(TargetFrameworkVersion) == 'v1.3' Or $(TargetFrameworkVersion) == 'v1.4' Or $(TargetFrameworkVersion) == 'v1.5' Or $(TargetFrameworkVersion) == 'v1.6' Or $(TargetFrameworkVersion) == 'v2.0')">
      <ItemGroup>
        <Reference Include="System.Reflection.Emit">
          <HintPath>..\..\packages\test\System.Reflection.Emit\lib\netstandard1.3\System.Reflection.Emit.dll</HintPath>
          <Private>True</Private>
          <Paket>True</Paket>
        </Reference>
      </ItemGroup>
    </When>
  </Choose>
  <Choose>
    <When Condition="$(TargetFrameworkIdentifier) == '.NETStandard' And ($(TargetFrameworkVersion) == 'v1.3' Or $(TargetFrameworkVersion) == 'v1.4' Or $(TargetFrameworkVersion) == 'v1.5' Or $(TargetFrameworkVersion) == 'v1.6' Or $(TargetFrameworkVersion) == 'v2.0')">
      <ItemGroup>
        <Reference Include="System.Reflection.Emit.ILGeneration">
          <HintPath>..\..\packages\test\System.Reflection.Emit.ILGeneration\lib\netstandard1.3\System.Reflection.Emit.ILGeneration.dll</HintPath>
          <Private>True</Private>
          <Paket>True</Paket>
        </Reference>
      </ItemGroup>
    </When>
  </Choose>
  <Choose>
    <When Condition="$(TargetFrameworkIdentifier) == '.NETStandard' And ($(TargetFrameworkVersion) == 'v1.3' Or $(TargetFrameworkVersion) == 'v1.4' Or $(TargetFrameworkVersion) == 'v1.5' Or $(TargetFrameworkVersion) == 'v1.6' Or $(TargetFrameworkVersion) == 'v2.0')">
      <ItemGroup>
        <Reference Include="System.Reflection.Emit.Lightweight">
          <HintPath>..\..\packages\test\System.Reflection.Emit.Lightweight\lib\netstandard1.3\System.Reflection.Emit.Lightweight.dll</HintPath>
          <Private>True</Private>
          <Paket>True</Paket>
        </Reference>
      </ItemGroup>
    </When>
  </Choose>
<<<<<<< HEAD
  <Choose>
    <When Condition="$(TargetFrameworkIdentifier) == '.NETStandard' And ($(TargetFrameworkVersion) == 'v1.6' Or $(TargetFrameworkVersion) == 'v2.0')">
      <ItemGroup>
        <Reference Include="System.Runtime.Loader">
          <HintPath>..\..\packages\test\System.Runtime.Loader\lib\netstandard1.5\System.Runtime.Loader.dll</HintPath>
          <Private>True</Private>
          <Paket>True</Paket>
        </Reference>
      </ItemGroup>
    </When>
    <When Condition="($(TargetFrameworkIdentifier) == '.NETStandard' And ($(TargetFrameworkVersion) == 'v1.6' Or $(TargetFrameworkVersion) == 'v2.0')) Or ($(TargetFrameworkIdentifier) == '.NETFramework' And ($(TargetFrameworkVersion) == 'v4.6.3' Or $(TargetFrameworkVersion) == 'v4.7'))">
      <ItemGroup>
        <Reference Include="System.Runtime.Loader">
          <HintPath>..\..\packages\test\System.Runtime.Loader\ref\netstandard1.5\System.Runtime.Loader.dll</HintPath>
          <Private>False</Private>
          <Paket>True</Paket>
        </Reference>
      </ItemGroup>
    </When>
  </Choose>
  <Choose>
    <When Condition="$(TargetFrameworkIdentifier) == '.NETFramework' And ($(TargetFrameworkVersion) == 'v4.6.3' Or $(TargetFrameworkVersion) == 'v4.7')">
      <ItemGroup>
        <Reference Include="System.Security.Cryptography.Cng">
          <HintPath>..\..\packages\test\System.Security.Cryptography.Cng\lib\net463\System.Security.Cryptography.Cng.dll</HintPath>
          <Private>True</Private>
          <Paket>True</Paket>
        </Reference>
      </ItemGroup>
    </When>
    <When Condition="$(TargetFrameworkIdentifier) == '.NETStandard' And ($(TargetFrameworkVersion) == 'v1.6' Or $(TargetFrameworkVersion) == 'v2.0')">
      <ItemGroup>
        <Reference Include="System.Security.Cryptography.Cng">
          <HintPath>..\..\packages\test\System.Security.Cryptography.Cng\ref\netstandard1.6\System.Security.Cryptography.Cng.dll</HintPath>
          <Private>False</Private>
          <Paket>True</Paket>
        </Reference>
      </ItemGroup>
    </When>
  </Choose>
  <Choose>
    <When Condition="$(TargetFrameworkIdentifier) == '.NETFramework' And ($(TargetFrameworkVersion) == 'v4.6.3' Or $(TargetFrameworkVersion) == 'v4.7')">
      <ItemGroup>
        <Reference Include="System.Security.Cryptography.Csp">
          <HintPath>..\..\packages\test\System.Security.Cryptography.Csp\lib\net46\System.Security.Cryptography.Csp.dll</HintPath>
          <Private>True</Private>
          <Paket>True</Paket>
        </Reference>
      </ItemGroup>
    </When>
    <When Condition="$(TargetFrameworkIdentifier) == '.NETStandard' And ($(TargetFrameworkVersion) == 'v1.6' Or $(TargetFrameworkVersion) == 'v2.0')">
      <ItemGroup>
        <Reference Include="System.Security.Cryptography.Csp">
          <HintPath>..\..\packages\test\System.Security.Cryptography.Csp\ref\netstandard1.3\System.Security.Cryptography.Csp.dll</HintPath>
          <Private>False</Private>
          <Paket>True</Paket>
        </Reference>
      </ItemGroup>
    </When>
  </Choose>
=======
>>>>>>> eec676b8
</Project><|MERGE_RESOLUTION|>--- conflicted
+++ resolved
@@ -321,11 +321,8 @@
     <Compile Include="Packaging\TemplateFileParsing.fs" />
     <Compile Include="Packaging\RemotePushUrlSpecs.fs" />
     <Compile Include="ScriptGeneration\LoadingScriptTests.fs" />
-<<<<<<< HEAD
     <Content Include="App.config" />
-=======
     <Compile Include="RuntimeGraphTests.fs" />
->>>>>>> eec676b8
   </ItemGroup>
   <ItemGroup>
     <Reference Include="mscorlib" />
@@ -445,9 +442,7 @@
     </When>
   </Choose>
   <Choose>
-<<<<<<< HEAD
     <When Condition="($(TargetFrameworkIdentifier) == '.NETStandard' And ($(TargetFrameworkVersion) == 'v1.0' Or $(TargetFrameworkVersion) == 'v1.3' Or $(TargetFrameworkVersion) == 'v1.4' Or $(TargetFrameworkVersion) == 'v1.5' Or $(TargetFrameworkVersion) == 'v1.6' Or $(TargetFrameworkVersion) == 'v2.0')) Or ($(TargetFrameworkIdentifier) == '.NETCoreApp' And ($(TargetFrameworkVersion) == 'v1.0' Or $(TargetFrameworkVersion) == 'v1.1')) Or ($(TargetFrameworkIdentifier) == 'WindowsPhone' And $(TargetFrameworkVersion) == 'v8.1')">
-=======
     <When Condition="($(TargetFrameworkIdentifier) == '.NETStandard' And ($(TargetFrameworkVersion) == 'v1.0' Or $(TargetFrameworkVersion) == 'v1.3' Or $(TargetFrameworkVersion) == 'v1.4' Or $(TargetFrameworkVersion) == 'v1.5' Or $(TargetFrameworkVersion) == 'v1.6')) Or ($(TargetFrameworkIdentifier) == '.NETCoreApp' And $(TargetFrameworkVersion) == 'v1.0') Or ($(TargetFrameworkIdentifier) == 'WindowsPhone' And $(TargetFrameworkVersion) == 'v8.1')">
       <ItemGroup>
         <Reference Include="Microsoft.CSharp">
@@ -550,7 +545,6 @@
       </ItemGroup>
     </When>
     <When Condition="$(TargetFrameworkIdentifier) == '.NETStandard' And ($(TargetFrameworkVersion) == 'v1.3' Or $(TargetFrameworkVersion) == 'v1.4' Or $(TargetFrameworkVersion) == 'v1.5' Or $(TargetFrameworkVersion) == 'v1.6')">
->>>>>>> eec676b8
       <ItemGroup>
         <Reference Include="Microsoft.CSharp">
           <HintPath>..\..\packages\Microsoft.CSharp\ref\netstandard1.0\Microsoft.CSharp.dll</HintPath>
@@ -559,9 +553,7 @@
         </Reference>
       </ItemGroup>
     </When>
-<<<<<<< HEAD
     <When Condition="($(TargetFrameworkIdentifier) == '.NETStandard' And ($(TargetFrameworkVersion) == 'v1.3' Or $(TargetFrameworkVersion) == 'v1.4' Or $(TargetFrameworkVersion) == 'v1.5' Or $(TargetFrameworkVersion) == 'v1.6' Or $(TargetFrameworkVersion) == 'v2.0')) Or ($(TargetFrameworkIdentifier) == '.NETCoreApp' And ($(TargetFrameworkVersion) == 'v1.0' Or $(TargetFrameworkVersion) == 'v1.1'))">
-=======
   </Choose>
   <Choose>
     <When Condition="$(TargetFrameworkIdentifier) == '.NETStandard' And ($(TargetFrameworkVersion) == 'v1.5' Or $(TargetFrameworkVersion) == 'v1.6')">
@@ -638,7 +630,6 @@
   </Choose>
   <Choose>
     <When Condition="$(TargetFrameworkIdentifier) == '.NETStandard' And $(TargetFrameworkVersion) == 'v1.6'">
->>>>>>> eec676b8
       <ItemGroup>
         <Reference Include="Microsoft.CSharp">
           <HintPath>..\..\packages\Microsoft.CSharp\lib\netstandard1.3\Microsoft.CSharp.dll</HintPath>
@@ -669,9 +660,7 @@
     </When>
   </Choose>
   <Choose>
-<<<<<<< HEAD
     <When Condition="$(TargetFrameworkIdentifier) == '.NETFramework' And ($(TargetFrameworkVersion) == 'v2.0' Or $(TargetFrameworkVersion) == 'v3.0')">
-=======
     <When Condition="($(TargetFrameworkIdentifier) == '.NETStandard' And $(TargetFrameworkVersion) == 'v1.0') Or ($(TargetFrameworkIdentifier) == 'WindowsPhone' And $(TargetFrameworkVersion) == 'v8.1')">
       <ItemGroup>
         <Reference Include="System.Dynamic.Runtime">
@@ -693,7 +682,6 @@
   </Choose>
   <Choose>
     <When Condition="$(TargetFrameworkIdentifier) == '.NETStandard' And ($(TargetFrameworkVersion) == 'v1.0' Or $(TargetFrameworkVersion) == 'v1.1' Or $(TargetFrameworkVersion) == 'v1.2')">
->>>>>>> eec676b8
       <ItemGroup>
         <Reference Include="Newtonsoft.Json">
           <HintPath>..\..\packages\Newtonsoft.Json\lib\net20\Newtonsoft.Json.dll</HintPath>
@@ -711,9 +699,7 @@
         </Reference>
       </ItemGroup>
     </When>
-<<<<<<< HEAD
     <When Condition="$(TargetFrameworkIdentifier) == '.NETFramework' And $(TargetFrameworkVersion) == 'v4.0'">
-=======
   </Choose>
   <Choose>
     <When Condition="($(TargetFrameworkIdentifier) == '.NETStandard' And ($(TargetFrameworkVersion) == 'v1.5' Or $(TargetFrameworkVersion) == 'v1.6')) Or ($(TargetFrameworkIdentifier) == '.NETCoreApp' And $(TargetFrameworkVersion) == 'v1.0')">
@@ -728,7 +714,6 @@
   </Choose>
   <Choose>
     <When Condition="$(TargetFrameworkIdentifier) == '.NETFramework' And ($(TargetFrameworkVersion) == 'v4.6.2' Or $(TargetFrameworkVersion) == 'v4.6.3')">
->>>>>>> eec676b8
       <ItemGroup>
         <Reference Include="Newtonsoft.Json">
           <HintPath>..\..\packages\Newtonsoft.Json\lib\net40\Newtonsoft.Json.dll</HintPath>
@@ -764,9 +749,7 @@
         </Reference>
       </ItemGroup>
     </When>
-<<<<<<< HEAD
     <When Condition="($(TargetFrameworkIdentifier) == 'Silverlight' And $(TargetFrameworkVersion) == 'v5.0') Or ($(TargetFrameworkProfile) == 'Profile5') Or ($(TargetFrameworkProfile) == 'Profile6') Or ($(TargetFrameworkProfile) == 'Profile14') Or ($(TargetFrameworkProfile) == 'Profile19') Or ($(TargetFrameworkProfile) == 'Profile24') Or ($(TargetFrameworkProfile) == 'Profile37') Or ($(TargetFrameworkProfile) == 'Profile42') Or ($(TargetFrameworkProfile) == 'Profile47') Or ($(TargetFrameworkProfile) == 'Profile92') Or ($(TargetFrameworkProfile) == 'Profile102') Or ($(TargetFrameworkProfile) == 'Profile136') Or ($(TargetFrameworkProfile) == 'Profile147') Or ($(TargetFrameworkProfile) == 'Profile158') Or ($(TargetFrameworkProfile) == 'Profile225') Or ($(TargetFrameworkProfile) == 'Profile240') Or ($(TargetFrameworkProfile) == 'Profile255') Or ($(TargetFrameworkProfile) == 'Profile328') Or ($(TargetFrameworkProfile) == 'Profile336') Or ($(TargetFrameworkProfile) == 'Profile344')">
-=======
   </Choose>
   <Choose>
     <When Condition="$(TargetFrameworkIdentifier) == '.NETFramework' And ($(TargetFrameworkVersion) == 'v4.6' Or $(TargetFrameworkVersion) == 'v4.6.1' Or $(TargetFrameworkVersion) == 'v4.6.2' Or $(TargetFrameworkVersion) == 'v4.6.3')">
@@ -810,7 +793,6 @@
   </Choose>
   <Choose>
     <When Condition="($(TargetFrameworkIdentifier) == '.NETStandard' And ($(TargetFrameworkVersion) == 'v1.0' Or $(TargetFrameworkVersion) == 'v1.3' Or $(TargetFrameworkVersion) == 'v1.4' Or $(TargetFrameworkVersion) == 'v1.5')) Or ($(TargetFrameworkIdentifier) == 'WindowsPhone' And $(TargetFrameworkVersion) == 'v8.1')">
->>>>>>> eec676b8
       <ItemGroup>
         <Reference Include="Newtonsoft.Json">
           <HintPath>..\..\packages\Newtonsoft.Json\lib\portable-net40+sl5+win8+wpa81+wp8\Newtonsoft.Json.dll</HintPath>
@@ -1201,10 +1183,8 @@
   <Choose>
     <When Condition="$(TargetFrameworkIdentifier) == '.NETFramework' And ($(TargetFrameworkVersion) == 'v4.6.3' Or $(TargetFrameworkVersion) == 'v4.7')">
       <ItemGroup>
-<<<<<<< HEAD
         <Reference Include="System.IO.Compression">
           <HintPath>..\..\packages\System.IO.Compression\lib\net46\System.IO.Compression.dll</HintPath>
-=======
         <Reference Include="System.Runtime.Handles">
           <HintPath>..\..\packages\System.Runtime.Handles\ref\netstandard1.3\System.Runtime.Handles.dll</HintPath>
           <Private>False</Private>
@@ -1256,17 +1236,14 @@
       <ItemGroup>
         <Reference Include="System.Runtime.Numerics">
           <HintPath>..\..\packages\System.Runtime.Numerics\lib\netstandard1.3\System.Runtime.Numerics.dll</HintPath>
->>>>>>> eec676b8
-          <Private>True</Private>
-          <Paket>True</Paket>
-        </Reference>
-      </ItemGroup>
-    </When>
-  </Choose>
-  <Choose>
-<<<<<<< HEAD
+          <Private>True</Private>
+          <Paket>True</Paket>
+        </Reference>
+      </ItemGroup>
+    </When>
+  </Choose>
+  <Choose>
     <When Condition="$(TargetFrameworkIdentifier) == '.NETFramework' And ($(TargetFrameworkVersion) == 'v4.6.3' Or $(TargetFrameworkVersion) == 'v4.7')">
-=======
     <When Condition="$(TargetFrameworkIdentifier) == '.NETStandard' And ($(TargetFrameworkVersion) == 'v1.3' Or $(TargetFrameworkVersion) == 'v1.4' Or $(TargetFrameworkVersion) == 'v1.5' Or $(TargetFrameworkVersion) == 'v1.6')">
       <ItemGroup>
         <Reference Include="System.Runtime.Serialization.Formatters">
@@ -1308,7 +1285,6 @@
   </Choose>
   <Choose>
     <When Condition="($(TargetFrameworkIdentifier) == '.NETStandard' And $(TargetFrameworkVersion) == 'v1.0') Or ($(TargetFrameworkIdentifier) == 'WindowsPhone' And $(TargetFrameworkVersion) == 'v8.1')">
->>>>>>> eec676b8
       <ItemGroup>
         <Reference Include="System.IO.Compression.FileSystem">
           <Paket>True</Paket>
@@ -1400,9 +1376,7 @@
     </When>
   </Choose>
   <Choose>
-<<<<<<< HEAD
     <When Condition="$(TargetFrameworkIdentifier) == '.NETFramework' And ($(TargetFrameworkVersion) == 'v4.6.3' Or $(TargetFrameworkVersion) == 'v4.7')">
-=======
     <When Condition="($(TargetFrameworkIdentifier) == '.NETStandard' And $(TargetFrameworkVersion) == 'v1.0') Or ($(TargetFrameworkIdentifier) == 'WindowsPhone' And $(TargetFrameworkVersion) == 'v8.1')">
       <ItemGroup>
         <Reference Include="System.Text.Encoding.Extensions">
@@ -1424,7 +1398,6 @@
   </Choose>
   <Choose>
     <When Condition="$(TargetFrameworkIdentifier) == '.NETFramework' And $(TargetFrameworkVersion) == 'v4.6.3'">
->>>>>>> eec676b8
       <ItemGroup>
         <Reference Include="System.Linq.Expressions">
           <HintPath>..\..\packages\System.Linq.Expressions\lib\net463\System.Linq.Expressions.dll</HintPath>
@@ -1504,9 +1477,7 @@
     </When>
   </Choose>
   <Choose>
-<<<<<<< HEAD
     <When Condition="$(TargetFrameworkIdentifier) == '.NETFramework' And ($(TargetFrameworkVersion) == 'v4.6.3' Or $(TargetFrameworkVersion) == 'v4.7')">
-=======
     <When Condition="($(TargetFrameworkIdentifier) == '.NETStandard' And ($(TargetFrameworkVersion) == 'v1.3' Or $(TargetFrameworkVersion) == 'v1.4' Or $(TargetFrameworkVersion) == 'v1.5' Or $(TargetFrameworkVersion) == 'v1.6')) Or ($(TargetFrameworkIdentifier) == '.NETCoreApp' And $(TargetFrameworkVersion) == 'v1.0') Or ($(TargetFrameworkIdentifier) == '.NETFramework' And ($(TargetFrameworkVersion) == 'v4.6' Or $(TargetFrameworkVersion) == 'v4.6.1' Or $(TargetFrameworkVersion) == 'v4.6.2' Or $(TargetFrameworkVersion) == 'v4.6.3'))">
       <ItemGroup>
         <Reference Include="System.Threading.Tasks.Extensions">
@@ -1519,7 +1490,6 @@
   </Choose>
   <Choose>
     <When Condition="($(TargetFrameworkIdentifier) == '.NETStandard' And $(TargetFrameworkVersion) == 'v1.6') Or ($(TargetFrameworkIdentifier) == '.NETCoreApp' And $(TargetFrameworkVersion) == 'v1.0')">
->>>>>>> eec676b8
       <ItemGroup>
         <Reference Include="System.Net.Sockets">
           <HintPath>..\..\packages\System.Net.Sockets\lib\net46\System.Net.Sockets.dll</HintPath>
@@ -1619,9 +1589,7 @@
     </When>
   </Choose>
   <Choose>
-<<<<<<< HEAD
     <When Condition="$(TargetFrameworkIdentifier) == '.NETStandard' And ($(TargetFrameworkVersion) == 'v1.3' Or $(TargetFrameworkVersion) == 'v1.4')">
-=======
     <When Condition="$(TargetFrameworkIdentifier) == '.NETFramework' And ($(TargetFrameworkVersion) == 'v4.6' Or $(TargetFrameworkVersion) == 'v4.6.1' Or $(TargetFrameworkVersion) == 'v4.6.2' Or $(TargetFrameworkVersion) == 'v4.6.3')">
       <ItemGroup>
         <Reference Include="System.Xml.ReaderWriter">
@@ -1692,7 +1660,6 @@
   </Choose>
   <Choose>
     <When Condition="$(TargetFrameworkIdentifier) == '.NETFramework' And ($(TargetFrameworkVersion) == 'v4.5.2' Or $(TargetFrameworkVersion) == 'v4.5.3' Or $(TargetFrameworkVersion) == 'v4.6' Or $(TargetFrameworkVersion) == 'v4.6.1' Or $(TargetFrameworkVersion) == 'v4.6.2' Or $(TargetFrameworkVersion) == 'v4.6.3')">
->>>>>>> eec676b8
       <ItemGroup>
         <Reference Include="System.Reflection.TypeExtensions">
           <HintPath>..\..\packages\System.Reflection.TypeExtensions\ref\netstandard1.3\System.Reflection.TypeExtensions.dll</HintPath>
@@ -2092,7 +2059,6 @@
     </When>
   </Choose>
   <Choose>
-<<<<<<< HEAD
     <When Condition="($(TargetFrameworkIdentifier) == '.NETStandard' And $(TargetFrameworkVersion) == 'v1.0') Or ($(TargetFrameworkIdentifier) == 'WindowsPhone' And $(TargetFrameworkVersion) == 'v8.1')">
       <ItemGroup>
         <Reference Include="System.Text.Encoding.Extensions">
@@ -2114,9 +2080,7 @@
   </Choose>
   <Choose>
     <When Condition="$(TargetFrameworkIdentifier) == '.NETFramework' And ($(TargetFrameworkVersion) == 'v4.6.3' Or $(TargetFrameworkVersion) == 'v4.7')">
-=======
     <When Condition="$(TargetFrameworkIdentifier) == '.NETFramework' And $(TargetFrameworkVersion) == 'v4.6.3'">
->>>>>>> eec676b8
       <ItemGroup>
         <Reference Include="System.Text.RegularExpressions">
           <HintPath>..\..\packages\System.Text.RegularExpressions\lib\net463\System.Text.RegularExpressions.dll</HintPath>
@@ -2154,7 +2118,6 @@
     </When>
   </Choose>
   <Choose>
-<<<<<<< HEAD
     <When Condition="($(TargetFrameworkIdentifier) == '.NETStandard' And $(TargetFrameworkVersion) == 'v1.0') Or ($(TargetFrameworkIdentifier) == 'WindowsPhone' And $(TargetFrameworkVersion) == 'v8.1')">
       <ItemGroup>
         <Reference Include="System.Threading">
@@ -2196,9 +2159,7 @@
   </Choose>
   <Choose>
     <When Condition="($(TargetFrameworkIdentifier) == '.NETStandard' And ($(TargetFrameworkVersion) == 'v1.3' Or $(TargetFrameworkVersion) == 'v1.4' Or $(TargetFrameworkVersion) == 'v1.5' Or $(TargetFrameworkVersion) == 'v1.6' Or $(TargetFrameworkVersion) == 'v2.0')) Or ($(TargetFrameworkIdentifier) == '.NETCoreApp' And ($(TargetFrameworkVersion) == 'v1.0' Or $(TargetFrameworkVersion) == 'v1.1')) Or ($(TargetFrameworkIdentifier) == '.NETFramework' And ($(TargetFrameworkVersion) == 'v4.6' Or $(TargetFrameworkVersion) == 'v4.6.1' Or $(TargetFrameworkVersion) == 'v4.6.2' Or $(TargetFrameworkVersion) == 'v4.6.3' Or $(TargetFrameworkVersion) == 'v4.7'))">
-=======
     <When Condition="$(TargetFrameworkIdentifier) == '.NETFramework' And $(TargetFrameworkVersion) == 'v4.6.3'">
->>>>>>> eec676b8
       <ItemGroup>
         <Reference Include="System.Threading.Tasks.Extensions">
           <HintPath>..\..\packages\System.Threading.Tasks.Extensions\lib\netstandard1.0\System.Threading.Tasks.Extensions.dll</HintPath>
@@ -2242,7 +2203,6 @@
     </When>
   </Choose>
   <Choose>
-<<<<<<< HEAD
     <When Condition="($(TargetFrameworkIdentifier) == 'WindowsPhoneApp') Or ($(TargetFrameworkIdentifier) == '.NETStandard' And ($(TargetFrameworkVersion) == 'v1.0' Or $(TargetFrameworkVersion) == 'v1.1' Or $(TargetFrameworkVersion) == 'v1.2' Or $(TargetFrameworkVersion) == 'v1.3' Or $(TargetFrameworkVersion) == 'v1.4' Or $(TargetFrameworkVersion) == 'v1.5')) Or ($(TargetFrameworkIdentifier) == '.NETFramework' And ($(TargetFrameworkVersion) == 'v4.5' Or $(TargetFrameworkVersion) == 'v4.5.1' Or $(TargetFrameworkVersion) == 'v4.5.2' Or $(TargetFrameworkVersion) == 'v4.5.3' Or $(TargetFrameworkVersion) == 'v4.6' Or $(TargetFrameworkVersion) == 'v4.6.1' Or $(TargetFrameworkVersion) == 'v4.6.2' Or $(TargetFrameworkVersion) == 'v4.6.3' Or $(TargetFrameworkVersion) == 'v4.7')) Or ($(TargetFrameworkIdentifier) == 'WindowsPhone' And ($(TargetFrameworkVersion) == 'v8.0' Or $(TargetFrameworkVersion) == 'v8.1'))">
       <ItemGroup>
         <Reference Include="System.ValueTuple">
@@ -2293,9 +2253,7 @@
   </Choose>
   <Choose>
     <When Condition="($(TargetFrameworkIdentifier) == '.NETStandard' And ($(TargetFrameworkVersion) == 'v1.0' Or $(TargetFrameworkVersion) == 'v1.1' Or $(TargetFrameworkVersion) == 'v1.2')) Or ($(TargetFrameworkIdentifier) == 'WindowsPhone' And $(TargetFrameworkVersion) == 'v8.1') Or ($(TargetFrameworkProfile) == 'Profile49') Or ($(TargetFrameworkProfile) == 'Profile84')">
-=======
     <When Condition="$(TargetFrameworkIdentifier) == '.NETFramework' And $(TargetFrameworkVersion) == 'v4.6.3'">
->>>>>>> eec676b8
       <ItemGroup>
         <Reference Include="System.Xml.XDocument">
           <HintPath>..\..\packages\System.Xml.XDocument\ref\netstandard1.0\System.Xml.XDocument.dll</HintPath>
@@ -2495,7 +2453,6 @@
       </ItemGroup>
     </When>
   </Choose>
-<<<<<<< HEAD
   <Choose>
     <When Condition="$(TargetFrameworkIdentifier) == '.NETStandard' And ($(TargetFrameworkVersion) == 'v1.6' Or $(TargetFrameworkVersion) == 'v2.0')">
       <ItemGroup>
@@ -2556,6 +2513,4 @@
       </ItemGroup>
     </When>
   </Choose>
-=======
->>>>>>> eec676b8
 </Project>