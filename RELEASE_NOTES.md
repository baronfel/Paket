<<<<<<< HEAD
#### 3.0.0-alpha070 - 14.03.2016
* Allow to reference git repositories - http://fsprojects.github.io/Paket/git-dependencies.html
* Allow to run build commands on git repositories - http://fsprojects.github.io/Paket/git-dependencies.html#Running-a-build-in-git-repositories
* Allow to use git repositories as NuGet source - http://fsprojects.github.io/Paket/git-dependencies.html#Using-Git-repositories-as-NuGet-source
* Garbage collection in packages folder - https://github.com/fsprojects/Paket/pull/1491
=======
#### 2.52.9 - 16.03.2016
* USABILITY: Improved error message when paket.dependencies can't be found - https://github.com/fsprojects/Paket/pull/1519
* BUGFIX: Force resolver to look into deeper levels - https://github.com/fsprojects/Paket/issues/1520

#### 2.52.8 - 15.03.2016
* USABILITY: Better error message when paket.lock an paket.dependencies are out of sync.
>>>>>>> e70471c2

#### 2.52.7 - 14.03.2016
* USABILITY: Emit net40-full moniker

#### 2.52.6 - 14.03.2016
* USABILITY: Content:once doesn't add paket flags to the csproj file in order to make Orleans tools happy - https://github.com/fsprojects/Paket/issues/1513

#### 2.52.4 - 14.03.2016
* USABILITY: Be more robust in paket.references files - https://github.com/fsprojects/Paket/issues/1514

#### 2.52.3 - 12.03.2016
* USABILITY: Improved stability in lock acquiring process - https://github.com/fsprojects/Paket/issues/858

#### 2.52.1 - 10.03.2016
* Allow to restore recursively from remote dependencies file - https://github.com/fsprojects/Paket/issues/1507

#### 2.52.0 - 10.03.2016
* Allow to restore dll from remote dependencies file - https://github.com/fsprojects/Paket/issues/1507
* Prevent paket holding locks on assemblies during binding redirects - https://github.com/fsprojects/Paket/pull/1492
* ProjectFile.save with forceTouch to only modify the last write time without content if unchanged - https://github.com/fsprojects/Paket/pull/1493
* BUGFIX: Don't accept "Unsupported0.0" as full framework - https://github.com/fsprojects/Paket/issues/1494
* BUGFIX: Revert 1487 - https://github.com/fsprojects/Paket/issues/1487
* BUGFIX: Fall back to v2 for VSTS - https://github.com/fsprojects/Paket/issues/1496
* BUGFIX: Fixed duplicate frameworks during auto-detection - https://github.com/fsprojects/Paket/issues/1500
* BUGFIX: Fixed conditional references created for group dependencies - https://github.com/fsprojects/Paket/issues/1505
* BUGFIX: Fixed parsing error in lock file parser - https://github.com/fsprojects/Paket/issues/1500
* BUGFIX: Merge Chessie into PowerShell package - https://github.com/fsprojects/Paket/issues/1499
* BUGFIX: Make v3 API more robust
* BUGFIX: Do not install packages with same version from different groups twice - https://github.com/fsprojects/Paket/issues/1458
* BUGFIX: When adding framework specification to paket.dependencies .props include was moved to the bottom of csproj file - https://github.com/fsprojects/Paket/issues/1487
* BUGFIX: Allow to use LOCKEDVERSION with packages that are not in main group - https://github.com/fsprojects/Paket/issues/1483
* USABILITY: only complain about missing references if there are references at all

#### 2.51.0 - 29.02.2016
* Experimental Visual C++ support in binding redirects - https://github.com/fsprojects/Paket/issues/1467
* Restore: optional --touch-affected-refs to touch refs affected by a restore - https://github.com/fsprojects/Paket/pull/1485
* BUGFIX: fixed group transitive dependency checking - https://github.com/fsprojects/Paket/pull/1479
* BUGFIX: Do not try to pack output folder - https://github.com/fsprojects/Paket/issues/1473
* BUGFIX: Fix StackOverflow from https://github.com/fsprojects/Paket/issues/1432
* BUGFIX: Do not pack absolute paths - https://github.com/fsprojects/Paket/issues/1472
* BUGFIX: Keep Auth from dependencies file for fast path - https://github.com/fsprojects/Paket/issues/1469
* BUGFIX: Fix Platform matching bug in CPP projects - https://github.com/fsprojects/Paket/issues/1467
* USABILITY: Touch project files when paket.lock changed in order to support incremental builds with MsBuild  - https://github.com/fsprojects/Paket/issues/1471 
* USABILITY: Prevent paket holding locks on assemblies during binding redirects
* USABILITY: Don't fail when we can't turn on auto-restote during convert

#### 2.50.0 - 09.02.2016
* Experimental Visual C++ support - https://github.com/fsprojects/Paket/issues/1467
* BUGFIX: Install packages that end in .dll - https://github.com/fsprojects/Paket/issues/1466
* BUGFIX: Prevent race condition - https://github.com/fsprojects/Paket/issues/1460
* BUGFIX: Download of HTTP dependencies should delete folder before we unzip
* BUGFIX: Do not touch project files in packages folder - https://github.com/fsprojects/Paket/issues/1455
* BUGFIX: Keep versions locked for dependencies during pack - https://github.com/fsprojects/Paket/issues/1457
* BUGFIX: Do not fail on auth check for remote dependencies file - https://github.com/fsprojects/Paket/issues/1456
* WORKAROUND: Don't use v3 getPackageDetails on nuget.org or myget

#### 2.49.0 - 03.02.2016
* Added paket pack switch minimum-from-lock-file - http://fsprojects.github.io/Paket/paket-pack.html#Version-ranges
* Automatic framework detection - http://fsprojects.github.io/Paket/dependencies-file.html#Automatic-framework-detection
* BUGFIX: Work around auth issues with VSTS feed - https://github.com/fsprojects/Paket/issues/1453
* USABILITY: Show warning if a dependency is installed for wrong target framework - https://github.com/fsprojects/Paket/pull/1445

#### 2.48.0 - 28.01.2016
* New lowest_matching option that allows to use lowest matching version of direct dependencies - http://fsprojects.github.io/Paket/dependencies-file.html#Lowest-matching-option
* BUGFIX: Fix convert-from-nuget command - https://github.com/fsprojects/Paket/pull/1437
* BUGFIX: paket pack with enabled include-referenced-projects flag doesn't throwh NRE - https://github.com/fsprojects/Paket/issues/1434
* BUGFIX: Fixed pack package dependencies for dependent projects - https://github.com/fsprojects/Paket/issues/1429
* BUGFIX: Fixed pack package dependencies for dependent projects - https://github.com/fsprojects/Paket/pull/1417
* BUGFIX: Pack with concrete template file should work for type project - https://github.com/fsprojects/Paket/issues/1414
* BUGFIX: Don't use symbol packages when using filesystem source with symbol package - https://github.com/fsprojects/Paket/issues/1413

#### 2.46.0 - 19.01.2016
* BootStrapper caches paket.exe in NuGet cache - https://github.com/fsprojects/Paket/pull/1400
* Case insensitive autocomplete for NuGet v2 protocol - https://github.com/fsprojects/Paket/pull/1410

#### 2.45.0 - 18.01.2016
* Initial support for autocomplete of private sources - https://github.com/fsprojects/Paket/issues/1298
* Allow to set project url in paket pack
* Added include-pdbs switch in paket.template files - https://github.com/fsprojects/Paket/pull/1403
* BUGFIX: Fixed symbol sources creation on projects that contain linked files - https://github.com/fsprojects/Paket/pull/1402
* BUGFIX: Fixed inter project dependencies
* BUGFIX: Reduce pressure from call stack - https://github.com/fsprojects/Paket/issues/1392
* BUGFIX: Symbols package fix for projects that contained linked files - https://github.com/fsprojects/Paket/pull/1390

#### 2.44.0 - 14.01.2016
* Paket pack for symbols packages allows for pulling in referenced projects. - https://github.com/fsprojects/Paket/pull/1383

#### 2.43.0 - 14.01.2016
* BUGFIX: Use registration data from normalized NuGet version - https://github.com/fsprojects/Paket/issues/1387
* BUGFIX: $(SolutionDir) in ProjectReference include attribute will be parsed - https://github.com/fsprojects/Paket/issues/1377
* BUGFIX: Restore groups sequentially - https://github.com/fsprojects/Paket/issues/1371
* PERFORMANCE: Fix issue with bad performance - https://github.com/fsprojects/Paket/issues/1387
* PERFORMANCE: Try relaxed resolver only when there is a chance to succeed
* USABILITY: Fail if credentials are invalid - https://github.com/fsprojects/Paket/issues/1382

#### 2.42.0 - 10.01.2016
* Nemerle projects support
* BUGFIX: Incorrect package dependencies graph resolution with prereleases - https://github.com/fsprojects/Paket/pull/1359
* BUGFIX: NuGetV2: avoid revealing password also if more than one source is defined - https://github.com/fsprojects/Paket/pull/1357

#### 2.41.0 - 07.01.2016
* Allow to reference dlls from HTTP resources - https://github.com/fsprojects/Paket/issues/1341
* BUGFIX: Fixed prerelease comparision - https://github.com/fsprojects/Paket/issues/1316
* BUGFIX: Fixed problem with prerelease versions during pack - https://github.com/fsprojects/Paket/issues/1316
* BUGFIX: Do not copy dlls from paket-files - https://github.com/fsprojects/Paket/issues/1341
* BUGFIX: Fixed problem with @ char in paths during pack - https://github.com/fsprojects/Paket/pull/1351
* BUGFIX: Allow to reference dlls from HTTP resources on mono - https://github.com/fsprojects/Paket/pull/1349
* PERFORMANCE: Don't parse lock file in FullUpdate mode
* WORKAROUND: ConfigFile password encryption did not work on specific machines - https://github.com/fsprojects/Paket/pull/1347
* USABILITY: Show warning when paket.references is used in nupkg content - https://github.com/fsprojects/Paket/issues/1344
* USABILITY: Report group name in download trace - https://github.com/fsprojects/Paket/issues/1337
* USABILITY: Be more robust against flaky NuGet feeds

#### 2.40.0 - 29.12.2015
* BUGFIX: Better packaging of prerelease dependencies - https://github.com/fsprojects/Paket/issues/1316
* BUGFIX: Allow to overwrite versions in template files without id - https://github.com/fsprojects/Paket/issues/1321
* BUGFIX: Accept dotnet54 as moniker
* BUGFIX: Download file:/// to paket-files/localhost
* BUGFIX: Compare normalized Urls
* BUGFIX: Call OnCompleted in Observable.flatten - https://github.com/fsprojects/Paket/pull/1330
* BUGFIX: Allow to restore packages from private feeds - https://github.com/fsprojects/Paket/issues/1326
* PERFORMANCE: Cache which source contains versions in GetVersions - https://github.com/fsprojects/Paket/pull/1327
* PERFORMANCE: Prefer package-versions protocol for nuget.org and myget.org

#### 2.38.0 - 22.12.2015
* Support new NuGet version range for empty restrictions
* USABILITY: Don't use /odata for nuget.org or myget.org
* BUGFIX: paket pack ignored specific-version parameter - https://github.com/fsprojects/Paket/issues/1321
* COSMETICS: Better error messages in GetVersions
* COSMETICS: Normalize NuGet source feeds in lock files
* PERFORMANCE: Keep traffic for GetVersions and GetPackageDetails low

#### 2.37.0 - 21.12.2015
* New "clear-cache" command allows to clear the NuGet cache - http://fsprojects.github.io/Paket/paket-clear-cache.html
* Paket checks PackageDetails only for sources that responded with versions for a package - https://github.com/fsprojects/Paket/issues/1317
* Implemented support for specifying per-template versions in paket pack - https://github.com/fsprojects/Paket/pull/1314
* Added support for relative src link to package content - https://github.com/fsprojects/Paket/pull/1311
* BUGFIX: Fix NullReferenceException - https://github.com/fsprojects/Paket/issues/1307
* BUGFIX: Check that cached NuGet package belongs to requested package
* BUGFIX: NuGet packages with FrameworkAssembly nodes did not work - https://github.com/fsprojects/Paket/issues/1306
* Paket install did an unnecessary update when framework restriction were present - https://github.com/fsprojects/Paket/issues/1305
* COSMETICS: No need to show cache warnings

#### 2.36.0 - 10.12.2015
* Getting assembly metadata without loading the assembly - https://github.com/fsprojects/Paket/pull/1293

#### 2.35.0 - 09.12.2015
* "redirects off" skips binding redirects completely  - https://github.com/fsprojects/Paket/pull/1299

#### 2.34.0 - 07.12.2015
* BootStrapper uses named temp files - https://github.com/fsprojects/Paket/pull/1296
* Making user prompts work with stdin - https://github.com/fsprojects/Paket/pull/1292

#### 2.33.0 - 04.12.2015
* Option to force a binding redirects - https://github.com/fsprojects/Paket/pull/1290
* Use GetCustomAttributesData instead of GetCustomAttributes - https://github.com/fsprojects/Paket/issues/1289
* Don't touch app.config if we don't logically change it - https://github.com/fsprojects/Paket/issues/1248
* Normalize versions in lock file for nuget.org - https://github.com/fsprojects/Paket/issues/1282
* Using AssemblyTitle if no title is specified in a project template - https://github.com/fsprojects/Paket/pull/1285
* Binding redirects should work with multiple groups - https://github.com/fsprojects/Paket/issues/1284 
* Resolver is more tolerant with prereleases - https://github.com/fsprojects/Paket/issues/1280

#### 2.32.0 - 02.12.2015
* Provided more user-friendly messages for bootstrapper - https://github.com/fsprojects/Paket/pull/1278
* EXPERIMENTAL: Added ability to create symbol/source packages - https://github.com/fsprojects/Paket/pull/1275
* BUGFIX: Fixed coreProps root element in generated nuspec - https://github.com/fsprojects/Paket/pull/1276

#### 2.31.0 - 01.12.2015
* Add options to force Nuget source and use local file paths with bootstrapper - https://github.com/fsprojects/Paket/pull/1268
* Implement exclude parameter for pack - https://github.com/fsprojects/Paket/pull/1274
* Handle different platforms in ProjectFile.GetOutputPath - https://github.com/fsprojects/Paket/pull/1269
* Support local read-only .nupkg-files - https://github.com/fsprojects/Paket/pull/1272

#### 2.30.0 - 01.12.2015
* Switched to using Chessie Nuget package - https://github.com/fsprojects/Paket/pull/1266
* Adding .NET 4.6.1 support - https://github.com/fsprojects/Paket/issues/1270

#### 2.29.0 - 27.11.2015
* Allow specifying Nuget Source and provide option to specify parameters with config file in bootstrapper - https://github.com/fsprojects/Paket/pull/1261
* BUGFIX: Do not normalize versions since it might break Klondike - https://github.com/fsprojects/Paket/issues/1257
* COSMETICS: Better error message when lock file doesn't contain version pin - https://github.com/fsprojects/Paket/issues/1256
* COSMETICS: Show a warning when the resolver selects an unlisted version - https://github.com/fsprojects/Paket/pull/1258

#### 2.28.0 - 25.11.2015
* Reuse more of the NuGet v3 API for protocol selection
* Using new NuGet v3 protocol to retrieve unlisted packages - https://github.com/fsprojects/Paket/issues/1254
* Created installer demo - https://github.com/fsprojects/Paket/issues/1251
* Adding monoandroid41 framework moniker - https://github.com/fsprojects/Paket/pull/1245
* BUGFIX: Specifying prereleases did not work with pessimistic version constraint - https://github.com/fsprojects/Paket/issues/1252
* BUGFIX: Unlisted property get properly filled from NuGet v3 API - https://github.com/fsprojects/Paket/issues/1242
* BUGFIX: Bootstrapper compares version per SemVer - https://github.com/fsprojects/Paket/pull/1236
* PERFORMANCE: Avoid requests to teamcity that lead to server error
* USABILITY: If parsing of lock file fails Paket reports the lock file filename - https://github.com/fsprojects/Paket/issues/1247

#### 2.27.0 - 19.11.2015
* Binding redirects get cleaned during install - https://github.com/fsprojects/Paket/pull/1235
* BUGFIX: Bootstrapper compares version per SemVer - https://github.com/fsprojects/Paket/pull/1236
* BUGFIX: Do not print feed password to output - https://github.com/fsprojects/Paket/pull/1238
* USABILITY: Always write non-version into lock file to keep ProGet happy - https://github.com/fsprojects/Paket/issues/1239

#### 2.26.0 - 18.11.2015
* BUGFIX: Better parsing of framework restrictions - https://github.com/fsprojects/Paket/issues/1232
* BUGFIX: Fix props files - https://github.com/fsprojects/Paket/issues/1233
* BUGFIX: Detect AssemblyName from project file name if empty - https://github.com/fsprojects/Paket/issues/1234
* BUGFIX: Fixed issue with V3 feeds doing api requests even when the paket.lock is fully specified - https://github.com/fsprojects/Paket/pull/1231
* BUGFIX: Update ProjectFile.GetTargetProfile to work with conditional nodes - https://github.com/fsprojects/Paket/pull/1227
* BUGFIX: Putting .targets import on correct location in project files - https://github.com/fsprojects/Paket/issues/1226
* BUGFIX: Putting braces around OData conditions to work around ProGet issues - https://github.com/fsprojects/Paket/issues/1225
* USABILITY: Always write nomalized version into lock file to keep the lockfile as stable as possible
* USABILITY: Always try 3 times to download and extract a package
* USABILITY: Sets default resolver strategy for convert from nuget to None - https://github.com/fsprojects/Paket/pull/1228

#### 2.25.0 - 13.11.2015
* Unified cache implementation for V2 and V3 - https://github.com/fsprojects/Paket/pull/1222
* BUGFIX: Putting .props and .targets import on correct location in project files - https://github.com/fsprojects/Paket/issues/1219
* BUGFIX: Propagate framework restriction correctly - https://github.com/fsprojects/Paket/issues/1213
* BUGFIX: Match auth - https://github.com/fsprojects/Paket/issues/1210
* BUGFIX: Better error message when something goes wrong during package download

#### 2.24.0 - 11.11.2015
* Support for feeds that only provide NuGet v3 API - https://github.com/fsprojects/Paket/pull/1205
* BUGFIX: Made PublicAPI.ListTemplateFiles more robust - https://github.com/fsprojects/Paket/pull/1209
* BUGFIX: Allow to specify empty file patterns in paket.template
* BUGFIX: Filter excluded dependencies in template files - https://github.com/fsprojects/Paket/issues/1208
* BUGFIX: Framework dependencies were handled too strict - https://github.com/fsprojects/Paket/issues/1206

#### 2.23.0 - 09.11.2015
* Allow to exclude dependencies in template files - https://github.com/fsprojects/Paket/issues/1199
* Exposed TemplateFile types and Dependencies member - https://github.com/fsprojects/Paket/pull/1203
* Paket uses lock free version of Async.Choice
* Paket generates and parses strategy option in lock file - https://github.com/fsprojects/Paket/pull/1196
* BUGFIX: Fixed version requirement parse issue noticed in FsBlog
* USABILITY: Paket shows parsing errors in app.config files - https://github.com/fsprojects/Paket/issues/1195

#### 2.22.0 - 05.11.2015
* Paket adds binding redirect only for applicable assemblies - https://github.com/fsprojects/Paket/issues/1187
* BUGFIX: Add missing transitive dependencies after paket update - https://github.com/fsprojects/Paket/issues/1190
* BUGFIX: Work around issue with # in file names on mono - https://github.com/fsprojects/Paket/issues/1189
* USABILITY: Better error reporting when prereleases are involved - https://github.com/fsprojects/Paket/issues/1186

#### 2.21.0 - 01.11.2015
* Adding LOCKEDVERSION placeholder to templatefile - https://github.com/fsprojects/Paket/issues/1183

#### 2.20.0 - 30.10.2015
* Allow filtered updates of packages matching a regex - https://github.com/fsprojects/Paket/pull/1178
* Search for paket.references in startup directory (auto-restore feature) - https://github.com/fsprojects/Paket/pull/1179
* BUGFIX: Framework filtering for transisitve packages - https://github.com/fsprojects/Paket/issues/1182

#### 2.19.0 - 29.10.2015
* Resolver changed to breadth first search to escape more quickly from conflict situations - https://github.com/fsprojects/Paket/issues/1174
* Paket init downloads stable version of bootstraper - https://github.com/fsprojects/Paket/issues/1040
* BUGFIX: SemVer updates were broken

#### 2.18.0 - 28.10.2015
* Use branch and bound strategy to escape quickly from conflict situations - https://github.com/fsprojects/Paket/issues/1169
* Queries all feeds in parallel for package details
* New moniker monoandroid50 - https://github.com/fsprojects/Paket/pull/1171
* Reintroduced missing public API functions for docs
* USABILITY: Improved paket's conflict reporting during resolution time - https://github.com/fsprojects/Paket/pull/1168

#### 2.17.0 - 24.10.2015
* Global "oldest matching version" resolver strategy option - http://fsprojects.github.io/Paket/dependencies-file.html#Strategy-option
* Convert-from-nuget and simplify commands simplify framework restrictions if possible - https://github.com/fsprojects/Paket/pull/1159
* BUGFIX: Queries every NuGet feed in parallel and combines the results - https://github.com/fsprojects/Paket/pull/1163
* USABILITY: Give better error message when a file can't be found on a github repo - https://github.com/fsprojects/Paket/issues/1162

#### 2.16.0 - 21.10.2015
* Check that download http status code was 200
* Try to report better error when file is blocked by Firewall - https://github.com/fsprojects/Paket/pull/1155
* BUGFIX: Fixed loading of Project files on mono - https://github.com/fsprojects/Paket/pull/1149
* PERFORMANCE: Caching proxy scheme - https://github.com/fsprojects/Paket/pull/1153
* USABILITY: If caching fails Paket should recover - https://github.com/fsprojects/Paket/issues/1152

#### 2.15.1 - 17.10.2015
* BUGFIX: Fixed framework restriction filter - https://github.com/fsprojects/Paket/pull/1146
* BUGFIX: Fixed parsing of framework restrictions in lock file - https://github.com/fsprojects/Paket/pull/1144
* BUGFIX: Add monoandroid403 to be matched as Some MonoAndroid - https://github.com/fsprojects/Paket/pull/1140
* PERFORMANCE: Use locked version as prefered version when resolver strategy is min - https://github.com/fsprojects/Paket/pull/1141
* COSMETICS: Better error messages when resolver finds no matching version.
* COSMETICS: Fix error message when resolver already resolved to GlobalOverride - https://github.com/fsprojects/Paket/issues/1142

#### 2.14.0 - 15.10.2015
* BUGFIX: Handle silverlight framework identifiers comparison - https://github.com/fsprojects/Paket/pull/1138

#### 2.13.0 - 14.10.2015
* Show-Groups command - http://fsprojects.github.io/Paket/paket-show-groups.html
* BUGFIX: Fixed combine operation for framework restrictions - https://github.com/fsprojects/Paket/issues/1137
* BUGFIX: Lockfile-Parser did not to parse framework restrictions and therefore paket install could lead to wrong lock file - https://github.com/fsprojects/Paket/issues/1135
* USABILITY: Non-SemVer InformationalVersion are now allowed for paket pack - https://github.com/fsprojects/Paket/issues/1134
* USABILITY: Dependencies file parser should detects comma between install settings - https://github.com/fsprojects/Paket/issues/1129
* COSMETICS: Don't show the pin notice if dependency is transitive
* COSMETICS: Don't allow negative numbers in SemVer

#### 2.12.0 - 12.10.2015
* Better SemVer update by adding --keep-major, --keep-minor, --keep-patch to the CLI
* EXPERIMENTAL: Support for WiX installer projects

#### 2.11.0 - 09.10.2015
* Skip unchanged groups during install

#### 2.10.0 - 08.10.2015
* Make resolver to evaluate versions lazily
* BUGFIX: Paket.Pack was broken on filesystems with forward slash seperator - https://github.com/fsprojects/Paket/issues/1119
* BUGFIX: Wrong paket ProjectRefences name causes incorrect packaging - https://github.com/fsprojects/Paket/issues/1113

#### 2.9.0 - 05.10.2015
* Allow to use GitHub tokens to access GitHub files - http://fsprojects.github.io/Paket/paket-config.html
* Allow to update a single group
* BUGFIX: Resolver needs to consider Microsoft.Bcl.Build

#### 2.8.0 - 03.10.2015
* BUGFIX: Selective update needs to consider remote files
* BUGFIX: Ignore disabled upstream feeds - https://github.com/fsprojects/Paket/pull/1105
* BUGFIX: Don't forget to add settings from root dependencies
* COSMETICS: Do not write unnecessary framework restrictions into paket.lock

#### 2.7.0 - 02.10.2015
* Support for private GitHub repos - http://fsprojects.github.io/Paket/github-dependencies.html#Referencing-a-private-github-repository
* BUGFIX: Find the mono binary on OSX 10.11 - https://github.com/fsprojects/Paket/pull/1103

#### 2.6.0 - 01.10.2015
* Allow "content:once" as a package setting - http://fsprojects.github.io/Paket/nuget-dependencies.html#No-content-option
* BUGFIX: Don't add -prerelease to nuspec dependency nodes for project references - https://github.com/fsprojects/Paket/issues/1102
* BUGFIX: Do not create prerelease identifiers for transitive dependencies - https://github.com/fsprojects/Paket/issues/1099
* PERFORMANCE: Do not parse remote dependencies file twice - https://github.com/fsprojects/Paket/issues/1101
* PERFORMANCE: Check if we already downloaded paket.dependencies file for remote files in order to reduce stress on API limit - https://github.com/fsprojects/Paket/issues/1101
* PERFORMANCE: Run all calls against different NuGet protocols in parallel and take the fastest - https://github.com/fsprojects/Paket/issues/1085
* PERFORMANCE: Exclude duplicate NuGet feeds - https://github.com/fsprojects/Paket/issues/1085
* COSMETICS: Cache calls to GitHub in order to reduce stress on API limit - https://github.com/fsprojects/Paket/issues/1101

#### 2.5.0 - 29.09.2015
* Remove all Paket entries from projects which have no paket.references - https://github.com/fsprojects/Paket/issues/1097
* Allow to format VersionRequirements in NuGet syntax
* BUGFIX: Fix KeyNotFoundException when project is net4.0-client - https://github.com/fsprojects/Paket/issues/1095
* BUGFIX: Put prerelease requirement into NuSpec during paket pack - https://github.com/fsprojects/Paket/issues/1088
* BUGFIX: Inconsistent framework exclusion in paket.dependencies - https://github.com/fsprojects/Paket/issues/1093
* BUGFIX: Commands add/remove stripped link:false from file references - https://github.com/fsprojects/Paket/issues/1089
* BUGFIX: Do not create double prerelease identifiers - https://github.com/fsprojects/Paket/issues/1099
* COSMETICS: Only fixup dates in zip archive under Mono - https://github.com/fsprojects/Paket/pull/1094
* PERFORMANCE: Skip asking for versions if only a specific version is requested
* PERFORMANCE: Check if a feed supports a protocol and never retry if not - https://github.com/fsprojects/Paket/issues/1085

#### 2.4.0 - 28.09.2015
* BUGFIX: Paket does not touch config files when the list of binding redirects to add is empty - https://github.com/fsprojects/Paket/pull/1092
* BUGFIX: Fix unsupported https scheme in web proxy - https://github.com/fsprojects/Paket/pull/1080
* BUGFIX: Ignore DotNET 5.0 framework when TargetFramework 4 is specified - https://github.com/fsprojects/Paket/issues/1066
* BUGFIX: Paket failed with: The input sequence was empty - https://github.com/fsprojects/Paket/issues/1071
* BUGFIX: NullReferenceException in applyBindingRedirects during "update nuget package" - https://github.com/fsprojects/Paket/issues/1074
* COSMETICS: Improve error message for bootstrapper if download of Paket.exe fails - https://github.com/fsprojects/Paket/pull/1091

#### 2.3.0 - 21.09.2015
* Binding redirects from target platform only - https://github.com/fsprojects/Paket/pull/1070
* Allow to enable redirects per package - http://fsprojects.github.io/Paket/nuget-dependencies.html#redirects-settings
* BUGFIX: Install command without a lockfile failed when using groups - https://github.com/fsprojects/Paket/issues/1067
* BUGFIX: Only create packages.config entries for referenced packages - https://github.com/fsprojects/Paket/issues/1065
* BUGFIX: Paket update added an app.config to every project - https://github.com/fsprojects/Paket/issues/1068
* BUGFIX: Use commit w/gist download in RemoteDownload.downloadRemoteFiles - https://github.com/fsprojects/Paket/pull/1069

#### 2.1.0 - 16.09.2015
* Added support for custom internet proxy credentials with env vars - https://github.com/fsprojects/Paket/pull/1061
* Removed microsoft.bcl.build.targets from backlist and instead changed "import_targets" default for that package
* Fix handling of packages.config

#### 2.0.0 - 15.09.2015
* Support for `Dependency groups` in paket.dependencies files - http://fsprojects.github.io/Paket/groups.html
* Support for Roslyn-based analyzers - http://fsprojects.github.io/Paket/analyzers.html
* Support for reference conditions - https://github.com/fsprojects/Paket/issues/1026

#### 1.39.10 - 13.09.2015
* Fixed a bug where install and restore use different paths when specifying a project spec on a HTTP link - https://github.com/fsprojects/Paket/pull/1054
* Fix parsing of output path when condition has no spaces - https://github.com/fsprojects/Paket/pull/1058

#### 1.39.1 - 08.09.2015
* Eagerly create app.config files and add to all projects - https://github.com/fsprojects/Paket/pull/1044

#### 1.39.0 - 08.09.2015
* New Bootstrapper with better handling of Paket prereleases

#### 1.37.0 - 07.09.2015
* Support for authentication and complex hosts for HTTP dependencies - https://github.com/fsprojects/Paket/pull/1052
* Always redirect to the Redirect.Version - https://github.com/fsprojects/Paket/pull/1023
* Improvements in the BootStrapper - https://github.com/fsprojects/Paket/pull/1022

#### 1.34.0 - 27.08.2015
* Paket warns about pinned packages only when a new version is available - https://github.com/fsprojects/Paket/pull/1014
* Trace NuGet package URL if download fails
* Fallback to NuGet v2 feed if no version is found in v3

#### 1.33.0 - 23.08.2015
* Paket handles dynamic OutputPath - https://github.com/fsprojects/Paket/pull/942
* Paket warns when package is pinned - https://github.com/fsprojects/Paket/pull/999

#### 1.32.0 - 19.08.2015
* BUGFIX: Fixed compatibility issues with Klondike NuGet server - https://github.com/fsprojects/Paket/pull/997
* BUGFIX: Escape file names in a NuGet compatible way - https://github.com/fsprojects/Paket/pull/996
* BUGFIX: Paket now fails if an update of a nonexistent package is requested - https://github.com/fsprojects/Paket/pull/995

#### 1.31.0 - 18.08.2015
* BUGFIX: Delete old nodes from proj files - https://github.com/fsprojects/Paket/issues/992
* COSMETICS: Better conflict reporting - https://github.com/fsprojects/Paket/pull/994

#### 1.30.0 - 18.08.2015
* BUGFIX: Include prereleases when using NuGet3 - https://github.com/fsprojects/Paket/issues/988
* paket.template allows comments with # or // - https://github.com/fsprojects/Paket/pull/991

#### 1.29.0 - 17.08.2015
* Xamarin iOS + Mac Support - https://github.com/fsprojects/Paket/pull/980
* Handling fallbacks mainly for Xamarin against PCLs - https://github.com/fsprojects/Paket/pull/980
* Removed supported platforms for MonoTouch and MonoAndroid - https://github.com/fsprojects/Paket/pull/980
* Paket only creates requirements from lock file when updating a single package - https://github.com/fsprojects/Paket/pull/985

#### 1.28.0 - 13.08.2015
* Selective update shows better error message on conflict - https://github.com/fsprojects/Paket/pull/980
* Paket init adds default feed - https://github.com/fsprojects/Paket/pull/981
* Show better error message on conflict - https://github.com/fsprojects/Paket/issues/534
* Make option names for paket find-package-versions consistent with the other commands - https://github.com/fsprojects/Paket/issues/890
* Update specifying version does not pin version in paket.dependencies - https://github.com/fsprojects/Paket/pull/979

#### 1.27.0 - 13.08.2015
* Version range semantics changed for `>= x.y.z prerelease` - https://github.com/fsprojects/Paket/issues/976
* BUGFIX: Version trace got lost - https://twitter.com/indy9000/status/631201649219010561
* BUGFIX: copy_local behaviour was broken - https://github.com/fsprojects/Paket/issues/972

#### 1.26.0 - 10.08.2015
* BUGFIX: Paket mixed responses and downloads - https://github.com/fsprojects/Paket/issues/966

#### 1.25.0 - 10.08.2015
* Fix case-sensitivity of boostrapper on mono
* Reactive NuGet v3
* Check for conflicts in selective update - https://github.com/fsprojects/Paket/pull/964
* BUGFIX: Escape file names - https://github.com/fsprojects/Paket/pull/960

#### 1.23.0 - 04.08.2015
* BUGFIX: Selective update resolves the graph for selected package - https://github.com/fsprojects/Paket/pull/957

#### 1.22.0 - 31.07.2015
* Use FSharp.Core 4.0
* Fix build exe path which includes whitespace - https://github.com/fsprojects/ProjectScaffold/pull/185
* Preserve encoding upon saving solution - https://github.com/fsprojects/Paket/pull/940
* BUGFIX: If we specify a templatefile in paket pack it still packs all templates - https://github.com/fsprojects/Paket/pull/944
* BUGFIX: If we specify a type project templatefile in paket pack it should find the project - https://github.com/fsprojects/Paket/issues/945
* BUGFIX: Paket pack succeeded even when there're missing files - https://github.com/fsprojects/Paket/issues/948
* BUGFIX: FindAllFiles should handle paths that are longer than 260 characters - https://github.com/fsprojects/Paket/issues/949

#### 1.21.0 - 23.07.2015
* Allow NuGet packages to put version in the path - https://github.com/fsprojects/Paket/pull/928

#### 1.20.0 - 21.07.2015
* Allow to get version requirements from paket.lock instead of paket.dependencies - https://github.com/fsprojects/Paket/pull/924
* Add new ASP.NET 5.0 monikers - https://github.com/fsprojects/Paket/issues/921
* BUGFIX: Paket crashed with Null Ref Exception for MBrace - https://github.com/fsprojects/Paket/issues/923
* BUGFIX: Exclude submodules from processing - https://github.com/fsprojects/Paket/issues/918

#### 1.19.0 - 13.07.2015
* Support Odata query fallback for package details with /odata prefix - https://github.com/fsprojects/Paket/pull/922
* Establish beta-level comatibility with Klondike nuget server - https://github.com/fsprojects/Paket/pull/907
* BUGFIX: Improved SemVer parser - https://github.com/fsprojects/Paket/pull/920
* BUGFIX: Added fix for windows-style network source-paths in dependencies parser - https://github.com/fsprojects/Paket/pull/903
* BUGFIX: Settings for dependent packages are now respected - https://github.com/fsprojects/Paket/pull/919
* BUGFIX: `--force` option is working for install/update/restore remote files too
* BUGFIX: Delete cached errors if all sources fail - https://github.com/fsprojects/Paket/issues/908
* BUGFIX: Use updated globbing for paket.template
* COSMETICS: Better error message when package doesn't exist
* COSMETICS: Show better error message when a package is used in `paket.references` but not in `paket.lock`

#### 1.18.0 - 22.06.2015
* Exclusion syntax for paket.template files - https://github.com/fsprojects/Paket/pull/882
* BUGFIX: Issue with `paket pack` and multiple paket.template files fixed - https://github.com/fsprojects/Paket/issues/893

#### 1.17.0 - 22.06.2015
* Tab completion for installed packages in Paket.PowerShell - https://github.com/fsprojects/Paket/pull/892
* BUGFIX: Find-package-versions did not work - https://github.com/fsprojects/Paket/issues/886
* BUGFIX: Find-packages did not work - https://github.com/fsprojects/Paket/issues/888 https://github.com/fsprojects/Paket/issues/889
* COSMETICS: Improved the documentation for the commands - https://github.com/fsprojects/Paket/pull/891

#### 1.16.0 - 21.06.2015
* Make sure retrieved versions are ordered by version with latest version first - https://github.com/fsprojects/Paket/issues/886
* PowerShell argument tab completion for Paket-Add - https://github.com/fsprojects/Paket/pull/887
* Detection of DNX and DNXCore frameworks
* BUGFIX: Exceptions were not logged to command line - https://github.com/fsprojects/Paket/pull/885

#### 1.15.0 - 18.06.2015
* Paket.PowerShell support for Package Manager Console - https://github.com/fsprojects/Paket/pull/875
* Fix download of outdated files - https://github.com/fsprojects/Paket/issues/876

#### 1.14.0 - 14.06.2015
* Chocolatey support for Paket.PowerShell - https://github.com/fsprojects/Paket/pull/872
* BUGFIX: Single version in deps file created invalid dependend package- https://github.com/fsprojects/Paket/issues/871

#### 1.13.0 - 12.06.2015
* Paket.PowerShell support - https://github.com/fsprojects/Paket/pull/839
* EXPERIMENTAL: Allow link:false settings for file references in `paket.references` files
* BUGFIX: `paket update` did not pick latest prerelease version of indirect dependency - https://github.com/fsprojects/Paket/issues/866

#### 1.12.0 - 09.06.2015
* BUGFIX: Paket add should not update the package if it's already there
* BUGFIX: "copy_local" was not respected for indirect dependencies - https://github.com/fsprojects/Paket/issues/856
* BUGFIX: Suggest only packages from the installed sources - https://github.com/fsprojects/Paket.VisualStudio/issues/57
* BUGFIX: Trace license warning only in verbose mode - https://github.com/fsprojects/Paket/issues/862
* BUGFIX: Fix ./ issues during pack
* BUGFIX: Serialize != operator correctly - https://github.com/fsprojects/Paket/issues/857
* COSMETICS: Don't save the `paket.lock` file if it didn't changed

#### 1.11.0 - 08.06.2015
* Support for cancelling bootstrapper - https://github.com/fsprojects/Paket/pull/860
* Increase timeout for restricted access mode - https://github.com/fsprojects/Paket/issues/858

#### 1.10.0 - 02.06.2015
* `paket init` puts Paket binaries into the project path - https://github.com/fsprojects/Paket/pull/853
* Do not duplicate files in the nupkg - https://github.com/fsprojects/Paket/issues/851
* Pack command reuses project version if directly given - https://github.com/fsprojects/Paket/issues/837
* BUGFIX: `paket install` was not respecting `content:none` - https://github.com/fsprojects/Paket/issues/854

#### 1.9.0 - 30.05.2015
* Paket pack allows to specify current nuget version as dependency - https://github.com/fsprojects/Paket/issues/837
* BUGFIX: Fix long version of --silent flag - https://github.com/fsprojects/Paket/pull/849

#### 1.8.0 - 28.05.2015
* Implement --no-install and --redirects for "paket update" - https://github.com/fsprojects/Paket/pull/847
* BUGFIX: Fix inconsistent parameter names - https://github.com/fsprojects/Paket/pull/846

#### 1.7.2 - 28.05.2015
* New `--only-referenced` parameter for restore - https://github.com/fsprojects/Paket/pull/843
* Make the output path relative to the dependencies file - https://github.com/fsprojects/Paket/issues/829
* Analyze content files with case insensitive setting - https://github.com/fsprojects/Paket/issues/816
* BUGFIX: Parse NuGet package prerelease versions containing "-" - https://github.com/fsprojects/Paket/issues/841

#### 1.6.0 - 26.05.2015
* Paket init - init dependencies file with default NuGet source
* Allow to init paket in given directory
* Automatically query all package feeds in "Find packages"
* Allow to override install settings in 'paket.dependencies' with values from 'paket.references' - https://github.com/fsprojects/Paket/issues/836
* BUGFIX: `paket install` fails if package version doesn't match .nupkg file - https://github.com/fsprojects/Paket/issues/834
* BUGFIX: Try to work around issue with mono zip functions - https://github.com/fsharp/FAKE/issues/810

#### 1.5.0 - 21.05.2015
* Property tests for dependencies files parser - https://github.com/fsprojects/Paket/pull/807
* EXPERIMENTAL: Query NuGet feeds in parallel
* Allow to specify the directory for `convert-to-nuget` in PublicAPI
* Expose project Guids from project files
* Allow simplify on concrete dependencies file
* Allow to specify a concrete template file for `paket pack`
* Add overload in PublicAPI for default Restore
* Better tracing during "update package"
* Allow to register trace functions
* Allow to specify a source feed for Find-Packages and Find-Package-Versions command
* BUGFIX: Fix dates in local nuget packages
* BUGFIX: NullReferenceException in `convert-from-nuget` - https://github.com/fsprojects/Paket/pull/831
* BUGFIX: `Convert-from-nuget` quotes source feeds - https://github.com/fsprojects/Paket/pull/833
* BUGFIX: Observable.ofAsync fires OnCompleted - https://github.com/fsprojects/Paket/pull/835
* BUGFIX: Work around issue with CustomAssemblyAttributes during `paket pack` - https://github.com/fsprojects/Paket/issues/827
* BUGFIX: Fix dates after creating a package
* BUGFIX: Always trim package names from command line
* BUGFIX: Always show default nuget stream in completion

#### 1.4.0 - 08.05.2015
* EXPERIMENTAL: Find-Packages command - http://fsprojects.github.io/Paket/paket-find-packages.html
* EXPERIMENTAL: Find-Package-Versions command - http://fsprojects.github.io/Paket/paket-find-package-versions.html
* EXPERIMENTAL: Show-Installed-Packages command - http://fsprojects.github.io/Paket/paket-show-installed-packages.html
* Expose GetDefinedNuGetFeeds in Public API
* Expose GetSources in Public API
* BUGFIX: NuGet Convert works with empty version strings - https://github.com/fsprojects/Paket/pull/821
* BUGFIX: Don't shortcut conflicting addition
* BUGFIX: Better pin down behaviour during "Smart Update""
* BUGFIX: Only replace nuget package during add if the old one had no version
* BUGFIX: Put fixed packages to the end - https://github.com/fsprojects/Paket/issues/814
* BUGFIX: Fix `paket add` if package is already there - https://github.com/fsprojects/Paket/issues/814
* BUGFIX: Fix `paket add` for very first dependency - https://github.com/fsprojects/Paket/issues/814
* BUGFIX: Paket pack had issues with \ in subfolders - https://github.com/fsprojects/Paket/issues/812
* BZGFIX: Use https://api.nuget.org/v3/index.json for Autocomplete
* BUGFIX: Set exit code to 1 if the command line parser finds error
* BUGFIX: Windows restrictions were not parsed from lockfile - https://github.com/fsprojects/Paket/issues/810
* BUGFIX: Paket tries to keep the alphabetical order when using `paket add`
* BUGFIX: Do not generate entries for empty extensions in nupkg
* BUGFIX: Portable framework restrictions were not parsed from lockfile - https://github.com/fsprojects/Paket/issues/810
* COSMETICS: "Done" message in bootstrapper
* COSMETICS: -s parameter for Bootstrapper
* COSMETICS: Don't perform unnecessary installs during `paket add`
* COSMETICS: Always print the command on command parser error

#### 1.3.0 - 30.04.2015
* Paket keeps paket.dependencies as stable as possible during edits - https://github.com/fsprojects/Paket/pull/802
* `paket push` doesn't need a dependencies file any more - https://github.com/fsprojects/Paket/issues/800
* Added `--self` for self update of bootstrapper - https://github.com/fsprojects/Paket/issues/791
* BUGFIX: `convert-from-nuget` doen`t duplicate sources anymore - https://github.com/fsprojects/Paket/pull/804

#### 1.2.0 - 24.04.2015
* Add Paket.BootStrapper NuGet package - https://github.com/fsprojects/Paket/issues/790

#### 1.1.3 - 24.04.2015
* Fix StackOverflowException when using local path - https://github.com/fsprojects/Paket/issues/795

#### 1.1.2 - 24.04.2015
* `paket add` should not change dependencies file if the package is misspelled - https://github.com/fsprojects/Paket/issues/798

#### 1.1.1 - 24.04.2015
* Support developmentDependency nuget dependencies - https://github.com/fsprojects/Paket/issues/796

#### 1.1.0 - 23.04.2015
* Pack command is able to detect portable frameworks - https://github.com/fsprojects/Paket/issues/797

#### 1.0.2 - 23.04.2015
* `Convert-from-nuget` removes custom import and targets - https://github.com/fsprojects/Paket/pull/792

#### 1.0.1 - 20.04.2015
* New bootstrapper protects paket.exe from incomplete github downloads - https://github.com/fsprojects/Paket/pull/788

#### 1.0.0 - 17.04.2015
* Big release from fsharpex

#### 0.42.1 - 17.04.2015
* BUGFIX: Smart Install is no longer adding dependencies to paket.dependencies if specified in paket.references but not in paket.dependencies - https://github.com/fsprojects/Paket/issues/779
* BUGFIX: Fix smart install when we add a pinned version - https://github.com/fsprojects/Paket/issues/777
* Trace NuGet server response in verbose mode - https://github.com/fsprojects/Paket/issues/775
* BUGFIX: Fixing wrong local path detection with `paket install` - https://github.com/fsprojects/Paket/pull/773
* BUGFIX: Fixed zip opening on mono - https://github.com/fsprojects/Paket/pull/774

#### 0.41.0 - 13.04.2015
* New Testimonials page - http://fsprojects.github.io/Paket/testimonials.html
* New `PAKET.VERSION` environment variable for bootstraper - https://github.com/fsprojects/Paket/pull/771
* `convert-from-nuget` aggregates target framework from packages.config files - https://github.com/fsprojects/Paket/pull/768
* Improved config file formatting with indented binding redirects - https://github.com/fsprojects/Paket/pull/769
* BUGFIX: Fixed home path detection - https://github.com/fsprojects/Paket/pull/770
* COSMETICS: Better error message when `paket.dependencies` is missing - https://github.com/fsprojects/Paket/issues/764

#### 0.40.0 - 09.04.2015
* Try to fix dates in Nuget packages - https://github.com/fsprojects/Paket/issues/761
* `convert-from-nuget` reads target framework from packages.config files - https://github.com/fsprojects/Paket/pull/760
* Allow . in target file names for pack - https://github.com/fsprojects/Paket/issues/756

#### 0.39.0 - 08.04.2015
* Upgrading to .NET 4.5
* Removing DotNetZip and using the .NET 4.5 Zip APIs instead - https://github.com/fsprojects/Paket/pull/732
* Boostrapper download without `nuget.exe` - https://github.com/fsprojects/Paket/pull/734
* Added frameworkAssemblies to nuspec templating - https://github.com/fsprojects/Paket/issues/740
* BUGFIX: Only pick up project output files for pack that exactly match assembly filename - https://github.com/fsprojects/Paket/issues/752
* BUGFIX: Detect Silverlight version in csproj files - https://github.com/fsprojects/Paket/issues/751
* BUGFIX: Fix mono timeout during license download - https://github.com/fsprojects/Paket/issues/746
* BUGFIX: Detect `sl` as Silverlight - https://github.com/fsprojects/Paket/issues/744

#### 0.38.0 - 30.03.2015
* The restore process downloads package licenses automatically - https://github.com/fsprojects/Paket/pull/737

#### 0.37.0 - 28.03.2015
* Fallback to NuGet.exe if the bootstrapper fails to download from GitHub - https://github.com/fsprojects/Paket/pull/733
* COSMETICS: Display the file name if Paket crashes on some invalid file - https://github.com/fsprojects/Paket/pull/730

#### 0.36.0 - 27.03.2015
* Allow to add references section to paket.template file - https://github.com/fsprojects/Paket/issues/721
* Allow to compute libraries for specific framework - https://github.com/fsprojects/Paket/issues/723
* Detect .NET 4.6 - https://github.com/fsprojects/Paket/issues/727
* SemVer allows "number + build metadata" format - https://github.com/fsprojects/Paket/issues/704
* `paket push` shows status information - https://github.com/fsprojects/Paket/pull/695
* BUGFIX: Maintain order of content file items - https://github.com/fsprojects/Paket/pull/722
* BUGFIX: `Convert-from-nuget` ignores disabled NuGet feeds - https://github.com/fsprojects/Paket/pull/720
* BUGFIX: Smart install should not remove sources from `paket.dependencies` - https://github.com/fsprojects/Paket/pull/726
* BUGFIX: Smart install should create paket.lock if we have references files - https://github.com/fsprojects/Paket/pull/725
* COSMETICS: better tracing of intermediate resolution conflicts

#### 0.34.0 - 12.03.2015
* `paket pack` pretty-prints it's nuspec - https://github.com/fsprojects/Paket/issues/691
* Paket packs .MDBs docs into the nupkg - https://github.com/fsprojects/Paket/issues/693
* paket pack / paket.template support wildcard patterns - https://github.com/fsprojects/Paket/issues/690
* Allow empty lines in `paket.template` and report file name if parser fails - https://github.com/fsprojects/Paket/issues/692
* BUGFIX: paket.template - file type respects dir without slash at the end - https://github.com/fsprojects/Paket/issues/698
* BUGFIX: paket-files folder is alwaays relative to `paket.dependencies` - https://github.com/fsprojects/Paket/issues/564
* BUGFIX: `paket install` respects manual paket nodes - https://github.com/fsprojects/Paket/issues/679

#### 0.33.0 - 10.03.2015
* Paket packs XML docs into the nupkg - https://github.com/fsprojects/Paket/issues/689
* BUGFIX: Install settings from `paket.dependencies` should override package settings - https://github.com/fsprojects/Paket/issues/688

#### 0.32.0 - 09.03.2015
* PERFORMANCE: If resolver runs into conflict then use Warnsdorff's rule - https://github.com/fsprojects/Paket/pull/684
* BUGFIX: Fixed Linux install scripts - https://github.com/fsprojects/Paket/pull/681
* Support for WinExe output type - https://github.com/fsprojects/Paket/pull/675
* BUGFIX: Fix Nuget compat issue with leading zeros - https://github.com/fsprojects/Paket/pull/672
* BUGFIX: Detect inter project dependencies without matching package id - https://github.com/fsprojects/Paket/pull/671
* BUGFIX: Parse prerelease numbers into bigint since ints might overflow - https://github.com/fsprojects/Paket/pull/667
* BUGFIX: Optional fields in template files are read correctly - https://github.com/fsprojects/Paket/pull/666
* BUGFIX: Better url and endpoint handling in `paket push` - https://github.com/fsprojects/Paket/pull/663
* COSMETICS: Better tracing when resolver runs into conflict - https://github.com/fsprojects/Paket/pull/684
* COSMETICS: Better error message when a package is listed twice in `paket.references` - https://github.com/fsprojects/Paket/pull/686
* COSMETICS: Use Chessie for ROP - https://github.com/fsprojects/Chessie

#### 0.31.2 - 26.02.2015
* BUGFIX: Robust and much faster template file parser - https://github.com/fsprojects/Paket/pull/660

#### 0.31.1 - 25.02.2015
* Use latest FAKE tasks

#### 0.31.0 - 25.02.2015
* BUGFIX: Fix help for init command - https://github.com/fsprojects/Paket/pull/654
* BUGFIX: Allow non-standard API endpoint for push - https://github.com/fsprojects/Paket/pull/652
* BUGFIX: Special case nuget.org
* BUGFIX: paket add/remove with just project name - https://github.com/fsprojects/Paket/pull/650
* BUGFIX: Uploading packages as multiform content type - https://github.com/fsprojects/Paket/pull/651
* BUGFIX: Handle transient dependencies better in pack command - https://github.com/fsprojects/Paket/pull/649
* BUGFIX: Only load custom attributes if not given in TemplateFile or cmd parameter
* BUGFIX: Detect .NET 4.5.1 - https://github.com/fsprojects/Paket/pull/647

#### 0.30.0 - 23.02.2015
* New command: `paket pack` - http://fsprojects.github.io/Paket/paket-pack.html
* New command: `paket push` - http://fsprojects.github.io/Paket/paket-push.html
* Improved command line help - https://github.com/fsprojects/Paket/pull/639
* BUGFIX: fix no_auto_restore option parsing  - https://github.com/fsprojects/Paket/issues/632

#### 0.29.0 - 18.02.2015
* Allow local NuGet sources with spaces in `paket.dependencies` - https://github.com/fsprojects/Paket/issues/616
* Streamlined install options in `paket.dependencies` and `paket.references` - https://github.com/fsprojects/Paket/issues/587
* Allow to opt-out of targets import - https://github.com/fsprojects/Paket/issues/587
* New option to add/remove packages for a single project - https://github.com/fsprojects/Paket/pull/610
* BUGFIX: Blacklisted Microsoft.Bcl.Build.targets - https://github.com/fsprojects/Paket/issues/618
* BUGFIX: Selective update doesn't add package twice from `paket.references` anymore
* BUGFIX: `paket install` installs GitHub source files
* COSMETICS: Respect home directories on mono - https://github.com/fsprojects/Paket/issues/612
* COSMETICS: `paket add` inserts the new package in alphabetical position - https://github.com/fsprojects/Paket/issues/596

#### 0.28.0 - 16.02.2015
* Add a simple API which allows to retrieve NuGet v3 autocomplete
* Allow unix-style comments in `paket.dependencies` file
* BUGFIX: `paket restore` does not fail on missing `paket.version` files - https://github.com/fsprojects/Paket/issues/600
* BUGFIX: Parsing of conditional dependencies should detect portable case - https://github.com/fsprojects/Paket/issues/594
* BUGFIX: Prerelease requirements in `paket.dependencies` should override package dependencies - https://github.com/fsprojects/Paket/issues/607
* BUGFIX: Try to ease the pain with mono bug in Process class - https://github.com/fsprojects/Paket/issues/599
* BUGFIX: `paket restore` does not re-download http references - https://github.com/fsprojects/Paket/issues/592
* BUGFIX: Make DeletePaketNodes more robust - https://github.com/fsprojects/Paket/issues/591
* BUGFIX: Install content files on mono - https://github.com/fsprojects/Paket/issues/561
* BUGFIX: Install process doesn't duplicate Imports of targets files any more - https://github.com/fsprojects/Paket/issues/588
* BUGFIX: Don't remove comments from `paket.dependencies` file - https://github.com/fsprojects/Paket/issues/584
* COSMETICS: Paket should not reformat app/web.config files while changing assembly redirects - https://github.com/fsprojects/Paket/issues/597

#### 0.27.0 - 07.02.2015
* Install process will reference `.props` and `.targets` files from NuGet packages - https://github.com/fsprojects/Paket/issues/516
* Don't internalize in paket.exe during ILMerge
* Allow to download from pre-authenticated MyGet feed - https://github.com/fsprojects/Paket/issues/466
* BUGFIX: Fix `paket install --hard` for FSharp.Core - https://github.com/fsprojects/Paket/issues/579
* BUGFIX: `paket convert-from-nuget` ignores casing when looking for nuget.targets - https://github.com/fsprojects/Paket/issues/580
* BUGFIX: `paket install` correctly parses HTTP references - https://github.com/fsprojects/Paket/pull/571
* BUGFIX: `paket.dependencies` parser now fails if tokens are not valid
* COSMETICS: Prerelease strings are checked that they don't contain operators
* COSMETICS: Create an install function in the API which takes a `paket.dependencies` file as text - https://github.com/fsprojects/Paket/issues/576

#### 0.26.0 - 31.01.2015
* Allow to opt-out of old frameworks in `paket.dependencies` - http://fsprojects.github.io/Paket/nuget-dependencies.html#Framework-restrictions
* Allow `copy_local` settings in `paket.references` - http://fsprojects.github.io/Paket/references-files.html#copy_local-settings
* COSMETICS: `paket.lock` beautification for HTTP specs - https://github.com/fsprojects/Paket/pull/571

#### 0.25.0 - 25.01.2015
* BUGFIX: If more than one TargetFramework-specific dependency to the same package exist, we take the latest one - https://github.com/fsprojects/Paket/pull/567
* BUGFIX: Removes interactive-shell-check on `add auth` - https://github.com/fsprojects/Paket/pull/565
* BUGFIX: Can parse open NuGet ranges in brackets - https://github.com/fsprojects/Paket/issues/560
* BUGFIX: Detect `net35-client` - https://github.com/fsprojects/Paket/issues/559
* BUGFIX: Show help for `auto-restore` command - https://github.com/fsprojects/Paket/pull/558

#### 0.24.0 - 19.01.2015
* Allow to disable Visual Studio NuGet package restore - http://fsprojects.github.io/Paket/paket-auto-restore.html
* BUGFIX: Probe for unnormalized and normalized versions in local NuGet feeds - https://github.com/fsprojects/Paket/issues/556

#### 0.23.0 - 15.01.2015
* Refactored `init` & `init auto restore` to Railway Oriented Programming - https://github.com/fsprojects/Paket/pull/533
* Refactored FindRefs to Railway Oriented Programming - https://github.com/fsprojects/Paket/pull/529
* BUGFIX: paket.bootstrapper.exe and paket.exe use better proxy detection - https://github.com/fsprojects/Paket/pull/552
* BUGFIX: `paket add` offered to add dependencies even when they are already added - https://github.com/fsprojects/Paket/issues/550
* BUGFIX: Detect `Net20-client` - https://github.com/fsprojects/Paket/issues/547
* BUGFIX: Give better error message when package is not found in a local feed - https://github.com/fsprojects/Paket/issues/545
* BUGFIX: Don't download gists that are up-to-date - https://github.com/fsprojects/Paket/issues/513
* BUGFIX: fix parsing of longer http links - https://github.com/fsprojects/Paket/pull/536
* BUGFIX: Detect correct `paket.references` filenames during convert-from-nuget
* BUGFIX: If no package source is found during convert-from-nuget we use the default NuGet feed
* COSMETICS: Config file is only saved when needed
* COSMETICS: Ignore completely empty lib folders
* COSMETICS: `paket convert-from-nuget` warns if it can't find a NuGet feed - https://github.com/fsprojects/Paket/issues/548
* COSMETICS: Remove icon from bootstrapper to make file size much smaller

#### 0.22.0 - 05.01.2015
* Bootstrapper avoids github API - https://github.com/fsprojects/Paket/issues/510
* Refactoring to Railwal Oriented Programming - http://fsharpforfunandprofit.com/rop/
* Always trim line end in lockfile
* Improved binding redirects detection - https://github.com/fsprojects/Paket/pull/507
* Don't catch NullReferenceExceptions for now - https://github.com/fsprojects/Paket/issues/505
* BUGFIX: Paket update nuget X doesn't work - https://github.com/fsprojects/Paket/issues/512

#### 0.21.0 - 02.01.2015
* New `--log-file` parameter allows to trace into logfile - https://github.com/fsprojects/Paket/pull/502
* Trace stacktrace on all NullReferenceExceptions - https://github.com/fsprojects/Paket/issues/500
* Paket.locked file has 2 minute timeout
* BUGFIX: Detect the version of a GitHub gist correctly - https://github.com/fsprojects/Paket/issues/499
* BUGFIX: Dependencies file saves http and gist links correctly - https://github.com/fsprojects/Paket/issues/498
* BUGFIX: Don't relax "OverrideAll" conditions during `paket install`
* BUGFIX: fix priority of parsing atom nuget feed for package Id - https://github.com/fsprojects/Paket/issues/494
* BUGFIX: fix JSON deserializer and reactivate cache - https://github.com/fsprojects/Paket/pull/495
* BUGFIX: Make the file search for app.config and web.config case insensitive - https://github.com/fsprojects/Paket/issues/493
* BUGFIX: Don't add duplicate lines in `packet.dependencies` - https://github.com/fsprojects/Paket/issues/492
* BUGFIX: Keep framework restrictions in `paket install`- https://github.com/fsprojects/Paket/issues/486
* WORKAROUND: Do not fail on BadCrcException during unzip and only show a warning - https://github.com/fsprojects/Paket/issues/484
* WORKAROUND: Disable NuGet v3 feed for now - seems to be unreliable.
* PERFORMANCE: Don't parse project files twice - https://github.com/fsprojects/Paket/issues/487
* PERFORMANCE: Cache platform penalty calculation - https://github.com/fsprojects/Paket/issues/487
* PERFORMANCE: Use StringBuilder for path replacement - https://github.com/fsprojects/Paket/issues/487
* PERFORMANCE: Cache feed errors - https://github.com/fsprojects/Paket/issues/487
* PERFORMANCE: Put feed url into cache filename - https://github.com/fsprojects/Paket/issues/487
* PERFORMANCE: Relax prerelease requirements for pinned versions - https://github.com/fsprojects/Paket/issues/487
* PERFORMANCE: Don't enumerate all files, since we only need lib files - https://github.com/fsprojects/Paket/issues/487
* PERFORMANCE: Pin sourcefile dependencies - https://github.com/fsprojects/Paket/issues/487
* PERFORMANCE: Cache path penalty calculation - https://github.com/fsprojects/Paket/issues/487
* PERFORMANCE: Cache path extraction - https://github.com/fsprojects/Paket/issues/487

#### 0.20.1 - 30.12.2014
* COSMETICS: Trim end of line in lockfile.

#### 0.20.0 - 29.12.2014
* `paket install` performs a selective update based on the changes in the dependencies file - http://fsprojects.github.io/Paket/lock-file.html#Performing-updates
* Paket.exe acquires a lock for all write processes - https://github.com/fsprojects/Paket/pull/469
* New command to add credentials - http://fsprojects.github.io/Paket/paket-config-file.html#Add-credentials
* Smarter conditional NuGet dependencies - https://github.com/fsprojects/Paket/pull/462
* If environment auth variables are empty a fallback to the config is used- https://github.com/fsprojects/Paket/pull/459
* Better handling for multiple files from same GitHub repository - https://github.com/fsprojects/Paket/pull/451
* Extend Public API for plugin
* BUGFIX: Remove parsing of invalid child element of ProjectReference - https://github.com/fsprojects/Paket/pull/453
* BUGFIX: Don't add NuGet packages twice to a references file - https://github.com/fsprojects/Paket/pull/460
* BUGFIX: Use Max strategy for `paket outdated --ingore-constraints` - https://github.com/fsprojects/Paket/pull/463
* BUGFIX: Don't delete downloaded github zip file
* BUGFIX: Cannot install nuget packages from local TeamCity feeds due to proxy - https://github.com/fsprojects/Paket/pull/482
* BUGFIX: Don't touch framework assemblies if not needed
* BUGFIX: Check versions file synchronously
* BUGFIX: Restore console color after handling exception - https://github.com/fsprojects/Paket/pull/467
* COSMETICS: `>= 0` version range simplified to empty string - https://github.com/fsprojects/Paket/pull/449
* COSMETICS: Paket.exe and paket.bootstrapper.exe have a logo - https://github.com/fsprojects/Paket/pull/473

#### 0.18.0 - 09.12.2014
* Show command help on `--help` - https://github.com/fsprojects/Paket/pull/437
* Allow to opt in to BindingRedirects - https://github.com/fsprojects/Paket/pull/436
* Don't run simplify in strict mode - https://github.com/fsprojects/Paket/pull/443
* Allow to remove NuGet packages in interactive mode - https://github.com/fsprojects/Paket/pull/432
* Added auto-unzip of downloaded archives - https://github.com/fsprojects/Paket/pull/430
* Allow to reference binary files via http reference - https://github.com/fsprojects/Paket/pull/427
* Faster BindingRedirects - https://github.com/fsprojects/Paket/pull/414
* Using a different FSharp.Core NuGet package - https://github.com/fsprojects/Paket/pull/416
* Find the paket.references file in upper directories - https://github.com/fsprojects/Paket/pull/409
* Allow `paket.references` files in upper directories - https://github.com/fsprojects/Paket/pull/403
* Clear failure message for `paket simplify`, when lock file is outdated - https://github.com/fsprojects/Paket/pull/403
* BUGFIX: `Selective update` updates only dependent packages - https://github.com/fsprojects/Paket/pull/410
* BUGFIX: If there are only prereleases we should just take these
* BUGFIX: `paket update nuget <name>` fails if <name> was not found in lockfile - https://github.com/fsprojects/Paket/issues/404
* BUGFIX: Unescape library filename - https://github.com/fsprojects/Paket/pull/412
* BUGFIX: Allow to reference multiple files from same repository directory - https://github.com/fsprojects/Paket/pull/445
* BUGFIX: Don't reference satellite assemblies - https://github.com/fsprojects/Paket/pull/444
* BUGFIX: Binding redirect version is picked from highest library version - https://github.com/fsprojects/Paket/pull/422
* BUGFIX: Handle numeric part of PreRelease identifiers correctly - https://github.com/fsprojects/Paket/pull/426
* BUGFIX: Fixed casing issue in selective update - https://github.com/fsprojects/Paket/pull/434
* BUGFIX: Parse http links from lockfile
* BUGFIX: Calculate dependencies file name for http resources - https://github.com/fsprojects/Paket/pull/428

#### 0.17.0 - 29.11.2014
* FrameworkHandling: Support more portable profiles and reduce the impact in the XML file
* FrameworkHandling: support extracting Silverlight5.0 and NetCore4.5 - https://github.com/fsprojects/Paket/pull/389
* New command `paket init` - http://fsprojects.github.io/Paket/paket-init.html
* Better error message for missing files in paket.lock file - https://github.com/fsprojects/Paket/pull/402
* BUGFIX: Crash on 'install' when input seq was empty - https://github.com/fsprojects/Paket/pull/395
* BUGFIX: Handle multiple version results from NuGet - https://github.com/fsprojects/Paket/pull/393

#### 0.16.0 - 23.11.2014
* Integrate BindingRedirects into Paket install process - https://github.com/fsprojects/Paket/pull/383
* BUGFIX: Download of GitHub files should clean it's own directory - https://github.com/fsprojects/Paket/issues/385
* BUGFIX: Don't remove custom framework references - https://github.com/fsprojects/Paket/issues/376
* BUGFIX: Path to dependencies file is now relative after `convert-from-nuget` - https://github.com/fsprojects/Paket/pull/379
* BUGFIX: Restore command in targets file didn't work with spaces in paths - https://github.com/fsprojects/Paket/issues/375
* BUGFIX: Detect FrameworkReferences without restrictions in nuspec file and install these
* BUGFIX: Read sources even if we don't find packages - https://github.com/fsprojects/Paket/issues/372

#### 0.15.0 - 19.11.2014
* Allow to use basic framework restrictions in NuGet packages - https://github.com/fsprojects/Paket/issues/307
* Support feeds that don't support NormalizedVersion - https://github.com/fsprojects/Paket/issues/361
* BUGFIX: Use Nuget v2 as fallback
* BUGFIX: Accept and normalize versions like 6.0.1302.0-Preview - https://github.com/fsprojects/Paket/issues/364
* BUGFIX: Fixed handling of package dependencies containing string "nuget" - https://github.com/fsprojects/Paket/pull/363

#### 0.14.0 - 14.11.2014
* Uses Nuget v3 API, which enables much faster resolver
* BUGFIX: Keep project file order similar to VS order
* Support unlisted dependencies if nothing else fits - https://github.com/fsprojects/Paket/issues/327

#### 0.13.0 - 11.11.2014
* New support for general HTTP dependencies - http://fsprojects.github.io/Paket/http-dependencies.html
* New F# Interactive support - http://fsprojects.github.io/Paket/reference-from-repl.html
* New `paket find-refs` command - http://fsprojects.github.io/Paket/paket-find-refs.html
* Migration of NuGet source credentials during `paket convert-from-nuget` - http://fsprojects.github.io/Paket/paket-convert-from-nuget.html#Migrating-NuGet-source-credentials
* Bootstrapper uses .NET 4.0 - https://github.com/fsprojects/Paket/pull/355
* Adding --ignore-constraints to `paket outdated` - https://github.com/fsprojects/Paket/issues/308
* PERFORMANCE: If `paket add` doesn't change the `paket.dependencies` file then the resolver process will be skipped
* BUGFIX: `paket update nuget [PACKAGENAME]` should use the same update strategy as `paket add` - https://github.com/fsprojects/Paket/issues/330
* BUGFIX: Trailing whitespace is ignored in `paket.references`

#### 0.12.0 - 07.11.2014
* New global paket.config file - http://fsprojects.github.io/Paket/paket-config-file.html
* Trace warning when we replace NuGet.exe with NuGet.CommandLine - https://github.com/fsprojects/Paket/issues/320
* Allow to parse relative NuGet folders - https://github.com/fsprojects/Paket/issues/317
* When paket skips a framework install because of custom nodes it shows a warning - https://github.com/fsprojects/Paket/issues/316
* Remove the namespaces from the nuspec parser - https://github.com/fsprojects/Paket/pull/315
* New function which extracts the TargetFramework of a given projectfile.
* New function which calculates dependencies for a given projectfile.
* Project output type can be detected from a project file
* Allow to retrieve inter project dependencies from a project file
* BUGFIX: Exclude unlisted NuGet packages in Resolver - https://github.com/fsprojects/Paket/issues/327
* BUGFIX: Detect Lib vs. lib folder on Linux - https://github.com/fsprojects/Paket/issues/332
* BUGFIX: Paket stopwatch was incorrect - https://github.com/fsprojects/Paket/issues/326
* BUGFIX: Paket failed on generating lockfile for LessThan version requirement - https://github.com/fsprojects/Paket/pull/314
* BUGFIX: Don't match suffixes in local NuGet packages - https://github.com/fsprojects/Paket/issues/317
* BUGFIX: Don't fail with NullReferenceException when analyzing nuget.config - https://github.com/fsprojects/Paket/issues/319

#### 0.11.0 - 29.10.2014
* Build a merged install model with all packages - https://github.com/fsprojects/Paket/issues/297
* `paket update` command allows to set a version - http://fsprojects.github.io/Paket/paket-update.html#Updating-a-single-package
* `paket.targets` is compatible with specific references files - https://github.com/fsprojects/Paket/issues/301
* BUGFIX: Paket no longer leaves transitive dependencies in lockfile after remove command - https://github.com/fsprojects/Paket/pull/306
* BUGFIX: Don't use "global override" for selective update process - https://github.com/fsprojects/Paket/issues/310
* BUGFIX: Allow spaces in quoted parameter parsing - https://github.com/fsprojects/Paket/pull/311

#### 0.10.0 - 24.10.2014
* Initial version of `paket remove` command - http://fsprojects.github.io/Paket/paket-remove.html
* Paket add doesn't fail on second attempt - https://github.com/fsprojects/Paket/issues/295
* Report full paths when access is denied - https://github.com/fsprojects/Paket/issues/242
* Visual Studio restore only restores for the current project
* BUGFIX: Selective update keeps all other versions
* BUGFIX: Install process accepts filenames with `lib`
* BUGFIX: Fix !~> resolver
* BUGFIX: Use normal 4.0 framework libs when we only specify net40
* BUGFIX: Fix timing issue with paket install --hard - https://github.com/fsprojects/Paket/issues/293
* BUGFIX: Fix namespace handling in nuspec files
* BUGFIX: Add default nuget source to dependencies file if original project has no source

#### 0.9.0 - 22.10.2014
* Allow to restore packages from paket.references files - http://fsprojects.github.io/Paket/paket-restore.html
* Detect local nuspec with old XML namespace - https://github.com/fsprojects/Paket/issues/283
* `paket add` command tries to keep all other packages stable.
* Added another profile mapping for Profile136 - https://github.com/fsprojects/Paket/pull/262
* More portable profiles - https://github.com/fsprojects/Paket/issues/281
* Added net11 to framework handling - https://github.com/fsprojects/Paket/pull/269
* Create references for Win8 - https://github.com/fsprojects/Paket/issues/280
* Detect VS automatic nuget restore and create paket restore - http://fsprojects.github.io/Paket/paket-convert-from-nuget.html#Automated-process
* `paket convert-from-nuget` doesn't duplicate paket solution items - https://github.com/fsprojects/Paket/pull/286
* BUGFIX: Paket removes old framework references if during install - https://github.com/fsprojects/Paket/issues/274
* BUGFIX: Don't let the bootstrapper fail if we already have a paket.exe
* BUGFIX: Use the Id property when NuGet package name and id are different - https://github.com/fsprojects/Paket/issues/265

#### 0.8.0 - 15.10.2014
* Smarter install in project files
* Paket handles .NET 4.5.2 and .NET 4.5.3 projects - https://github.com/fsprojects/Paket/issues/260
* New command: `paket update nuget <package id>` - http://fsprojects.github.io/Paket/paket-update.html#Updating-a-single-package
* BUGFIX: Do not expand auth when serializing dependencies file - https://github.com/fsprojects/Paket/pull/259
* BUGFIX: Create catch all case for unknown portable frameworks

#### 0.7.0 - 14.10.2014
* Initial support for referencing full github projects - http://fsprojects.github.io/Paket/http-dependencies.html#Referencing-a-GitHub-repository
* Allow to use all branches in GitHub sources - https://github.com/fsprojects/Paket/pull/249
* Initial support for frameworkAssemblies from nuspec - https://github.com/fsprojects/Paket/issues/241
* Download github source files with correct encoding - https://github.com/fsprojects/Paket/pull/248
* Add FSharp.Core.Microsoft.Signed as dependency
* Install model uses portable versions for net40 and net45 when package doesn't contain special versions
* Install command displays existing versions if constraint does not match any version
* Restore command doesn't calc install model.
* Use https in DefaultNugetStream - https://github.com/fsprojects/Paket/pull/251
* BUGFIX: Paket only deletes files which will are downloaded by init-auto-restore process - https://github.com/fsprojects/Paket/pull/254
* BUGFIX: Paket convert-from-nuget failed when package source keys contain invalid XML element chars  - https://github.com/fsprojects/Paket/issues/253

#### 0.6.0 - 11.10.2014
* New restore command - http://fsprojects.github.io/Paket/paket-restore.html
* Report if we can't find packages for top level dependencies.
* Faster resolver
* Try /FindPackagesById before /Packages for nuget package version no. retrieval
* New Paket.Core package on NuGet - https://www.nuget.org/packages/Paket.Core/
* BUGFIX: Prefer full platform builds over portable builds

#### 0.5.0 - 09.10.2014
* Bootstrapper will only download stable releases by default - http://fsprojects.github.io/Paket/bootstrapper.html
* New installer model allows better compatibility with NuGet and should be much faster
* Supporting dot for references file - http://fsprojects.github.io/Paket/http-dependencies.html
* Supporting pagination for long NuGet feeds - https://github.com/fsprojects/Paket/issues/223
* Create a "use exactly this version" operator in order to override package conflicts - http://fsprojects.github.io/Paket/nuget-dependencies.html#Use-exactly-this-version-constraint
* New `content none` mode in paket.dependencies - http://fsprojects.github.io/Paket/dependencies-file.html#No-content-option
* Allow source files in content folder of NuGet packages
* No -D needed for Linux installer - https://github.com/fsprojects/Paket/pull/210
* Content files like `_._`, `*.transform` and `*.pp` are ignored - https://github.com/fsprojects/Paket/issues/207
* The `convert-from-nuget` command adds .paket folder to the sln - https://github.com/fsprojects/Paket/issues/206
* Removed duplicate transitive dependencies from lock file - https://github.com/fsprojects/Paket/issues/200
* If the package download failed Paket retries with force flag
* The `convert-from-nuget` commands sorts the dependencies file
* Use credentials from nuget.config on paket convert-from-nuget - https://github.com/fsprojects/Paket/issues/198
* Deploy fixed targets file - https://github.com/fsprojects/Paket/issues/172
* New [--pre] and [--strict] modes for paket outdated - http://fsprojects.github.io/Paket/paket-outdated.html
* New --no-auto-restore option for `convert-from-nuget` command - http://fsprojects.github.io/Paket/paket-convert-from-nuget.html#Automated-process
* Adding support for new portable profiles
* paket.exe is now signed
* Allow to reference .exe files from NuGet packages
* Use default proxy in paket.exe and bootstrapper.exe - https://github.com/fsprojects/Paket/issues/226
* Keep order of sources in paket.dependencies - https://github.com/fsprojects/Paket/issues/233
* BREAKING CHANGE: Removed --dependencies-file option - from now on it's always paket.dependencies
* BUGFIX: Bootstrapper will not throw NullReferenceException on broken paket.exe downloads
* BUGFIX: Authentication information will not be put in cache
* BUGFIX: Fixes cache issue when using multiple NuGet sources
* BUGFIX: Fixes potential casing issue on Windows
* BUGFIX: paket-files need to go to the top of a project file
* BUGFIX: Do not look for MinimalVisualStudioVersion when adding paket folder to solution - https://github.com/fsprojects/Paket/pull/221
* COSMETICS: Throw better error message if we don't get any versions from NuGet source

#### 0.4.0 - 28.09.2014
* Resolve dependencies for github modules - http://fsprojects.github.io/Paket/http-dependencies.html#Remote-dependencies
* New [--interactive] mode for paket simplify - http://fsprojects.github.io/Paket/paket-simplify.html
* Don't use version in path for github files.
* Better error message when a package resolution conflict arises.

#### 0.3.0 - 25.09.2014
* New command: paket add [--interactive] - http://fsprojects.github.io/Paket/paket-add.html
* New command: paket simplify - http://fsprojects.github.io/Paket/paket-simplify.html
* Better Visual Studio integration by using paket.targets file - http://fsprojects.github.io/Paket/paket-init-auto-restore.html
* Support for NuGet prereleases - http://fsprojects.github.io/Paket/nuget-dependencies.html#PreReleases
* Support for private NuGet feeds - http://fsprojects.github.io/Paket/nuget-dependencies.html#NuGet-feeds
* New NuGet package version constraints - http://fsprojects.github.io/Paket/nuget-dependencies.html#Further-version-constraints
* Respect case sensitivity for package paths for Linux - https://github.com/fsprojects/Paket/pull/137
* Improved convert-from-nuget command - http://fsprojects.github.io/Paket/paket-convert-from-nuget.html
* New paket.bootstrapper.exe (7KB) allows to download paket.exe from github.com - http://fsprojects.github.io/Paket/paket-init-auto-restore.html
* New package resolver algorithm
* Better verbose mode - use -v flag
* Version info is shown at paket.exe start
* paket.lock file is sorted alphabetical (case-insensitive)
* Linked source files now all go underneath a "paket-files" folder.
* BUGFIX: Ensure the NuGet cache folder exists
* BUGFIX: Async download fixed on mono

#### 0.2.0 - 17.09.2014
* Allow to directly link GitHub files - http://fsprojects.github.io/Paket/http-dependencies.html
* Automatic NuGet conversion - http://fsprojects.github.io/Paket/paket-convert-from-nuget.html
* Cleaner syntax in paket.dependencies - https://github.com/fsprojects/Paket/pull/95
* Strict mode - https://github.com/fsprojects/Paket/pull/104
* Detecting portable profiles
* Support content files from nuget - https://github.com/fsprojects/Paket/pull/84
* Package names in Dependencies file are no longer case-sensitive - https://github.com/fsprojects/Paket/pull/108

#### 0.1.4 - 16.09.2014
* Only vbproj, csproj and fsproj files are handled

#### 0.1.3 - 15.09.2014
* Detect FSharpx.Core in packages

#### 0.1.2 - 15.09.2014
* --hard parameter allows better transition from NuGet.exe

#### 0.1.0 - 12.09.2014
* We are live - yay!<|MERGE_RESOLUTION|>--- conflicted
+++ resolved
@@ -1,17 +1,15 @@
-<<<<<<< HEAD
-#### 3.0.0-alpha070 - 14.03.2016
+#### 3.0.0-alpha071 - 16.03.2016
 * Allow to reference git repositories - http://fsprojects.github.io/Paket/git-dependencies.html
 * Allow to run build commands on git repositories - http://fsprojects.github.io/Paket/git-dependencies.html#Running-a-build-in-git-repositories
 * Allow to use git repositories as NuGet source - http://fsprojects.github.io/Paket/git-dependencies.html#Using-Git-repositories-as-NuGet-source
 * Garbage collection in packages folder - https://github.com/fsprojects/Paket/pull/1491
-=======
+
 #### 2.52.9 - 16.03.2016
 * USABILITY: Improved error message when paket.dependencies can't be found - https://github.com/fsprojects/Paket/pull/1519
 * BUGFIX: Force resolver to look into deeper levels - https://github.com/fsprojects/Paket/issues/1520
 
 #### 2.52.8 - 15.03.2016
 * USABILITY: Better error message when paket.lock an paket.dependencies are out of sync.
->>>>>>> e70471c2
 
 #### 2.52.7 - 14.03.2016
 * USABILITY: Emit net40-full moniker
