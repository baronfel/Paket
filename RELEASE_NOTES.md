<<<<<<< HEAD
#### 6.0.0-alpha034 - 2020-06-22
* Full .NET Core / SDK compatible version
* Support for XCode
* Support for .netcoreapp5.0
=======
#### 5.247.4 - 2020-06-27
* BUGFIX: Do not add development dependencies to the nuspec of a target nupkg while paket packing - https://github.com/fsprojects/Paket/pull/3873
>>>>>>> 3a34f73f

#### 5.247.3 - 2020-06-22
* Remove recursion from lock access test

#### 5.247.1 - 2020-06-14
* REVERT: Added protocolVersion for NuGet source - https://github.com/fsprojects/Paket/pull/3844

#### 5.247.0 - 2020-06-14
* Added protocolVersion for NuGet source - https://github.com/fsprojects/Paket/pull/3844

#### 5.246.1 - 2020-06-13
* BUGFIX: Fix a misspelled TFM - https://github.com/fsprojects/Paket/pull/3855

#### 5.246.0 - 2020-06-13
* Add support for licenseExpression in paket.template - https://github.com/fsprojects/Paket/pull/3824

#### 5.245.4 - 2020-06-12
* Allows to quit `paket find-packages` with Ctrl+c - https://github.com/fsprojects/Paket/pull/3865

#### 5.245.3 - 2020-05-25
* Treat NuGet repo as v3 if url ends with index.json  - https://github.com/fsprojects/Paket/issues/3806

#### 5.245.1 - 2020-05-05
* Allow to restore netcoreapp5.0 - https://github.com/fsprojects/Paket/issues/3811

#### 5.244.2 - 2020-04-29
* Detect when MSBuild 16 is not using SDK - https://github.com/fsprojects/Paket/issues/3837

#### 5.244.1 - 2020-04-26
* REVERT: Apply version ranges to nuspecs during fix-up command - https://github.com/fsprojects/Paket/pull/3835

#### 5.243.0 - 2020-03-27
* Add support for MonoAndroid10.0 - https://github.com/fsprojects/Paket/pull/3817
* Add support for uap10.0.14393 and uap10.0.18362 - https://github.com/fsprojects/Paket/pull/3818

#### 5.242.2 - 2020-02-17
* BUGFIX: Update matching platform check - https://github.com/fsprojects/Paket/pull/3797

#### 5.242.1 - 2020-02-10
* BUGFIX: Don't generate refs to full framework assemblies for netstandard scripts

#### 5.242.0 - 2020-02-03
* Change default TFM on paket init to netcoreap31

#### 5.241.6 - 2020-01-04
* REVERT: Do only disable automagic when FSharp.Core is actually used - https://github.com/fsprojects/Paket/issues/3769

#### 5.241.5 - 2019-12-22
* BUGFIX: Fixed #3763 partially extracted nugets - https://github.com/fsprojects/Paket/pull/3764

#### 5.241.2 - 2019-12-12
* BUGFIX: Paket pack failed when project contained Compile Update entries - https://github.com/fsprojects/Paket/issues/3752

#### 5.241.1 - 2019-12-05
* Added IgnoreConflict option for paket push - https://github.com/fsprojects/Paket/pull/3741

#### 5.240.1 - 2019-12-05
* SECURITY: Check against zip leak in the workaround case of 5.240.0 - https://github.com/fsprojects/Paket/pull/3747

#### 5.240.0 - 2019-12-04
* WORKAROUND: Microsoft pushed couple of invalid zips to nuget.org this works around it - https://github.com/fsprojects/Paket/issues/3743

#### 5.239.0 - 2019-12-03
* PaketUpdate failed with semver 2.0 version and jfrog hosted repository - https://github.com/fsprojects/Paket/issues/3601

#### 5.238.2 - 2019-11-26
* Exclude top-level linux folders for docker support - https://github.com/fsprojects/Paket/issues/3123
* More verbose logging

#### 5.237.0 - 2019-11-25
* Added BootstrapperOutputDir to config - https://github.com/fsprojects/Paket/pull/3733

#### 5.236.6 - 2019-11-21
* REVERT: Paket caused build warnings by adding references to NETStandard.Library - https://github.com/fsprojects/Paket/issues/2852

#### 5.236.1 - 2019-11-20
* BUGFIX: "Update group" kept old versions fixed - https://github.com/fsprojects/Paket/pull/3725

#### 5.236.0 - 2019-11-15
* Paket init is now a bit more opinionated and restricts to netcore3.0, nestandard2.0, nestandard2.1 - https://github.com/fsprojects/Paket/pull/3725

#### 5.235.0 - 2019-11-15
* BUGFIX: DisableImplicitFSharpCoreReference is only set if FSharp.Core is explicitly referenced - https://github.com/fsprojects/Paket/pull/3725
* PERFORMANCE: paket why uses HashSet to keep track of already visited nodes - https://github.com/fsprojects/Paket/pull/3722

#### 5.234.0 - 2019-11-14
* BUGFIX: Keep preferred versions for the correct group - https://github.com/fsprojects/Paket/issues/3717

#### 5.233.0 - 2019-11-13
* BUGFIX: Change cli target detection to not block on "paket --version" - https://github.com/fsprojects/Paket/pull/3706

#### 5.232.0 - 2019-11-11
* Add repository tag to template file - https://github.com/fsprojects/Paket/pull/3707
* BUGFIX: Fixed IndexOutOfRangeException starting from 5.231.0 - https://github.com/fsprojects/Paket/issues/3701
* BUGFIX: Allow GitHub package registry urls without trailing slash - https://github.com/fsprojects/Paket/issues/3700

#### 5.231.0 - 2019-11-05
* PERFORMANCE: Use NuGet v3 as default source in paket init

#### 5.230.0 - 2019-11-05
* PERFORMANCE: Use package details from extracted files

#### 5.229.0 - 2019-11-04
* PERFORMANCE: Prefer latest AutoComplete server

#### 5.227.0 - 2019-10-29
* Support for github NuGet repos - https://github.com/fsprojects/Paket/issues/3692

#### 5.226.0 - 2019-10-17
* New paket.targets to support global and local dotnet paket for old style projetcs - https://github.com/fsprojects/Paket/issues/3687

#### 5.225.0 - 2019-10-17
* Update frameworks to support netcoreapp3.1 - https://github.com/fsprojects/Paket/pull/3688

#### 5.224.0 - 2019-10-09
* Limit number of open connections to a server and add `PAKET_DEBUG_REQUESTS` to debug request failures - https://github.com/fsprojects/Paket/pull/3683

#### 5.223.3 - 2019-10-09
* BUGFIX: Update getResolverStrategy for rootRequirements - https://github.com/fsprojects/Paket/pull/3670

#### 5.220.0 - 2019-09-30
* BUGFIX: Make paket work as global tool again - https://github.com/fsprojects/Paket/issues/3671
* Add PaketCommand contidion for Paket installed as .NET Core 3.0 local tool - https://github.com/fsprojects/Paket/pull/3668/files
* Try hardcoded path for NuGetFallbackFolder - https://github.com/fsprojects/Paket/pull/3663
* BUGFIX: Fixed typo in targets file so that bootstrapper can be found - https://github.com/fsprojects/Paket/pull/3665
* BUGFIX: Fixed UnauthorizedAccessException writing to MyProject.paket.references.cached - https://github.com/fsprojects/Paket/pull/3617
* BUGFIX: Fixed CopyLocal support - https://github.com/fsprojects/Paket/pull/3659

#### 5.219.0 - 2019-09-07
* Support for creating snupkg symbol packages - https://github.com/fsprojects/Paket/pull/3636

#### 5.218.1 - 2019-09-04
* Nuke Paket files after install - https://github.com/fsprojects/Paket/issues/3618

#### 5.216.0 - 2019-08-10
* Add roll-forward config to enable running on later major versions of the runtime - https://github.com/fsprojects/Paket/pull/3635

#### 5.215.0 - 2019-07-03
* BUGFIX: Disable fast restore for MSBuild version < 15.8 - https://github.com/fsprojects/Paket/pull/3611

#### 5.214.0 - 2019-07-03
* PERFORMANCE: Fast restore reactivated - https://github.com/fsprojects/Paket/pull/3608

#### 5.213.0 - 2019-07-02
* PERFORMANCE: If Paket didn't download a package, then it will no longer try to extract it - https://github.com/fsprojects/Paket/pull/3607

#### 5.211.0 - 2019-06-24
* BUGFIX: Paket 5.207.4 broke the FAKE release process and creates empty packages - https://github.com/fsprojects/Paket/issues/3599
* BUGFIX: Change caching logic to be more suitable for FAKE and in particular the Ionide tooling - https://github.com/fsprojects/Paket/pull/3598
* BUGFIX: Fixed native library detection - enables FAKE native library support - https://github.com/fsprojects/Paket/pull/3593
* BUGFIX: Allow projects without Guids - https://github.com/fsprojects/Paket/issues/3528

#### 5.209.0 - 2019-05-29
* Relaxed NuGet v3 check. Allows URLs that does not end with /index.json - https://github.com/fsprojects/Paket/pull/3590

#### 5.208.0 - 2019-05-28
* BUGFIX: Rename paket.locked file to paket.processlock to avoid McAfee scanner to evaluate the file as threat - https://github.com/fsprojects/Paket/pull/3586
* BUGFIX: Fixed multiple dotnet pack invocations with different Version property - https://github.com/fsprojects/Paket/pull/3585
* BUGFIX: Nuke project.assets.json files after paket install - https://github.com/fsprojects/Paket/issues/3577
* BUGFIX: Keep casing of packages stable in paket.lock - https://github.com/fsprojects/Paket/issues/3340
* COSMETICS: Improved error message for missing monikers - https://github.com/fsprojects/Paket/pull/3583

#### 5.207.0 - 2019-05-11
* Simplifier removes unsupported frameworks - https://github.com/fsprojects/Paket/pull/3574

#### 5.206.0 - 2019-05-08
* BUGFIX: Paket considers dependencies target framework restrictions in paket pack - https://github.com/fsprojects/Paket/pull/3558

#### 5.205.0 - 2019-05-07
* BUGFIX: Fix issues with lock file simplification - https://github.com/fsprojects/Paket/pull/3570

#### 5.204.3 - 2019-05-07
* Allow to parse DNXCore in lock file and be backwards compatible again

#### 5.203.2 - 2019-04-15
* BUGFIX: Fixed #3459, #3418 and #3375 - https://github.com/fsprojects/Paket/pull/3554

#### 5.203.1 - 2019-04-15
* BUGFIX: Xamarin.Mac supports .Net Standard 2.0 - https://github.com/fsprojects/Paket/pull/3555

#### 5.203.0 - 2019-04-11
* Support for BaseIntermediateOutputPath - https://github.com/fsprojects/Paket/pull/3527

#### 5.202.0 - 2019-04-10
* EMERGENCY-RELEASE

#### 5.201.1 - 2019-04-10
* Adapt PackTask to breaking changes in MSBuild 16 - https://github.com/fsprojects/Paket/pull/3542
* BUGFIX: Simplify Fix Extra Settings - https://github.com/fsprojects/Paket/pull/3538
* BUGFIX: Always try and extract Paket.Restore.targets even if up to date - https://github.com/fsprojects/Paket/pull/3524
* Adding support for multiple target frameworks to the pack command - https://github.com/fsprojects/Paket/pull/3534
* New setting that shields packages from simplifier - https://github.com/fsprojects/Paket/pull/3523
* BUGFIX: Fixed symlinks on linux - https://github.com/fsprojects/Paket/pull/3372

#### 5.200.0 - 2019-04-02
* Support for .NET Standard 2.1 and .NET 4.8
* Removed .NET 5.0 moniker because it was never released
* Removed the old temporary monikers for dnxcore and dnx

#### 5.198.0 - 2019-02-22
* PERFORMANCE: Speedup for paket restore - https://github.com/fsprojects/Paket/pull/3512
* BUGFIX: Do not run in StackOverflow during ReleaseLock
* BUGFIX: Paket install writed restore cache file -https://github.com/fsprojects/Paket/issues/3508

#### 5.197.0 - 2019-02-18
* BUGFIX: Restore SDK projects during paket install - https://github.com/fsprojects/Paket/pull/3503

#### 5.196.2 - 2019-02-04
* BUGFIX: Fixed constant warn about new syntax - https://github.com/fsprojects/Paket/pull/3497

#### 5.196.1 - 2019-02-03
* New option to control interproject references version constraint - https://github.com/fsprojects/Paket/pull/3473
* BUGFIX: Fixedpack transitive dependencies with --include-referenced-projects - https://github.com/fsprojects/Paket/pull/3469
* BUGFIX: uri unescape when read project property - https://github.com/fsprojects/Paket/pull/3470
* BUGFIX: Added PaketRestoreDisabled when NCrunch enabled in targets - https://github.com/fsprojects/Paket/pull/3479
* BUGFIX: dotnet --no-restore was still doing a restore - https://github.com/fsprojects/Paket/pull/3486
* BUGFIX: Set AllowExplicitVersion to true for PackageReference in Paket.Restore.targets - https://github.com/fsprojects/Paket/pull/3482
* BUGFIX: Apply paket github api token on github requests - https://github.com/fsprojects/Paket/pull/3484
* BUGFIX: Do not change the AutoGenerateBindingRedirects for exe output type - https://github.com/fsprojects/Paket/pull/3471

#### 5.195.0 - 2019-01-10
* SQL project support - https://github.com/fsprojects/Paket/pull/3474
* BUGFIX: Fixed RestrictionsChanged Detection - https://github.com/fsprojects/Paket/pull/3464
* BUGFIX: Use the correct request header for paket push - https://github.com/fsprojects/Paket/pull/3466
* BUGFIX: Fixed zsh completer for clear-cache - https://github.com/fsprojects/Paket/pull/3457

#### 5.194.0 - 2018-12-08
* BUGFIX: Fixed conflict between native local-path style with global install style - https://github.com/fsprojects/Paket/pull/3451

#### 5.193.0 - 2018-12-02
* Zsh completion update - https://github.com/fsprojects/Paket/pull/3440

#### 5.192.0 - 2018-12-02
* Making Paket.Restore.targets work with Paket as a global tool - https://github.com/fsprojects/Paket/pull/3445

#### 5.191.0 - 2018-12-01
* BUGFIX: Fix bindingredirects - https://github.com/fsprojects/Paket/issues/3444

#### 5.190.0 - 2018-11-26
* BUGFIX: Allow Username/password to be UTF8 - https://github.com/fsprojects/Paket/pull/3431
* BUGFIX: Fixed handling of DotNetCoreAppVersion.V3_0 - https://github.com/fsprojects/Paket/pull/3437
 - 2018-11-17
* NuGet pack compat for SDK 2.1.500 - https://github.com/fsprojects/Paket/issues/3427
* Adjustable timeouts for NuGet - https://github.com/fsprojects/Paket/pull/3383
* REVERT: Retry automatically when a request times out - https://github.com/fsprojects/Paket/pull/3424

#### 5.187.0 - 2018-11-13
* Create a gitignore around paket's .cached file - https://github.com/fsprojects/Paket/issues/3060
* Paket template checks if restored with 5.185.3 or later - https://github.com/fsprojects/Paket/issues/3404
* BUGFIX: Remove ReadOnly flag before writing to files - https://github.com/fsprojects/Paket/issues/3410
* BUGFIX: Added compat fallback in case of older cache files - https://github.com/fsprojects/Paket/pull/3417
* BUGFIX: Used lowest_matching for paket's own FSharp.Core dependency - https://github.com/fsprojects/Paket/pull/3415
* BUGFIX: Retry automatically when a request times out - https://github.com/fsprojects/Paket/pull/3420

#### 5.184.0 - 2018-10-30
* REVERT: Adjustable timeouts for NuGet - https://github.com/fsprojects/Paket/pull/3383

#### 5.183.0 - 2018-10-30
* Add namespace to load scripts - https://github.com/fsprojects/Paket/pull/3396

#### 5.182.1 - 2018-10-30
* Adjustable timeouts for NuGet - https://github.com/fsprojects/Paket/pull/3383
* Full .NET Core support - https://github.com/fsprojects/Paket/pull/3183
* BUGFIX: generate-load-scripts ignored targetFramework constraint in frameworkAssembly config (.nuspec file) https://github.com/fsprojects/Paket/pull/3385

#### 5.181.1 - 2018-09-20
* BUGFIX: copy local had no effect when opening project in vs2017 - https://github.com/fsprojects/Paket/pull/3356

#### 5.181.0 - 2018-09-20
* Support for netcore3.0 moniker - https://github.com/fsprojects/Paket/pull/3367
* BUGFIX: Paket pack with `--template` failed trying to load the dependencies of templates who should be ignored instead - https://github.com/fsprojects/Paket/pull/3363

#### 5.180.0 - 2018-09-17
* Added .NETCoreApp2.2 moniker

#### 5.179.1 - 2018-09-14
* BUGFIX: Fixed potential race condition when redirecting output - https://github.com/fsprojects/Paket/pull/3359

#### 5.179.0 - 2018-09-12
* Added NuGet packaging output details to paket pack output - https://github.com/fsprojects/Paket/pull/3357

#### 5.178.0 - 2018-09-12
* Added MonoAndroid9.0 + compatibility between .NET Standard 2.0 and MonoAndroid8.0/XamariniOS - https://github.com/fsprojects/Paket/pull/3354
* BUGFIX: `copy_local: false` had no effect in paket.references (.NET SDK) - https://github.com/fsprojects/Paket/issues/3186
* TEMPORARY WORKAROUND: Do not reference Microsoft.Azure.WebJobs.Script.ExtensionsMetadataGenerator - https://github.com/fsprojects/Paket/issues/3345

#### 5.177.0 - 2018-08-30
* BUGFIX: fix 'Value cannot be null' with TFS feed - https://github.com/fsprojects/Paket/pull/3341
* BUGFIX: Fixed authentication problem in netcore (fake 5) - https://github.com/fsprojects/Paket/pull/3342
* BUGFIX: Fixed 'Value cannot be null' with TFS feed - https://github.com/fsprojects/Paket/pull/3341
* BUGFIX: netcoreapp2.0 packages are compatibile with netcoreapp2.1 - https://github.com/fsprojects/Paket/pull/3336
* BUGFIX: Paket uses ToLowerInvariant instead of ToLower when forming registrationUrl - https://github.com/fsprojects/Paket/pull/3330
* BUGFIX: Removed faulty creation of directories during `generate-load-scripts` - https://github.com/fsprojects/Paket/pull/3319

#### 5.176.0 - 2018-07-31
* paket pack with p2p dependencies and multitargeting - https://github.com/fsprojects/Paket/pull/3317
* BUGFIX: Revert impact of https://github.com/dotnet/corefx/issues/31098 by using WinHttpHandler - https://github.com/fsprojects/Paket/pull/3307

#### 5.175.0 - 2018-07-30
* Allow addition of <EmbedInteropTypes> for NuGet packages - https://github.com/fsprojects/Paket/pull/3314
* BUGFIX: "-T" switch removed when isMacOS, because it is not valid on OSX - https://github.com/fsprojects/Paket/pull/3298
* BUGFIX: Fixed exception during restore when accessing missing folders - https://github.com/fsprojects/Paket/pull/3293
* BUGFIX: Reports NuGet download time correctly - https://github.com/fsprojects/Paket/pull/3304
* BUGFIX: Accept netstandard20 in Visual Studion integration - https://github.com/fsprojects/Paket/issues/3284

#### 5.174.0 - 2018-07-06
* NEW FEATURE: Improved Visual Studio integration - https://github.com/fsprojects/Paket/pull/3273
* BUGFIX: Paket doesn't add Compile tags for packages when new project format ius used - https://github.com/fsprojects/Paket/issues/3269
* BUGFIX: Paket packs localized assemblies with new .csproj - https://github.com/fsprojects/Paket/pull/3276
* BUGFIX: Extended NuGetV3 source detection with Artifactory feed format - https://github.com/fsprojects/Paket/pull/3267
* BUGFIX: Paket add only runs update on the touched group - https://github.com/fsprojects/Paket/issues/3259
* COSMETICS: group parameter for outdated works like everywhere else - https://github.com/fsprojects/Paket/pull/3280

#### 5.173.0 - 2018-06-20
* BUGFIX: Don't serialize individual settings that match group settings in lock file - https://github.com/fsprojects/Paket/issues/3257

#### 5.172.4 - 2018-06-18
* BUGFIX: Fixed invalid syntax in packages config  - https://github.com/fsprojects/Paket/pull/3253

#### 5.172.3 - 2018-06-18
* BUGFIX: Fixed infinite recursion when handling errors - https://github.com/fsprojects/Paket/pull/3251

#### 5.172.2 - 2018-06-11
* BUGFIX: Report only transitive settings changes - https://github.com/fsprojects/Paket/issues/3218

#### 5.172.1 - 2018-06-10
* PERFORMANCE: Add support for dotnet SDK fallback folder - https://github.com/fsprojects/Paket/pull/3242

#### 5.171.0 - 2018-06-07
* PERFORMANCE: Improved binding redirects performance by removing mono.cecil - https://github.com/fsprojects/Paket/pull/3239
* BUGFIX: paket template semver support fixes - https://github.com/fsprojects/Paket/pull/3230
* BUGFIX: Improved restore behavior - https://github.com/fsprojects/Paket/pull/3237

#### 5.170.0 - 2018-06-05
* PERFORMANCE: Fixed filtered update performance - https://github.com/fsprojects/Paket/pull/3233
* PERFORMANCE: Check if everything is up-to-date after aquiring lock
* BUGFIX: Regression from semver2 support in paket tempates - https://github.com/fsprojects/Paket/pull/3229
* USABILITY: Always trace on early restore exit

#### 5.169.0 - 2018-05-26
* Ignore .git and .fable folder when scanning for projects - https://github.com/fsprojects/Paket/issues/3225

#### 5.168.0 - 2018-05-25
* Extended semver2 support in paket.template files - https://github.com/fsprojects/Paket/pull/3184
* BUGFIX: Trace paket version in shortcut routes

#### 5.167.1 - 2018-05-23
* BUGFIX: No longer search for CredentialProviders on an empty path - https://github.com/fsprojects/Paket/pull/3214

#### 5.167.0 - 2018-05-23
* Support slash in GitHub branch name - https://github.com/fsprojects/Paket/pull/3215

#### 5.166.0 - 2018-05-19
* Paket template packagetypes - https://github.com/fsprojects/Paket/pull/3212
* PAKET_DETAILED_ERRORS to print inner stack traces - https://github.com/fsprojects/Paket/pull/3192
* Support pack of global tooks `PackAsTool` - https://github.com/fsprojects/Paket/pull/3208
* PERFORMANCE: Do only one global restore in dotnet restore - https://github.com/fsprojects/Paket/pull/3211

#### 5.165.0 - 2018-05-17
* PERFORMANCE: Do only one global restore in dotnet restore - https://github.com/fsprojects/Paket/pull/3206

#### 5.164.0 - 2018-05-17
* BOOTSTRAPPER: Update magic mode file location - https://github.com/fsprojects/Paket/pull/3197

#### 5.163.2 - 2018-05-15
* PERFORMANCE: Some performance improvements in targets file - https://github.com/fsprojects/Paket/pull/3200

#### 5.162.0 - 2018-05-14
* PERFORMANCE: Some performance improvements - https://github.com/fsprojects/Paket/pull/3173
* BUGFIX: Fixed incorrect framework restrictions in lockfile -  https://github.com/fsprojects/Paket/pull/3176
* BUGFIX: Fixed semver support for v3 - https://github.com/fsprojects/Paket/pull/3179

#### 5.161.3 - 2018-05-08
* BUGFIX: Override versions properly with Update property in ProjectReferences

#### 5.160.0 - 2018-05-08
* Support for net472 - https://github.com/fsprojects/Paket/issues/3188
* Support for UAP10.0.16299 - https://github.com/fsprojects/Paket/issues/3189

#### 5.159.0 - 2018-05-08
* Allows to add git-repositories to paket.lock and paket.references files via CLI - https://github.com/fsprojects/Paket/pull/3125
* BUGFIX: Fixed incorrect framework restrictions in the lockfile - https://github.com/fsprojects/Paket/pull/3176

#### 5.158.0 - 2018-05-08
* BUGFIX: Paket restore silently failed when TargetFramework(s) are specified in Directory.Build.props and not csproj - https://github.com/fsprojects/Paket/pull/3013

#### 5.156.7 - 2018-04-26
* shasum now works when the path has spaces - https://github.com/fsprojects/Paket/pull/3169

#### 5.156.6 - 2018-04-25
* Paket pack works with BuildOutputTargetFolder and AppendTargetFrameworkToOutputPath - https://github.com/fsprojects/Paket/pull/3165

#### 5.156.5 - 2018-04-18
* Keeping direct dependencies distinct from external locks- https://github.com/fsprojects/Paket/pull/3159

#### 5.156.4 - 2018-04-17
* BUGFIX: `copy_local: false` now works with .NET SDK - https://github.com/fsprojects/Paket/issues/3154

#### 5.156.2 - 2018-04-17
* BUGFIX: Work around NuGet v3 SemVer2 issues - https://github.com/fsprojects/Paket/issues/3156

#### 5.156.1 - 2018-04-13
* BUGFIX: Paket convert-from-nuget doesn't crash on NuGet v2 syntax - https://github.com/fsprojects/Paket/issues/3151

#### 5.156.0 - 2018-04-12
* Support monoandroid version 8.1 - https://github.com/fsprojects/Paket/pull/3146

#### 5.155.0 - 2018-03-28
* New external_lock file parser to mitigate Azure Functions dependency trouble - https://fsprojects.github.io/Paket/dependencies-file.html#External-lock-files

#### 5.154.0 - 2018-03-27
* New storage option: symlink - https://github.com/fsprojects/Paket/pull/3128
* BUGFIX: Conditional references in paket.references now work with .NET SDK-style projects - https://github.com/fsprojects/Paket/issues/3091
* BUGFIX: "exclude" now works with new csproj format - https://github.com/fsprojects/Paket/issues/3133

#### 5.153.0 - 2018-03-16
* Adding AutoGenerateBindingRedirects automatically to project file when BindingRedirects are added to a config - https://github.com/fsprojects/Paket/pull/3120

#### 5.152.0 - 2018-03-16
* BUGFIX: Working around parallel restore issues with dotnet sdk 2.1.100-preview  - https://github.com/fsprojects/Paket/pull/3118

#### 5.151.4 - 2018-03-15
* EMERGENCY: Zero-Diff release to work around defender issue - https://github.com/fsprojects/Paket/issues/3121

#### 5.151.3 - 2018-03-14
* REVERT: Add duplicated references and let compiler warn about it - https://github.com/fsprojects/Paket/pull/3107

#### 5.151.2 - 2018-03-14
* REVERT: Working around parallel restore issues with dotnet sdk 2.1.100-preview - https://github.com/fsprojects/Paket/pull/3115

#### 5.151.1 - 2018-03-14
* USABILITY: Add duplicated references and let compiler warn about it - https://github.com/fsprojects/Paket/pull/3107
* BUGFIX: Working around parallel restore issues with dotnet sdk 2.1.100-preview - https://github.com/fsprojects/Paket/pull/3115

#### 5.150.0 - 2018-03-13
* PERFORMANCE: Using latest optimized Argu - https://github.com/fsprojects/Paket/pull/3112
* PERFORMANCE: Fixed the optimization that bypasses Argu - https://github.com/fsprojects/Paket/pull/3113

#### 5.149.0 - 2018-03-12
* BUGFIX: Edge case in resolver fixed where Paket downgraded a direct dependency - https://github.com/fsprojects/Paket/issues/3103

#### 5.148.0 - 2018-03-01
* New command to add GitHub sources in PublicAPI and CLI - https://github.com/fsprojects/Paket/pull/3023

#### 5.147.0 - 2018-03-01
* Added .NETCoreApp2.1 and UAP10.0.16300 TFMs - https://github.com/fsprojects/Paket/pull/3094

#### 5.146.0 - 2018-02-28
* BUGFIX: Fixed UriFormatException for gist references with GitHubApi token - https://github.com/fsprojects/Paket/issues/3086
* BUGFIX: convert-from-nuget fails with ArgumentException - https://github.com/fsprojects/Paket/issues/3089
* BUGFIX: Normalize Home directory (~) everywhere - https://github.com/fsprojects/Paket/pull/3096
* BUGFIX: Safer loading of assemblies during load script generation - https://github.com/fsprojects/Paket/pull/3098
* BUGFIX: Fixed inconsistent pinned version of referenced projects with include-referenced-projects enabled - https://github.com/fsprojects/Paket/issues/3076
* BUGFIX: Fixed repeated conflict detection and introduced optional resolver timeout - https://github.com/fsprojects/Paket/pull/3084
* BUGFIX: Paket pack was putting entire directory into package lib folder when files block contained an empty line - https://github.com/fsprojects/Paket/issues/2949
* BUGFIX: Better error message when a HTTP request fails - https://github.com/fsprojects/Paket/pull/3078
* BUGFIX: generate-load-script was broken - https://github.com/fsprojects/Paket/issues/3080
* PERFORMANCE: Faster "hot" restore - https://github.com/fsprojects/Paket/pull/3092
* USABILITY: Retry HTTP downloads - https://github.com/fsprojects/Paket/issues/3088

#### 5.145.0 - 2018-02-26
* Added support for credential managers - https://github.com/fsprojects/Paket/pull/3069

#### 5.144.0 - 2018-02-26
* BUGFIX: Fix https://github.com/fsharp/FAKE/issues/1744
* BUGFIX: Fix https://github.com/fsharp/FAKE/issues/1778
* BUGFIX: Fixed bug when attempting to pack multi-target frameworks - https://github.com/fsprojects/Paket/pull/3073

#### 5.144.0-alpha.2 - 2018-02-26
* Added support for credential managers - https://github.com/fsprojects/Paket/pull/3069

#### 5.142.0 - 2018-02-24
* BUGFIX: Fixed bootstrapper to handle Github TLS issue
* BUGFIX: Fixed unhandled exception when running 'paket config add-credentials' in Jenkins pipeline - https://github.com/fsprojects/Paket/issues/2884
* BUGFIX: Some NuGet v2 queries fail with normalized filter syntax and are now skipped/blacklisted - https://github.com/fsprojects/Paket/pull/3059
* BUGFIX: Be more robust with custom namespaces in app.config - https://github.com/fsprojects/Paket/issues/1607
* BUGFIX: Fix prerelease selection when having multiple prereleases - https://github.com/fsprojects/Paket/pull/3058
* USABILITY: Update process just ignores groups that where not in lock file - https://github.com/fsprojects/Paket/pull/3054

#### 5.138.0 - 2018-02-16
* Extended SemVer v2 compliance and reliability improvements - https://github.com/fsprojects/Paket/pull/3030
* BUGFIX: Putting local folder clearing under flag in "paket clear-cache" - https://github.com/fsprojects/Paket/issues/3049

#### 5.137.1 - 2018-02-14
* BUGFIX: Allow to use different versions from different groups if they are on different frameworks - https://github.com/fsprojects/Paket/issues/3045
* PERFORMANCE: Much faster "paket clear-cache"
* USABILITY: "paket clear-cache" empties packages folder and paket-files folder - https://github.com/fsprojects/Paket/pull/3043
* COSMETICS: Hide shasum output on osx/linux dotnet restore - https://github.com/fsprojects/Paket/pull/3043

#### 5.136.0 - 2018-02-12
* PERFORMANCE: Check if we already added the current package to the open requirement list - https://github.com/fsprojects/Paket/pull/3037

#### 5.135.0 - 2018-02-10
* BUGFIX: Fixed lowest_matching in transitive deps - https://github.com/fsprojects/Paket/issues/3032

#### 5.134.0 - 2018-02-09
* BUGFIX: Paket update doesn't prefer versions from lock file anymore - https://github.com/fsprojects/Paket/pull/3031

#### 5.133.0 - 2018-01-31
* Added `paket info --paket-dependencies-dir` to locate repo root
* API: Added overload for Dependencies.Init - https://github.com/fsprojects/Paket/pull/3019
* USABILITY: Trace detailed messages for missing package errors - https://github.com/fsprojects/Paket/pull/3001
* PERFORMANCE: Avoid duplicates in package source cache - https://github.com/fsprojects/Paket/pull/2999
* COSMETICS: Only overwrite NuGet metadata cache when needed - https://github.com/fsprojects/Paket/pull/2998
* COSMETICS: Trace not-found and blacklist warnings as actual warnings - https://github.com/fsprojects/Paket/pull/2997

#### 5.132.0 - 2018-01-18
* BUGFIX: Allow NuGet2 async query fallback to skip NotFound/404 - https://github.com/fsprojects/Paket/pull/2993
* COSMETICS: Reduce duplicate warnings for invalid framework requirements - https://github.com/fsprojects/Paket/pull/2996
* COSMETICS: Reduce next-link warning to once per method/endpoint, omitting the query - https://github.com/fsprojects/Paket/pull/2994

#### 5.131.1 - 2018-01-18
* New parameter `--type` for `paket add` - https://github.com/fsprojects/Paket/pull/2990
* WORKAROUND: Disable NuGt.Config to allow runtime deps restore - https://github.com/fsprojects/Paket/issues/2964
* BUGFIX: Fixed PaketExePath with shell script (without extension) - https://github.com/fsprojects/Paket/pull/2989
* BUGFIX: Fixed "Could not parse version range" - https://github.com/fsprojects/Paket/issues/2988

#### 5.130.3 - 2018-01-11
* Use ServiceFabric projects - https://github.com/fsprojects/Paket/issues/2977
* BUGFIX: Handle Nougat compilation (v7/7.1) target for Xamarin.Android when installing Xamarin.Forms - https://github.com/fsprojects/Paket/issues/2809
* BUGFIX: Fix split of target framework monikers - https://github.com/fsprojects/Paket/issues/2970
* BUGFIX: Fixed a few things when framework: lines are parsed in template - https://github.com/fsprojects/Paket/pull/2969

#### 5.129.0 - 2018-01-03
* BUGFIX: CliTools should not be added to redirects - https://github.com/fsprojects/Paket/issues/2955
* BUGFIX: Do not trace warnings for folders starting with _ - https://github.com/fsprojects/Paket/issues/2958
* BUGFIX: Fix auto-detect for multi targeting - https://github.com/fsprojects/Paket/pull/2956
* BUGFIX: Do not generate a dependency group for empty framework-neutral groups - https://github.com/fsprojects/Paket/pull/2954

#### 5.128.0 - 2017-12-31
* Implemented binding LOCKEDVERSION to particular group name - https://github.com/fsprojects/Paket/pull/2943
* BUGFIX: Fixed "Incorrect time metrics" - https://github.com/fsprojects/Paket/pull/2946
* USABILITY: Show parsing errors - https://github.com/fsprojects/Paket/pull/2952/files
* USABILITY: Better tracing if we have IO error in load script generation
* USABILITY: Do not download more than 5 packages at the same time
* USABILITY: Print download times
* USABILITY: Avoid replacing load script files if the contents are the same - https://github.com/fsprojects/Paket/pull/2940
* Update Paket.Restore.targets to deal with private assets

#### 5.126.0 - 2017-12-12
* BUGFIX: Remove possibly nonexistent extension safely - https://github.com/fsprojects/Paket/pull/2901

#### 5.125.1 - 2017-12-05
* Resolution by file order in paket.dependencies instead of alphabetical order (as new tie breaker) - https://github.com/fsprojects/Paket/issues/2898
* BUGFIX: Transitive dependencies should be kept as stable as possible in paket install - https://github.com/fsprojects/Paket/pull/2927
* PERFORMANCE: Boost conflicts and skip the "loop of doom" - https://github.com/fsprojects/Paket/pull/2928
* PERFORMANCE: Preferred versions do not need to query the NuGet server - https://github.com/fsprojects/Paket/pull/2927
* BOOTSTRAPPER: work around fileversion issues
* BOOTSTRAPPER: Don't lock files in the bootstrapper when we are only reading - https://github.com/fsprojects/Paket/pull/2936
* Resolution by file order in paket.dependencies instead of alphabetical order (as new tie breaker) - https://github.com/fsprojects/Paket/issues/2898

#### 5.124.0 - 2017-11-29
* Bootstrapper now correctly access files as ReadWrite only when needed - https://github.com/fsprojects/Paket/pull/2920
* BUGFIX: Fix cache parsing

#### 5.123.1 - 2017-11-27
* PERFORMANCE: Check if lock file has already the package when adding new one
* USABILITY: Delete dotnet core assets file on paket install - https://github.com/fsprojects/Paket/pull/2914

#### 5.122.0 - 2017-11-07
* Support for IronPython - https://github.com/fsprojects/Paket/pull/2885
* PERFORMANCE: Using shasum/awk for comparing hashes on osx and linux - https://github.com/fsprojects/Paket/pull/2870
* USABILITY: Added PAKET_VERSION posix compliant environment variable for bootstrapper - https://github.com/fsprojects/Paket/pull/2857
* USABILITY: Clarified `paket install` command documentation  - https://github.com/fsprojects/Paket/pull/2881

#### 5.120.0 - 2017-10-30
* Move Resource to Paket.Core and Refactorings - https://github.com/fsprojects/Paket/pull/2859
* BUGFIX: generate nuspecs in IntermediateOutputPath - https://github.com/fsprojects/Paket/pull/2871

#### 5.119.9 - 2017-10-27
* BUGFIX: Resolver doesn't fail on locked packages - https://github.com/fsprojects/Paket/issues/2777

#### 5.119.8 - 2017-10-24
* BUGFIX: Ensure directory was created before copying package from cache - https://github.com/fsprojects/Paket/pull/2864

#### 5.119.7 - 2017-10-20
* REVERT: HashSet used in paket why command - https://github.com/fsprojects/Paket/pull/2853
* REVERT: Clitool restore became unstable - https://github.com/fsprojects/Paket/issues/2854

#### 5.118.0 - 2017-10-18
* PERFORMANCE: Paket why command is now much faster - https://github.com/fsprojects/Paket/pull/2853

#### 5.117.0 - 2017-10-18
* PERFORMANCE: Paket restore is not longer called for CLI tool restore
* USABILITY: No need for .clitools file in /obj anymore

#### 5.115.0 - 2017-10-18
* PERFORMANCE: Fix performance problem introduced in 5.101.0 - https://github.com/fsprojects/Paket/pull/2850
* BUGFIX: Minor perf improvement for why command - https://github.com/fsprojects/Paket/pull/2851
* BUGFIX: Make json cache file reading more robust - https://github.com/fsprojects/Paket/issues/2838
* BUGFIX: Do not restore sdk projects when a group is given - https://github.com/fsprojects/Paket/issues/2838
* BUGFIX: Use maps instead of lists in why command - https://github.com/fsprojects/Paket/pull/2845
* BUGFIX: isExtracted function was falsely returning true to comparison - https://github.com/fsprojects/Paket/pull/2842
* USABILITY: Do not reference NETStandard.Library directly - https://github.com/fsprojects/Paket/issues/2852
* COSMETICS: Don't trace so much noise in dotnet restore

#### 5.114.0 - 2017-10-11
* BUGFIX: Invalidate internal NuGet caches

#### 5.113.2 - 2017-10-10
* BUGFIX: load scripts should only work on lock file - https://github.com/fsprojects/Paket/pull/2834
* BUGFIX: Fixed Syntax error: Expected end of input, got '<= net45' - https://github.com/fsprojects/Paket/pull/2835

#### 5.113.1 - 2017-10-09
* BUGFIX: Fixed incorrect warnings about obsolete command-line options - https://github.com/fsprojects/Paket/pull/2828

#### 5.113.0 - 2017-10-07
* BUGFIX: Lowercase package names in package cache for NuGet compat - https://github.com/fsprojects/Paket/pull/2826
* BREAKING: Stricter parsing of framework requirements - https://github.com/fsprojects/Paket/pull/2824
* Set RestoreSuccess property and let paket add/remove/install set it

#### 5.110.0 - 2017-10-05
* Send header for X-NuGet-Protocol-Version 4.1.0 - https://github.com/NuGet/Announcements/issues/10

#### 5.108.0 - 2017-10-04
* REVERT: Stricter parsing of framework requirements - https://github.com/fsprojects/Paket/pull/2816

#### 5.106.0 - 2017-10-04
* BREAKING: Stricter parsing of framework requirements - https://github.com/fsprojects/Paket/pull/2816

#### 5.105.0 - 2017-10-04
* BREAKING: Automatic license download is now disabled because of github rate limit trouble - https://fsprojects.github.io/Paket/dependencies-file.html
* Parallel execution of bootstrapper - https://github.com/fsprojects/Paket/pull/2752

#### 5.104.0 - 2017-10-03
* The `Paket.Restore.targets` will be extracted on paket restore - https://github.com/fsprojects/Paket/issues/2817
* Touch the `Paket.Restore.targets`file only if changes exist

#### 5.103.0 - 2017-10-02
* Support for .NET 4.7.1 - https://github.com/fsprojects/Paket/pull/2815

#### 5.102.0 - 2017-10-02
* CLEANUP: Remove dnxcore50 moniker from lock file - https://github.com/fsprojects/Paket/pull/2813

#### 5.101.0 - 2017-10-01
* PERFORMANCE: Improvements in framework restriction parsing - https://github.com/fsprojects/Paket/pull/2807
* BREAKING: To make the performance optimizations possible API-compat has been broken slightly

#### 5.100.3 - 2017-09-29
* BUGFIX: Add MonoAndroid v8 - https://github.com/fsprojects/Paket/issues/2800

#### 5.100.2 - 2017-09-22
* BUGFIX: Removed V3 -> V2 fallback - https://github.com/fsprojects/Paket/pull/2782

#### 5.100.1 - 2017-09-22
* BUGFIX: Sign paket.exe and paket.bootstrapper.exe again

#### 5.99.1 - 2017-09-21
* BUGFIX: Disable NU1603 - https://github.com/NuGet/Home/issues/5913

#### 5.99.0 - 2017-09-21
* Adding feature to verify the URL and credential correctness before storing them in paket.config - https://github.com/fsprojects/Paket/pull/2781

#### 5.98.0 - 2017-09-21
* BUGFIX: Properly extract cli tools to NuGet user folder - https://github.com/fsprojects/Paket/issues/2784
* BUGFIX: Use "--references-file" instead of "--references-files" in paket.targets - https://github.com/fsprojects/Paket/pull/2780

#### 5.97.0 - 2017-09-18
* BUGFIX: Do not evaluate all templates with --template switch - https://github.com/fsprojects/Paket/pull/2769
* BUGFIX: fix incorrect runtime assemblies - https://github.com/fsprojects/Paket/pull/2772
* BUGFIX: fix for #2755 - https://github.com/fsprojects/Paket/pull/2770
* BUGFIX: #2716 Duplicates appear in generated scripts. - https://github.com/fsprojects/Paket/pull/2767
* BUILD: do not export the MSBuild env-var to the outer shell - https://github.com/fsprojects/Paket/pull/2754
* BUGFIX: support proxy in netstandard - https://github.com/fsprojects/Paket/pull/2738
* BUGFIX: Make the resolver request only sources returned by GetVersion - https://github.com/fsprojects/Paket/pull/2771
* BUGFIX: Fix special cases with include-referenced-projects - https://github.com/fsprojects/Paket/issues/1848
* BUGFIX: Proper filter by target framework - https://github.com/fsprojects/Paket/issues/2759

#### 5.96.0 - 2017-09-13
* USABILITY: Print package version in "paket why" - https://github.com/fsprojects/Paket/pull/2760

#### 5.95.0 - 2017-09-12
* Allow to add packages without running the resolver - https://github.com/fsprojects/Paket/issues/2756

#### 5.94.0 - 2017-09-12
* Allow to set "redirects: force" on group level - https://github.com/fsprojects/Paket/pull/2666
* BUGFIX: Trim target frameworks for .NET cli - https://github.com/fsprojects/Paket/issues/2749

#### 5.93.0 - 2017-09-10
* BUGFIX: Don't depend on restore cache when using paket.local or force switch - https://github.com/fsprojects/Paket/pull/2734
* BUGFIX: MSBuild now tracks Paket.Restore.targets for incremental builds - https://github.com/fsprojects/Paket/pull/2742
* BUGFIX: Removed default 100sec timeout for Http dependencies download - https://github.com/fsprojects/Paket/pull/2737
* BUGFIX: Fixing root cause for casing issue in #2676 - https://github.com/fsprojects/Paket/pull/2743
* BUGFIX: Temporary fix for casing issue in #2676 - https://github.com/fsprojects/Paket/pull/2743
* BUGFIX: calculate hashfile after signing the assembly. - https://github.com/fsprojects/Paket/pull/27
* BUGFIX: always allow partial restore - https://github.com/fsprojects/Paket/pull/2724
* BUGFIX: always call GetVersions before GetDetails - https://github.com/fsprojects/Paket/pull/2721
* BUGFIX: Fix a crash when using `storage: package` in-line - https://github.com/fsprojects/Paket/pull/2713
* BOOTSTRAPPER: Add support for IgnoreCache to app.config - https://github.com/fsprojects/Paket/pull/2696
* DOCS: Fix GitHub project dependency description - https://github.com/fsprojects/Paket/pull/2707
* BUGFIX: Fix V3 implementation - https://github.com/fsprojects/Paket/pull/2708
* BUGFIX: Don't use the global cache when paket.local is given - https://github.com/fsprojects/Paket/pull/2709
* BUGFIX: Ignore unknown packages in fix-nuspec - https://github.com/fsprojects/Paket/pull/2710

#### 5.92.0 - 2017-08-30
* BUGFIX: Fix new restore cache - https://github.com/fsprojects/Paket/pull/2684
* PERFORMANCE: Make restore faster - https://github.com/fsprojects/Paket/pull/2675
* BUGFIX: Incorrect warnings on restore - https://github.com/fsprojects/Paket/pull/2687
* PERFORMANCE: Make install faster - https://github.com/fsprojects/Paket/pull/2688

#### 5.92.0-beta003 - 2017-08-30
* Paket comes as signed lib for better antivir support
* BUGFIX: Fix new restore cache - https://github.com/fsprojects/Paket/pull/2684

#### 5.92.0-alpha001 - 2017-08-26
* PERFORMANCE: Make restore faster - https://github.com/fsprojects/Paket/pull/2675

#### 5.91.0 - 2017-08-26
* BUGFIX: fix a bug in the runtime parser - https://github.com/fsprojects/Paket/pull/2665
* BUGFIX: Add props to correct Paket.Restore.targets - https://github.com/fsprojects/Paket/pull/2665
* Make packages folder optional - https://github.com/fsprojects/Paket/pull/2638

#### 5.90.1 - 2017-08-25
* Support for NTLM auth - https://github.com/fsprojects/Paket/pull/2658
* BUGFIX: fix-nuspecs should break at ; - https://github.com/fsprojects/Paket/issues/2661
* BUGFIX: V3 normalization fix for https://github.com/fsprojects/Paket/issues/2652
* BUGFIX: fix crash when a package contains an invalid file - https://github.com/fsprojects/Paket/pull/2644

#### 5.89.0 - 2017-08-21
* BUGFIX: dotnet sdk: disable implicitly adding system.valuetuple and fsharp.core - https://github.com/fsprojects/Paket/pull/2528

#### 5.87.0 - 2017-08-21
* BUGFIX: NuGet v3 protocol fixes - https://github.com/fsprojects/Paket/pull/2632
* BUGFIX: Restore Failure on Mono: System.Exception: Expected an result at this place - https://github.com/fsprojects/Paket/issues/2639

#### 5.86.0 - 2017-08-19
* BUGFIX: Fixed feed Warnings and added blacklisting - https://github.com/fsprojects/Paket/pull/2582
* BUGFIX: Special case System.Net.Http - https://github.com/fsprojects/Paket/pull/2628

#### 5.85.8 - 2017-08-18
* BUGFIX: No file links were created when using File: references in .NET Core projects - https://github.com/fsprojects/Paket/issues/2622

#### 5.85.7 - 2017-08-17
* BUGFIX: Small fixes in PCL detection - https://github.com/fsprojects/Paket/pull/2609

#### 5.85.5 - 2017-08-17
* BUGFIX: Simplify references in groups - https://github.com/fsprojects/Paket/pull/2619

#### 5.85.4 - 2017-08-17
* BUGFIX: Don't change BOM for existing project files - https://github.com/fsprojects/Paket/pull/2575
* BUGFIX: Don't call paket if not necessary on dotnet pack - https://github.com/fsprojects/Paket/pull/2624

#### 5.85.3 - 2017-08-16
* BUGFIX: Don't fail on myget
* USABILITY: Friendlier warnings about obsolete syntax - https://github.com/fsprojects/Paket/pull/2610

#### 5.85.1 - 2017-08-11
* Support for DevExpress feed

#### 5.85.0 - 2017-08-10
* PERFORMANCE: Do not scan packages folders for restore
* PERFORMANCE: Faster lookup in ProGet

#### 5.84.0 - 2017-07-30
* Better error reporting for conflicts that appear late in resolution
* Protecting Paket.Restore.targets against changes in dotnet template - https://github.com/fsprojects/Paket/pull/2569

#### 5.83.1 - 2017-07-29
* Paket allows to resolve prereleases in a transitive way - https://github.com/fsprojects/Paket/pull/2559
* BUGFIX: Fixed download of multiple HTTP resources - https://github.com/fsprojects/Paket/issues/2566
* Update to FSharp.Core 4.2.2

#### 5.82.0 - 2017-07-28
* The outdated command now allows to pass the -f flag
* BUGFIX: Fixed exception when paket outdated runs on a repo with a http zip dependency - https://github.com/fsprojects/Paket/pull/2565
* BUGFIX: Fixed edge case with endsWithIgnoreCase - https://github.com/fsprojects/Paket/pull/2562
* BUGFIX: Fixed push for large packages - https://github.com/fsprojects/Paket/pull/2555
* BUGFIX: Fixed generate-load-scripts case sensitivity - https://github.com/fsprojects/Paket/issues/2547

#### 5.81.0 - 2017-07-21
* BUGFIX: Pass along empty arguments in bootstrapper - https://github.com/fsprojects/Paket/issues/2551

#### 5.80.0 - 2017-07-20
* BUGFIX: Fixed find-packages - https://github.com/fsprojects/Paket/issues/2545
* BUGFIX: zsh completion: support paths with spaces - https://github.com/fsprojects/Paket/pull/2546
* BUGFIX: Allow feed element in getbyid response - https://github.com/fsprojects/Paket/pull/2541
* BUGFIX: Multi-Target support for new MSBuild - https://github.com/fsprojects/Paket/issues/2496#issuecomment-316057881
* BUGFIX: Version in path and load scripts should work together
* USABILITY: Check that we printed an error
* USABILITY: Do not spam script generation messages (these are no under -v)

#### 5.78.0 - 2017-07-18
* Support Xamarin.tvOS and Xamarin.watchOS - https://github.com/fsprojects/Paket/pull/2535
* BUGFIX: Version in path and load scripts should work together - https://github.com/fsprojects/Paket/issues/2534
* BUGFIX: Detect subfolders like "Lib" - https://github.com/fsprojects/Paket/issues/2533

#### 5.7.0 - 2017-07-17
* BUGFIX: Multi-Target support for new MSBuild (needs paket install to update the Paket.Restore.targets)
* NuGet convert can detect cli tools - https://github.com/fsprojects/Paket/issues/2518
* BUGFIX: Unescape urls in odata response - https://github.com/fsprojects/Paket/issues/2504
* BUGFIX: Fix nuspecs only if we use nuspecs
* BUGFIX: Better tracing while downloading packages and licenses
* BUGFIX: Carefuly handle cases when the .paket folder is present in .sln file, not present, or is empty - https://github.com/fsprojects/Paket/pull/2513
* BUGFIX: Better tracing around download link - https://github.com/fsprojects/Paket/issues/2508
* BUGFIX: Work around Proget perf issue - https://github.com/fsprojects/Paket/issues/2466
* BUGFIX: Work around sonatype bug - https://github.com/fsprojects/Paket/issues/2320
* BUGFIX: Work around https://github.com/NuGet/NuGetGallery/issues/4315
* BUGFIX: Check result of PutAsync - https://github.com/fsprojects/Paket/pull/2502
* BUGFIX: Fixed push command
* REVERT "Fixed NugetV2 querying"

#### 5.6.0 - 2017-07-10
* PERFORMANCE: Fixed access to multiple sources (performance) - https://github.com/fsprojects/Paket/pull/2499
* BUGFIX: Improved penalty system https://github.com/fsprojects/Paket/pull/2498
* BUGFIX: Trace warnings to stdout instead of stderr
* USABILITY: Convert-From-NuGet tries to restore into magic mode
* USABILITY: Better error message when references file parsing fails

#### 5.5.0 - 2017-07-07
* Support for dotnet cli tools with clitools keyword in paket.dependencies - https://fsprojects.github.io/Paket/nuget-dependencies.html#Special-case-dotnet-cli-tools
* GNU-compatible command line - https://github.com/fsprojects/Paket/pull/2429
* Add Tizen framework (v3 and v4) - https://github.com/fsprojects/Paket/pull/2492
* USABILITY: find-package-versions now includes default source to match behavior of find-packages - https://github.com/fsprojects/Paket/pull/2493

#### 5.4.8 - 2017-07-06
* BUGFIX: Added default NuGet source back to find-packages - https://github.com/fsprojects/Paket/pull/2489
* BUGFIX: Fixed NugetV2 querying - https://github.com/fsprojects/Paket/pull/2485
* BUGFIX: Show stack trace only in verbose mode - https://github.com/fsprojects/Paket/pull/2481
* BUGFIX: find-packages doesn't require paket.dependencies to be present - https://github.com/fsprojects/Paket/pull/2483
* BUGFIX: Fixed for usage of the new csproj with targetFramework - https://github.com/fsprojects/Paket/pull/2482
* BUGFIX: Fixed off-by-one error when inserting lines in already-existing .paket folder in sln file - https://github.com/fsprojects/Paket/pull/2484
* BUGFIX: Allow any whitespace to precede a comment, not only space in the references file - https://github.com/fsprojects/Paket/pull/2479
* BUGFIX: Doesn't always print the 'warning' message - https://github.com/fsprojects/Paket/pull/2463

#### 5.4.0 - 2017-07-01
* Allow comments in the references file - https://github.com/fsprojects/Paket/pull/2477
* BUGFIX: Allowed empty framework conditionals in paket.template - https://github.com/fsprojects/Paket/pull/2476
* BUGFIX: find-package-versions doesn't require paket.dependencies to be present as long as a source is explicitly specified - https://github.com/fsprojects/Paket/pull/2478

#### 5.3.0 - 2017-06-30
* BUGFIX: Ignoring pre-release status when deps file requested prerelease - https://github.com/fsprojects/Paket/pull/2474
* BUGFIX: Don't remove placeholder from file view - https://github.com/fsprojects/Paket/issues/2469
* BUGFIX: Automatic restore in VS should also work with bootstraper
* BUGFIX: Do not add old myget sources during NuGet convert
* BUGFIX: Increase download timeout - https://github.com/fsprojects/Paket/pull/2456

#### 5.2.0 - 2017-06-25
* BUGFIX: Paket init in "magic" mode deleted paket.exe - https://github.com/fsprojects/Paket/issues/2451
* BUGFIX: Take xamarin.*.csharp.targets into account when finding location - https://github.com/fsprojects/Paket/pull/2460
* BUGFIX: Fixed Package targetFramework for netstandard - https://github.com/fsprojects/Paket/pull/2453
* BUGFIX: Fixed the warning reported in #2440 - https://github.com/fsprojects/Paket/pull/2449
* BUGFIX: Paket.pack: Fixed another issue with duplicate files - https://github.com/fsprojects/Paket/issues/2445
* BUGFIX: Disable AutoRestore features for MSBuild 15 - https://github.com/fsprojects/Paket/issues/2446
* BUGFIX: Add proper versioning of MonoAndroid framework - https://github.com/fsprojects/Paket/pull/2427
* BUGFIX: Paket.pack: Fixed another issue with duplicate files - https://github.com/fsprojects/Paket/issues/2445

#### 5.1.0 - 2017-06-18
* Paket.pack: support for NuGet dependencies conditional on target framework - https://github.com/fsprojects/Paket/pull/2428
* BUGFIX: Overwrite target file when link option is false - https://github.com/fsprojects/Paket/pull/2433
* BUGFIX: Fixed interactive package search - https://github.com/fsprojects/Paket/pull/2424
* USABILITY: Better task cancellation - https://github.com/fsprojects/Paket/pull/2439
* DOGFOODING: Use latest bootstrapper in magic mode

#### 5.0.0 - 2017-06-16
* Live release from NDC room 4
* Support for Fable 1.1
* Using NuGet's new SemVer 2 support - https://github.com/fsprojects/Paket/pull/2402
* Xamarin targets integrate with netstandard - https://github.com/fsprojects/Paket/pull/2396
* Support for SpecificVersion attribute on assembly references - https://github.com/fsprojects/Paket/pull/2413
* New command `paket generate-nuspec`
* New command: `FixNuspecs` - Can fix a list of nuspec files now
* New restriction system - https://github.com/fsprojects/Paket/pull/2336
  * Paket is now more accurate in calculating restrictions and referencing libraries
  * Paket will convert (lock-)files to a new syntax (but still understands the old syntax)
  * This should fix a bunch of edge cases and invalid behavior in combination with portable profiles and netstandard
  * Add support for net403 (required for some portable profiles)
* BREAKING CHANGE: Paket simplify no longer support simplifying restrictions - https://github.com/fsprojects/Paket/pull/2336
* BREAKING CHANGE: Paket.PowerShell is no longer supported
* BREAKING CHANGE: `InstallModel` API changed and Paket.Core.dll users might need to adapt
* PERFORMANCE: Improved performance by pre-loading requests - https://github.com/fsprojects/Paket/pull/2336
* PERFORMANCE: Report performance in a more detailed way - https://github.com/fsprojects/Paket/pull/2336
* PERFORMANCE: Improved performance for some edge case - https://github.com/fsprojects/Paket/pull/2299
* PERFORMANCE: Limit the number of concurrent requests to 7 - https://github.com/fsprojects/Paket/pull/2362
* PERFORMANCE: Report how often the pre-loading feature worked - https://github.com/fsprojects/Paket/pull/2362
* PERFORMANCE: Request queue can now re-prioritize on-demand - https://github.com/fsprojects/Paket/pull/2362
* PERFOMANCE: Much faster paket pack https://github.com/fsprojects/Paket/pull/2409
* DEPRECATED: `FixNuspec` function is now obsolete, use `FixNuspecs` instead
* DEPRECATED: /package-versions API was deprecated for lookup from NuGet team - https://github.com/fsprojects/Paket/pull/2420
* BUGFIX: Better hash checks in bootstrapper - https://github.com/fsprojects/Paket/pull/2368
* BUGFIX: Improved C++ support
* BUGFIX: Fix Conditional Group Dependencies not working as expected - https://github.com/fsprojects/Paket/pull/2335
* BUGFIX: Treat runtime dependencies as transitive deps - https://github.com/fsprojects/Paket/issues/2334
* BUGFIX: Sort dependencies on obj/references files - https://github.com/fsprojects/Paket/issues/2310
* BUGFIX: Support .NET moniker ">= monoandroid" - https://github.com/fsprojects/Paket/issues/2246
* BUGFIX: Paket pack was placing two copies of the project binary to the package - https://github.com/fsprojects/Paket/issues/2421
* BUGFIX: Better dependencies file parser errors
* BUGFIX: "Dotnet restore" failed on .netstandard projects under 1.6 - https://github.com/fsprojects/Paket/issues/2243
* BUGFIX: Paket now accepts multiple nuspec files in fix-nuspec - https://github.com/fsprojects/Paket/pull/2296
* BUGFIX: Fixed pinning of .NETSTANDARD 1.6 packages - https://github.com/fsprojects/Paket/pull/2307
* BUGFIX: Fixed bug with ignored argument of getPackageDetails - https://github.com/fsprojects/Paket/pull/2293
* BUGFIX: HTTP dependency - strip query string to detect a file name - https://github.com/fsprojects/Paket/pull/2295
* BUGFIX: Proper encoding "+" in package download url - https://github.com/fsprojects/Paket/pull/2288
* BUGFIX: Paket failed when group is removed (or renamed) - https://github.com/fsprojects/Paket/pull/2281
* BUGFIX: Filter .targets / .props earlier - https://github.com/fsprojects/Paket/pull/2286
* BUGFIX: Downgrade to tooling 1.0 - https://github.com/fsprojects/Paket/pull/2380
* BUGFIX: Paket added too many targets and props - https://github.com/fsprojects/Paket/pull/2388
* BUGFIX: Paket failed with: String cannot be of zero length - https://github.com/fsprojects/Paket/pull/2407
* BOOTSTRAPPER: Don't crash in DownloadHashFile - https://github.com/fsprojects/Paket/pull/2376
* BOOTSTRAPPER: Search harder for the paket.dependencies file - https://github.com/fsprojects/Paket/pull/2384
* USABILITY: Don't let build continue when paket failed - https://github.com/fsprojects/Paket/pull/2302
* Cleanup https://github.com/fsprojects/Paket/pull/2412 https://github.com/fsprojects/Paket/pull/2410
* Internals: Started proper dotnetcore integration (disabled by default, can be enabled via setting `PAKET_DISABLE_RUNTIME_RESOLUTION` to `false`):
  * Paket now properly understands runtime and reference assemblies
  * Paket now understands the runtime graph and restores runtime dependencies
  * New API `InstallModel.GetRuntimeAssemblies` and `InstallModel.GetRuntimeLibraries` can be used to retrieve the correct assets for a particular RID and TFM

#### 4.8.8 - 2017-06-11
* paket adds too many targets and props - https://github.com/fsprojects/Paket/pull/2388

#### 4.8.6 - 2017-05-23
* USABILITY: Better error reporting - https://github.com/fsprojects/Paket/pull/2349

#### 4.8.5 - 2017-05-08
* BUGFIX: Support .NET moniker ">= monoandroid" - https://github.com/fsprojects/Paket/issues/2246

#### 4.8.4 - 2017-04-26
* BUGFIX: Proper encoding "+" in package download url - https://github.com/fsprojects/Paket/pull/2288

#### 4.8.3 - 2017-04-26
* BUGFIX: Paket failed when group is removed (or renamed) - https://github.com/fsprojects/Paket/pull/2281

#### 4.8.2 - 2017-04-26
* BUGFIX: Filter .targets / .props earlier - https://github.com/fsprojects/Paket/pull/2286

#### 4.8.1 - 2017-04-25
* BREAKING CHANGE: Made pushing changes from Git dependency repositories easier - https://github.com/fsprojects/Paket/pull/2226
    - Paket now clones git dependencies as bare repositories and configures clones under `paket-files` differently. Because of these incompatible changes, it is necessary to manually clear Paket local temp directory (under `%USERPROFILE%\.paket\git\db`) and respective `paket-files` directories after upgrading.

#### 4.7.0 - 2017-04-25
* Bootstrapper: Support NugetSource app-setting key - https://github.com/fsprojects/Paket/pull/2229
* Unity3d support - https://github.com/fsprojects/Paket/pull/2268

#### 4.6.1 - 2017-04-24
* Support for SourceLink v2 - https://github.com/fsprojects/Paket/pull/2200
* BUGFIX: Framework restriction was lost for global build folder - https://github.com/fsprojects/Paket/pull/2272
* BUGFIX: Fixed error when parsing version="*" - https://github.com/fsprojects/Paket/issues/2266

#### 4.5.0 - 2017-04-20
* Support Netstandard 2.0, Netframework 4.7, Netcore 2.0
* Encode '+' in Urls
* BUGFIX: Fix nuspec version attributes so that nuget.org is happy

#### 4.4.0 - 2017-04-12
* BUGFIX: Import .props/.targets better - https://github.com/fsprojects/Paket/pull/2234
* BUGFIX: Don't download boostrapper in auto-restore magic mode - https://github.com/fsprojects/Paket/pull/2235
* BUGFIX: Only include dlls in analyzers - https://github.com/fsprojects/Paket/pull/2236
* USABILITY: Fix rotating app.config entries when generating redirects - https://github.com/fsprojects/Paket/pull/2230

#### 4.3.0 - 2017-04-10
* BUGFIX: Check if a references file exists on disk - https://github.com/fsprojects/Paket/pull/2224

#### 4.2.0 - 2017-04-09
* BUGFIX: Improved output of the outdated warning and fix underlying bug - https://github.com/fsprojects/Paket/pull/2223
* BUGFIX: Make Paket.Restore.targets be called in more situations
* BUGFIX: Fix to handle weird malformed portable-only libraries - https://github.com/fsprojects/Paket/pull/2215
* BUGFIX: Detect changes in redirects settings
* BUGFIX: Workaround for TFS dependency resolution - https://github.com/fsprojects/Paket/pull/2214

#### 4.1.3 - 2017-03-30
* Support for dotnet pack
* BUGFIX: Handle empty references files for .NET Core
* BUGFIX: Better framework node detection
* BUGFIX: Better redirects for project dependent references files
* BUGFIX: Out-of-Sync check should work with auto-detection of framework settings
* BUGFIX: Convert from nuget with wildcard version - https://github.com/fsprojects/Paket/issues/2185
* BUGFIX: Support load script generation in restore
* BUGFIX: framework: auto-detect didn't work with Paket 4 - https://github.com/fsprojects/Paket/issues/2188
* USABILITY: Convert packages that do not have version specified
* COSMETICS: Use latest FSharp.Core

#### 4.0.0 - 2017-03-15
* Make Paket compatible with DotNet SDK / MSBuild 15 / Visual Sudio 2017
* Tail Recursive Package Resolution - https://github.com/fsprojects/Paket/pull/2066
* Reorganized resolver - https://github.com/fsprojects/Paket/pull/2039
* USABILITY: Added option to have paket restore fail on check failure - https://github.com/fsprojects/Paket/pull/1963
* USABILITY: Collect multiple install errors before failing - https://github.com/fsprojects/Paket/pull/2177
* Generate load scripts on install abidding to new paket.dependencies option - https://fsprojects.github.io/Paket/dependencies-file.html#Generate-load-scripts

#### 3.37.0 - 2017-03-15
* BUGFIX: auto-detect no longer causes Out of sync warning - https://github.com/fsprojects/Paket/issues/2096
* BUGFIX: Allow to add package when sources are splitted - https://github.com/fsprojects/Paket.VisualStudio/issues/137
* USABILITY: Remove confusing yellow diagnostics in pack - https://github.com/fsprojects/Paket/issues/2164
* USABILITY: Support TLS > 1.0 - https://github.com/fsprojects/Paket/issues/2174
* USABILITY: old bootstrapper did not work

#### 3.36.0 - 2017-02-25
* BUGFIX: Lower case group folder name - https://github.com/fsprojects/Paket/pull/2150
* BUGFIX: Fix resolver for Strategy.Min - https://github.com/fsprojects/Paket/issues/2148
* BUGFIX: Fix TFS-on-premise - https://github.com/fsprojects/Paket/pull/2147
* BUGFIX: Add a workaround for https://github.com/fsprojects/Paket/issues/2145
* BUGFIX: Ignore unknown frameworks - https://github.com/fsprojects/Paket/pull/2132
* COSMETICS: Do not spam "unlisted" - https://github.com/fsprojects/Paket/issues/2149
* USABILITY: Link to documentation on how to resolve a conflict - https://github.com/fsprojects/Paket/pull/2155

#### 3.35.0 - 2017-01-30
* Added "netcoreapp1.1" support - https://github.com/fsprojects/Paket/pull/2129
* BUGFIX: Ensures that boostrapper --help always work - https://github.com/fsprojects/Paket/pull/2128
* USABILITY: Reports broken project dependencies properly - https://github.com/fsprojects/Paket/pull/2131
* USABILITY: Added details for "clear-cache" in --verbose mode - https://github.com/fsprojects/Paket/pull/2130

#### 3.34.0 - 2017-01-29
* BUGFIX: Support GitHub dependencies with spaces - https://github.com/fsprojects/Paket/pull/2127
* BUGFIX: Convert from nuget: Local package source gave false error - https://github.com/fsprojects/Paket/pull/2112
* BUGFIX: Make config writer use XmlWriter for disk write - https://github.com/fsprojects/Paket/pull/2110
* BUGFIX: Ensure case when getting packages from nuget feed - https://github.com/fsprojects/Paket/pull/2106
* BUGFIX: Ensure stable ordering of references

#### 3.33.0 - 2017-01-06
* USABILITY: Ensure stable ordering of references in the same ItemGroup - https://github.com/fsprojects/Paket/pull/2105
* BUGFIX: Template with multiparagraph description was not working with LF line endings - https://github.com/fsprojects/Paket/issues/2104

#### 3.32.0 - 2017-01-02
* paket outdated: group -parameter added - https://github.com/fsprojects/Paket/pull/2097
* BUGFIX: Fix "directory doesn't exist" in NuGet v2 - https://github.com/fsprojects/Paket/pull/2102
* BUGFIX: Correctly escape no_proxy domains for bootstraper - https://github.com/fsprojects/Paket/pull/2100
* BUGFIX: Don't print incorrect warning in bootstraper - https://github.com/fsprojects/Paket/pull/2098
* BUGFIX: Update Argu to 3.6.1
* BUGFIX: Revert argu update
* BUGFIX: If we have ref and lib files then we prefer lib
* BUGFIX: Don't remove group with only remote files - https://github.com/fsprojects/Paket/pull/2089
* BUGFIX: Fix displayed package name for packages found in another group - https://github.com/fsprojects/Paket/pull/2088
* BUGFIX: Avoid infinite recursive calls in followODataLink - https://github.com/fsprojects/Paket/pull/2081
* BUGFIX: One of the file writes was missing a Directory.Create() - https://github.com/fsprojects/Paket/pull/2080
* BUGFIX: NuGetV2-OData: retrieve versions in descending order for artifactory - https://github.com/fsprojects/Paket/pull/2073
* BUGFIX: Default address of NuGet v3 stream points to https - https://github.com/fsprojects/Paket/pull/2071

#### 3.31.0 - 2016-12-04
* Added monoandroid70 moniker (Android 7 Nougat) - https://github.com/fsprojects/Paket/pull/2065
* BUGFIX: Package names are compared using non-linguistic Ordinal comparison - https://github.com/fsprojects/Paket/pull/2067
* BUGFIX: Fixed Git dependency change detection - https://github.com/fsprojects/Paket/pull/2061
* BUGFIX: Relax prerelease condition for --keep-patch - https://github.com/fsprojects/Paket/issues/2048
* BUGFIX: Allow specify auto-detect in specific groups - https://github.com/fsprojects/Paket/issues/2011

#### 3.30.0 - 2016-11-22
* Allow override of NuGetCacheFolder location through environment variable - https://github.com/fsprojects/Paket/pull/2035
* BUGFIX: Add authorization headers to Paket Push - https://github.com/fsprojects/Paket/pull/2034
* BUGFIX: Fix package name displayed when package is found in different group - https://github.com/fsprojects/Paket/issues/2031
* BUGFIX: Report which nuspec file is invalid when the nuspec cannot be loaded - https://github.com/fsprojects/Paket/issues/2026

#### 3.29.0 - 2016-11-18
* BUGFIX: Paket adds stricter prerelease dependencies to make NuGet happy - https://github.com/fsprojects/Paket/issues/2024

#### 3.28.0 - 2016-11-17
* BUGFIX: Optimize deps to make #2020 work - https://github.com/fsprojects/Paket/pull/2020
* BUGFIX: Added missing tolower() - https://github.com/fsprojects/Paket/pull/2023
* BUGFIX: Fix broken condition in WhenNode - https://github.com/fsprojects/Paket/pull/2022
* REVERT: NuGetV2-OData: retrieve versions in descending order - https://github.com/fsprojects/Paket/pull/2008
* BUGFIX: Git Dependency failed to install when space exists in User Folder name - https://github.com/fsprojects/Paket/pull/2015

#### 3.27.0 - 2016-11-09
* Verbose bootstrapper - https://github.com/fsprojects/Paket/pull/2007
* BUGFIX: NuGetV2-OData: retrieve versions in descending order - https://github.com/fsprojects/Paket/pull/2008
* BUGFIX: Paket doesn't reference libs for UWP apps - https://github.com/fsprojects/Paket/issues/2001
* BUGFIX: Version constraint was missing on referenced projects packed separately - https://github.com/fsprojects/Paket/issues/1976
* BUGFIX: Make download loop to terminate in max N=5 iterations - https://github.com/fsprojects/Paket/pull/1999

#### 3.26.0 - 2016-10-31
* New Command: paket why - http://theimowski.com/blog/2016/10-30-paket-why-command/index.html
* BUGFIX: Do not remove main group - https://github.com/fsprojects/Paket/issues/1950
* BUGFIX: Fix out-of-date-check
* BUGFIX: Be more conservative during paket add and paket remove - https://github.com/fsprojects/Paket/issues/1652

#### 3.25.0 - 2016-10-28
* Allow to put required paket version into the paket.dependencies file - https://github.com/fsprojects/Paket/pull/1983
* BUGFIX: Custom print for NugetSourceAuthentication types - https://github.com/fsprojects/Paket/pull/1985
* BUGFIX: DependenciesFileParser now tracks inner exceptions for package sources - https://github.com/fsprojects/Paket/pull/1987

#### 3.24.1 - 2016-10-25
* USABILITY: New magic mode bootstrapper - https://github.com/fsprojects/Paket/pull/1961
* USABILITY: Specify Chessie version - https://github.com/fsprojects/Paket/issues/1958
* REVERT: Support long paths for NTFS - https://github.com/fsprojects/Paket/pull/1944

#### 3.23.0 - 2016-10-10
* BUGFIX: Support long paths for NTFS - https://github.com/fsprojects/Paket/pull/1944

#### 3.22.0 - 2016-10-10
* BUGFIX: generate-include-scripts: don't check dll order when it can be skipped - https://github.com/fsprojects/Paket/pull/1945
* BUGFIX: generate-include-script doesn't not #r FSharp.Core.dll anymore - https://github.com/fsprojects/Paket/pull/1946
* BUGFIX: Paket failed to get packages from feed with credentials - https://github.com/fsprojects/Paket/pull/1947
* BUGFIX: Fix public API
* BUGFIX: Set network credentials - https://github.com/fsprojects/Paket/issues/1941
* BUGFIX: Swapped parameters of FindVersionsForPackage
* BUGFIX: Transforming wildcard syntax to regex, which is used by WebProxy for NoProxy bypassing - https://github.com/fsprojects/Paket/pull/1939
* BUGFIX: Work around dependencies issue in VSTS - https://github.com/fsprojects/Paket/issues/1798
* COSMETICS: XML paket.config is now beautified - https://github.com/fsprojects/Paket/pull/1954

#### 3.21.0 - 2016-10-04
* Added MsBuild reserved properties - https://github.com/fsprojects/Paket/pull/1934
* BUGFIX: Make VisualStudio.com nuget feed behave like nuget.org - https://github.com/fsprojects/Paket/issues/1798
* BUGFIX: Generate binding redirect that covers entire range of possible assembly versions - https://github.com/fsprojects/Paket/pull/1932
* COSMETICS: Paket shows context for missing references - https://github.com/fsprojects/Paket/issues/1936

#### 3.20.2 - 2016-09-29
* BUGFIX: Fix dependency compression issue - https://github.com/fsprojects/Paket/issues/1929
* BUGFIX: Calling `Paket.Dependencies.GetInstalledPackageModel` with wrong casing on mono failed - https://github.com/fsprojects/Paket/issues/1928
* BUGFIX: Convert from nuget with analyzers - https://github.com/fsprojects/Paket/pull/1922
* BUGFIX: Don't fail on restore - https://github.com/fsprojects/Paket/pull/1923
* BUGFIX: Fix double space encoding during pack - https://github.com/fsprojects/Paket/issues/1837
* BUGFIX: Try to resolve "$(TargetFrameworkIdentifier) == 'true'" issue
* BUGFIX: Push correct Paket.Core - https://github.com/fsprojects/Paket/pull/1911

#### 3.19.0 - 2016-09-04
* NEW Dotnetcore build for Paket.Core - https://github.com/fsprojects/Paket/pull/1785
* BUGFIX: Allow to overwrite copy_local settings for ref files
* BUGFIX: Fixed invalid Cache Folder when Current Directory is different - https://github.com/fsprojects/Paket/issues/1910

#### 3.18.0 - 2016-09-02
* BUGFIX: Fixed issues around .NET Standard resolution
* BUGFIX: Fixed toLower > tolower for odata url parameter - https://github.com/fsprojects/Paket/pull/1906
* BUGFIX: Fix deduplication condition
* Revert fix for #1898

#### 3.17.0 - 2016-08-29
* Added Add MonoAndroid44 moniker - https://github.com/fsprojects/Paket/pull/1897
* Notified about missing libs will only be shown on direct packages (too many false positives)
* Fixed props import for fsproj/cspro - https://github.com/fsprojects/Paket/issues/1898
* BUGFIX: Do not copy ref files to output dir - https://github.com/fsprojects/Paket/issues/1895
* BUGFIX: Scan group folder for packages
* BUGFIX: Better NuGet V3 API and async caching - https://github.com/fsprojects/Paket/pull/1892
* BUGFIX: Resolving .net standard depedencies for net46 - https://github.com/fsprojects/Paket/issues/1883
* BUGFIX: Change project file condition handling to be case-insensitive - https://github.com/fsprojects/Paket/pull/1890

#### 3.16.3 - 2016-08-25
* BUGFIX: Don't remove non-duplicate framework dependencies - https://github.com/fsprojects/Paket/pull/1888

#### 3.16.2 - 2016-08-25
* BUGFIX: Fixed lowest_matching constraint - https://github.com/fsprojects/Paket/pull/1882

#### 3.16.1 - 2016-08-25
* Allow printing of version number through command-line option - https://github.com/fsprojects/Paket/pull/1878
* BUGFIX: Async cache fix in multi-thread-environment for GitHub downloads - https://github.com/fsprojects/Paket/pull/1880

#### 3.16.0 - 2016-08-24
* Allow to use github access token from environment variable for github dependencies - http://fsprojects.github.io/Paket/github-dependencies.html#Using-a-GitHub-auth-key-from-environment-variable
* BUGFIX: Look for OutDir in .vcxproj - https://github.com/fsprojects/Paket/issues/1870
* USABILITY: Skip invalid meta-data in cpp projects - https://github.com/fsprojects/Paket/issues/1870
* USABILITY: Add better tracing during resolve - https://github.com/fsprojects/Paket/issues/1871
* USABILITY: Use .dll as default during pack - https://github.com/fsprojects/Paket/issues/1870

#### 3.15.0 - 2016-08-23
* When converting from Nuget Paket removes NuGetPackageImportStamp - https://github.com/fsprojects/Paket/pull/1865
* BUGFIX: Fixed strange issue during directory cleanup
* BUGFIX: Fallback to LocalApplicationData if we don't have UserProfile avaulable - https://github.com/fsprojects/Paket/issues/1863
* BUGFIX: Fixed octokit parsing - https://github.com/fsprojects/Paket/issues/1867
* BUGFIX: Faulty conditions were generated when using condition attributes - https://github.com/fsprojects/Paket/issues/1860

#### 3.14.0 - 2016-08-22
* Show message when a package version is not installed because it is unlisted
* BUGFIX: Bootstrapper had issues with partial download - https://github.com/fsprojects/Paket/pull/1859
* BUGFIX: Use ConcurrentDictionary correctly - https://github.com/fsprojects/Paket/pull/1853

#### 3.13.0 - 2016-08-12
* Allow to pack referenced projects by setting paket.template switch - https://github.com/fsprojects/Paket/issues/1851

#### 3.12.0 - 2016-08-12
* BUGFIX: Paket doesn't add duplicate references to framework assemblies anymore - https://github.com/fsprojects/Paket/issues/1333
* BUGFIX: Run resolver after convert
* BUGFIX: Selective paket update doesn't ignore paket.dependencies rules anymore - https://github.com/fsprojects/Paket/issues/1841
* BUGFIX: Update with any of the --keep-?? flags didn't honour redirects:on in paket.dependencies - https://github.com/fsprojects/Paket/issues/1844

#### 3.11.0 - 2016-08-04
* Allow Pack to pin only project references - https://github.com/fsprojects/Paket/issues/1649

#### 3.10.0 - 2016-08-03
* Allow to specify nupkg version for source override in paket.local file - https://github.com/fsprojects/Paket/issues/1803
* BUGFIX: Allow "auto-restore on" to be done twice - https://github.com/fsprojects/Paket/issues/1836
* BUGFIX: be careful with distinction between .NET 4.0 client and .NET 4.0 full profile - https://github.com/fsprojects/Paket/issues/1830
* BUGFIX: Don't allow empty string as description in template file - https://github.com/fsprojects/Paket/pull/1831
* BUGFIX: Respect comments in dependencies file

#### 3.9.0 - 2016-07-22
* Don't create runtime references for CoreClr anymore - new concept coming soon
* BUGFIX: Allow to install packages that have "native" in package name - https://github.com/fsprojects/Paket/issues/1829
* PERFORMANCE: Much faster computation of the InstallModel

#### 3.8.0 - 2016-07-18
* Paket automatically packs localized assemblies - https://github.com/fsprojects/Paket/pull/1816
* BUGFIX: Fix possible null ref when processing a vcxproj file - https://github.com/fsprojects/Paket/issues/1814
* BUGFIX: Changing NuGet uri from http to https in paket.dependencies don't causes error any more - https://github.com/fsprojects/Paket/issues/1820
* BUGFIX: Paket 'pack' should exclude 'project' template files correctly - https://github.com/fsprojects/Paket/issues/1818
* PERFORMANCE: Do not scan node_modules path for project files - https://github.com/fsprojects/Paket/issues/1782
* Exposed license url in public namespace - https://github.com/fsprojects/Paket/pull/1811

#### 3.7.0 - 2016-07-14
* Paket automatically packs localized assemblies - https://github.com/fsprojects/Paket/pull/1807
* BUGFIX: Fixed incorrect CopyRuntimeDependencies.ProjectFile causing 'Could not find paket.dependencies' - https://github.com/fsprojects/Paket/pull/1802

#### 3.6.0 - 2016-07-12
* Generate include script for each group - https://github.com/fsprojects/Paket/pull/1787
* USABILITY: Improve error messages for dependency groups - https://github.com/fsprojects/Paket/pull/1797

#### 3.5.0 - 2016-07-12
* Support for .NET 4.6.3 and .NET Standard 1.6
* Using Argu 3
* Support groups in paket.local - https://github.com/fsprojects/Paket/pull/1788
* Paket config can be run from everywhere - https://github.com/fsprojects/Paket/pull/1781
* BUGFIX: Install older frameworks if things don't work out - https://github.com/fsprojects/Paket/issues/1779
* BUGFIX: Fixed detection of framework version with spaces - https://github.com/fsprojects/Paket/pull/1791
* BUGFIX: Fixed error with local sources and run convert-from-nuget - https://github.com/fsprojects/Paket/pull/1795

#### 3.4.0 - 2016-06-30
* Inaccessible caches are excluded for the duration of running a command - https://github.com/fsprojects/Paket/pull/1770
* BUGFIX: NuGet OData search is now case-insensitive - https://github.com/fsprojects/Paket/issues/1775
* BUGFIX: Allows to use colons in git build argument - https://github.com/fsprojects/Paket/issues/1773
* BUGFIX: auto-restore on fixes old targets file references - https://github.com/fsprojects/Paket/issues/1768
* BUGFIX: Added handling for cache not being accessible - https://github.com/fsprojects/Paket/pull/1764
* BUGFIX: Fixed out-of-date check for remote files - https://github.com/fsprojects/Paket/issues/1760  https://github.com/fsprojects/Paket/issues/1762 https://github.com/fsprojects/Paket/issues/1766
* BUGFIX: Using network cache with invalid credentials should not fail restore - https://github.com/fsprojects/Paket/issues/1758
* BUGFIX: Make the copy task more robust if we can't parse target framework - https://github.com/fsprojects/Paket/issues/1756
* BUGFIX: Paket warns on dependencies file that has same package twice in same group - https://github.com/fsprojects/Paket/issues/1757
* USABILITY: Show out-of-sync warning message if paket.lock is not matching paket.dependencies - https://github.com/fsprojects/Paket/issues/1750
* COSMETICS: Don't trace download of remote files twice

#### 3.3.0 - 2016-06-25
* Paket fails on dependencies file that has same package twice in same group - https://github.com/fsprojects/Paket/issues/1757
* Paket.SemVer.Parse is now in PublicAPI.fs - https://github.com/fsprojects/Paket/pull/1754
* BUGFIX: Automatic repair of broken file paths in NuGet packages - https://github.com/fsprojects/Paket/issues/1755
* BUGFIX: Fixed out-of-date check for auto-detection of frameworks - https://github.com/fsprojects/Paket/issues/1750

#### 3.2.0 - 2016-06-24
* Show out-of-sync error message if paket.lock is not matching paket.dependencies - https://github.com/fsprojects/Paket/issues/1750
* BUGFIX: Dependency resolution for .NETFramework4.5 and .NETPortable0.0-wp8+netcore45+net45+wp81+wpa81 fixed - https://github.com/fsprojects/Paket/issues/1753
* BUGFIX: Don't report warnings for packages that are not installed for current target framework - https://github.com/fsprojects/Paket/issues/1693
* BUGFIX: Runtime deps are copied based on TargetFramework - https://github.com/fsprojects/Paket/issues/1751
* BUGFIX: Do not take over control over manual nodes - https://github.com/fsprojects/Paket/issues/1746
* BUGFIX: Better error message when log file is missing - https://github.com/fsprojects/Paket/issues/1743
* BUGFIX: Create folder if needed during package extraction - https://github.com/fsprojects/Paket/issues/1741
* BUGFIX: Simplify works with auto-detected target frameworks - https://github.com/fsprojects/Paket/pull/1740
* BUGFIX: Make sure Guid in project reference is parsed well - https://github.com/fsprojects/Paket/pull/1738
* BUGFIX: Added a username and password option scripting - https://github.com/fsprojects/Paket/pull/1736
* BUGFIX: Trailing slash will be removed from credentials - https://github.com/fsprojects/Paket/pull/1735
* COSMETICS: Add condition to AfterBuild target to unbreak nCrunch - https://github.com/fsprojects/Paket/pull/1734
* BUGFIX: Ignore case in aliases dll names - https://github.com/fsprojects/Paket/pull/1733

#### 3.1.0 - 2016-06-16
* Paket pack doesn't allow empty string as authors and description metadata - https://github.com/fsprojects/Paket/pull/1728
* Made Name and Guid in ProjectRefrence optional - https://github.com/fsprojects/Paket/issues/1729
* BUGFIX: Prerelease version range are working with ~> again
* BUGFIX: Filter empty When conditions - https://github.com/fsprojects/Paket/issues/1727
* BUGFIX: Do not garbage collect packages with version in path

#### 3.0.0 - 2016-06-15
* Allow to reference git repositories - http://fsprojects.github.io/Paket/git-dependencies.html
* Allow to run build commands on git repositories - http://fsprojects.github.io/Paket/git-dependencies.html#Running-a-build-in-git-repositories
* Allow to use git repositories as NuGet source - http://fsprojects.github.io/Paket/git-dependencies.html#Using-Git-repositories-as-NuGet-source
* Allow to override package sources in paket.local - http://fsprojects.github.io/Paket/local-file.html http://theimowski.com/blog/2016/05-19-paket-workflow-for-testing-new-nuget-package-before-release/index.html
* NEW COMMAND: "paket generate-include-scripts" creates package include scripts for F# Interactive - http://fsprojects.github.io/Paket/paket-generate-include-scripts.html
* Additional local caches - http://fsprojects.github.io/Paket/caches.html
* Garbage collection in packages folder - https://github.com/fsprojects/Paket/pull/1491
* Allows to exclude dll references from a NuGet package - http://fsprojects.github.io/Paket/references-files.html#Excluding-libraries
* Allows to use aliases for libraries - http://fsprojects.github.io/Paket/references-files.html#Library-aliases
* Create Choose nodes for .NET Standard
* Remove command removes empty group when removing last dependency - https://github.com/fsprojects/Paket/pull/1706
* New bootstrapper option --max-file-age - http://fsprojects.github.io/Paket/bootstrapper.html
* USABILITY: Removed "specs:" from paket.lock since it was copied from Bundler and had no meaning in Paket - https://github.com/fsprojects/Paket/pull/1608
* BREAKING CHANGE: "lib", "runtimes" are not allowed as group names
* BREAKING CHANGE: Removed --hard parameter from all commands.
    - Paket threads all commands as if --hard would have been set - https://github.com/fsprojects/Paket/pull/1567
    - For the --hard use in the binding redirects there is a new parameter --clean-redirects - https://github.com/fsprojects/Paket/pull/1692

#### 2.66.10 - 2016-06-15
* BUGFIX: Paket update failed on silverlight projects - https://github.com/fsprojects/Paket/pull/1719

#### 2.66.9 - 2016-06-03
* BUGFIX: Automatic prerelease expansion should not be done if explicit prereleases are requested - https://github.com/fsprojects/Paket/issues/1716 https://github.com/fsprojects/Paket/issues/1714

#### 2.66.6 - 2016-05-31
* BUGFIX: Groups with different sources should not resolve to wrong packages - https://github.com/fsprojects/Paket/issues/1711

#### 2.66.5 - 2016-05-30
* BUGFIX: Don't remove trailing zero if version is in package path - https://github.com/fsprojects/Paket/issues/1708

#### 2.66.4 - 2016-05-26
* BUGFIX: Optimization of local dependencies - https://github.com/fsprojects/Paket/issues/1703

#### 2.66.3 - 2016-05-24
* BUGFIX: Use utf-8 to download strings - https://github.com/fsprojects/Paket/pull/1702

#### 2.66.2 - 2016-05-23
* BUGFIX: Update with any of the --keep-major flag didn't honour content:none in paket.dependencies - https://github.com/fsprojects/Paket/issues/1701

#### 2.66.0 - 2016-05-23
* Package groups be excluded in a paket.template file - https://github.com/fsprojects/Paket/pull/1696
* BUGFIX: Fallback from portable to net45 must be conversative - https://github.com/fsprojects/Paket/issues/1117

#### 2.65.0 - 2016-05-18
* BUGFIX: Fixed compatibility issues with nuget.org and myget - https://github.com/fsprojects/Paket/pull/1694
* BUGFIX: DateTime in package should not be in the future
* BUGFIX: Don't push non existing files - https://github.com/fsprojects/Paket/pull/1688
* BUGFIX: Paket should imports build targets from packages in build dependency groups - https://github.com/fsprojects/Paket/pull/1674
* BUGFIX: Framework resolution strategy for Google.Apis.Oauth2.v2 - https://github.com/fsprojects/Paket/issues/1663
* BUGFIX: Blacklisting install.xdt and uninstall.xdt files - https://github.com/fsprojects/Paket/pull/1667

#### 2.64.0 - 2016-05-05
* Implemented support for NativeReference - https://github.com/fsprojects/Paket/issues/1658
* Added monoandroid60 to be matched as Some MonoAndroid - https://github.com/fsprojects/Paket/pull/1659
* BUGFIX: Understand InterprojectDependencies without Name - https://github.com/fsprojects/Paket/issues/1657
* BUGFIX: Fix path issue on linux - https://github.com/fsprojects/Paket/pull/1644/files
* BUGFIX: Don't pack template files in packages or paket-files

#### 2.63.0 - 2016-04-22
* Added monoandroid43 to be matched as Some MonoAndroid - https://github.com/fsprojects/Paket/pull/1631
* Added support for MonoAndroid22 and MonoAndroid23 - https://github.com/fsprojects/Paket/pull/1628
* BUGFIX: allow directory names with + in paket.template
* BUGFIX: Generates binding redirect for references targeting different profiles - https://github.com/fsprojects/Paket/pull/1634
* EXPERIMENTAL: paket resolves runtime dependency libs - https://github.com/fsprojects/Paket/pull/1626
* USABILITY: remove command restricts install to the specified group only - https://github.com/fsprojects/Paket/pull/1612

#### 2.62.0 - 2016-04-17
* Refactoring Bootstrapper to introduce better coverage and testing - https://github.com/fsprojects/Paket/pull/1603

#### 2.61.0 - 2016-04-17
* Support .NET platform standard packages - https://github.com/fsprojects/Paket/issues/1614
* Support .NET 4.6.2 - https://github.com/fsprojects/Paket/issues/1614
* BUGFIX: Don't set CopyToOutputDirectory for Compile items - https://github.com/fsprojects/Paket/issues/1592
* BUGFIX: Allow to pack packages with ReflectedDefinition - https://github.com/fsprojects/Paket/pull/1602

#### 2.60.0 - 2016-04-12
* Various performance optimizations - https://github.com/fsprojects/Paket/pull/1599
* BUGFIX: Fix CleanDir function - https://github.com/fsprojects/Paket/commit/1c2250ed5fae51a5f086325347fecefe16bba27a#commitcomment-17064085
* BUGFIX: Detect net30 moniker

#### 2.59.0 - 2016-04-12
* BUGFIX: Remove process should remove packages from specified groups - https://github.com/fsprojects/Paket/issues/1596
* BUGFIX: Compare full filename for pack with template file - https://github.com/fsprojects/Paket/issues/1594
* BUGFIX: Dependencies file should not take shortened versions - https://github.com/fsprojects/Paket/issues/1591
* BUGFIX: Breaking some parallism and trying to prevent race conditions - https://github.com/fsprojects/Paket/issues/1589
* BUGFIX: "paket.exe pack" with "include-referenced-projects" and "minimum-from-lock-file" did not work when project references have a paket.template file - https://github.com/fsprojects/Paket/issues/1586
* BUGFIX: Property Definitions are placed after FSharp Targets - https://github.com/fsprojects/Paket/issues/1585
* BUGFIX: Redirects for assemblies in the GAC were removed - https://github.com/fsprojects/Paket/issues/1574
* BUGFIX: Paket.dependency with version ranges failed when package has pinned dependency and that version is unlisted - https://github.com/fsprojects/Paket/issues/1579
* BUGFIX: Github dependencies reference transitive NuGet packages to projects - https://github.com/fsprojects/Paket/issues/1578
* BUGFIX: Add "*.fsi" files as <Compile> by default - https://github.com/fsprojects/Paket/pull/1573
* BUGFIX: Touch feature disabled by default in Add, Update, Install; enabled with --touch-affected-refs - https://github.com/fsprojects/Paket/pull/1571
* BUGFIX: Property Definitions: placed after csharp targets - https://github.com/fsprojects/Paket/pull/1522
* BUGFIX: Create folder for all source file dependencies
* USABILITY: Using saved api key credentials for the push operation - https://github.com/fsprojects/Paket/pull/1570
* USABILITY: Paket update supports combining filter with specific version - https://github.com/fsprojects/Paket/pull/1580

#### 2.57.0 - 2016-03-30
* BUGFIX: Property Definitions: placed after non-paket imports if they directly follow the top property groups - https://github.com/fsprojects/Paket/pull/1561
* BUGFIX: Fixed inconsistent condition generation in paket.lock file - https://github.com/fsprojects/Paket/issues/1552
* BUGFIX: Removing transitive dependencies from dependencies list during pack - https://github.com/fsprojects/Paket/pull/1547
* USABILITY: Better WPF support - https://github.com/fsprojects/Paket/pull/1550

#### 2.56.0 - 2016-03-24
* BUGFIX: Move props definitions further up in project files - https://github.com/fsprojects/Paket/issues/1537
* BUGFIX: Fixed missing src files when packing with symbols on Linux - https://github.com/fsprojects/Paket/pull/1545
* BUGFIX: Ensuring that dependent dll's are not included in the package when usng include-referenced-projects - https://github.com/fsprojects/Paket/pull/1543
* BUGFIX: Global redirects:false is not disabling everything below anymore - https://github.com/fsprojects/Paket/issues/1544

#### 2.55.0 - 2016-03-23
* Correct src folder structure for packing with symbols - https://github.com/fsprojects/Paket/pull/1538
* Fix resolver bug spotted by property based testing - https://github.com/fsprojects/Paket/issues/1524

#### 2.54.0 - 2016-03-21
* It's possible to influence the CopyToOutputDirectory property for content references in project files - http://fsprojects.github.io/Paket/nuget-dependencies.html#CopyToOutputDirectory-settings
* BUGFIX: Fix regression where paket skipped packages with name ending in lib - https://github.com/fsprojects/Paket/issues/1531
* USABILITY: Unknown package settings are now reported
* USABILITY: Improve warning text on conflict - https://github.com/fsprojects/Paket/pull/1530

#### 2.53.0 - 2016-03-19
* Allow to restore recursively from remote dependencies file - https://github.com/fsprojects/Paket/issues/1507
* BUGFIX: Fix mixed mode solutions with Native - https://github.com/fsprojects/Paket/issues/1523
* BUGFIX: Do not generate useless true conditions for Native - https://github.com/fsprojects/Paket/issues/1523
* BUGFIX: Native settings are filtered correctly - https://github.com/fsprojects/Paket/issues/1523
* BUGFIX: Force resolver to look into deeper levels - https://github.com/fsprojects/Paket/issues/1520
* COSMETICS: Emit net40-full moniker instead of net-40
* COSMETICS: Simplify single when conditions with single true statement
* USABILITY: Improved error message when paket.dependencies can't be found - https://github.com/fsprojects/Paket/pull/1519
* USABILITY: Automatically retry with force flag if we can't get package details for a given version - https://github.com/fsprojects/Paket/issues/1526
* USABILITY: Better error message when paket.lock an paket.dependencies are out of sync.
* USABILITY: Content:once doesn't add paket flags to the csproj file in order to make Orleans tools happy - https://github.com/fsprojects/Paket/issues/1513
* USABILITY: Be more robust in paket.references files - https://github.com/fsprojects/Paket/issues/1514
* USABILITY: Improved stability in lock acquiring process - https://github.com/fsprojects/Paket/issues/858

#### 2.52.0 - 2016-03-10
* Allow to restore dll from remote dependencies file - https://github.com/fsprojects/Paket/issues/1507
* Prevent paket holding locks on assemblies during binding redirects - https://github.com/fsprojects/Paket/pull/1492
* ProjectFile.save with forceTouch to only modify the last write time without content if unchanged - https://github.com/fsprojects/Paket/pull/1493
* BUGFIX: Don't accept "Unsupported0.0" as full framework - https://github.com/fsprojects/Paket/issues/1494
* BUGFIX: Revert 1487 - https://github.com/fsprojects/Paket/issues/1487
* BUGFIX: Fall back to v2 for VSTS - https://github.com/fsprojects/Paket/issues/1496
* BUGFIX: Fixed duplicate frameworks during auto-detection - https://github.com/fsprojects/Paket/issues/1500
* BUGFIX: Fixed conditional references created for group dependencies - https://github.com/fsprojects/Paket/issues/1505
* BUGFIX: Fixed parsing error in lock file parser - https://github.com/fsprojects/Paket/issues/1500
* BUGFIX: Merge Chessie into PowerShell package - https://github.com/fsprojects/Paket/issues/1499
* BUGFIX: Make v3 API more robust
* BUGFIX: Do not install packages with same version from different groups twice - https://github.com/fsprojects/Paket/issues/1458
* BUGFIX: When adding framework specification to paket.dependencies .props include was moved to the bottom of csproj file - https://github.com/fsprojects/Paket/issues/1487
* BUGFIX: Allow to use LOCKEDVERSION with packages that are not in main group - https://github.com/fsprojects/Paket/issues/1483
* USABILITY: only complain about missing references if there are references at all

#### 2.51.0 - 2016-02-29
* Experimental Visual C++ support in binding redirects - https://github.com/fsprojects/Paket/issues/1467
* Restore: optional --touch-affected-refs to touch refs affected by a restore - https://github.com/fsprojects/Paket/pull/1485
* BUGFIX: fixed group transitive dependency checking - https://github.com/fsprojects/Paket/pull/1479
* BUGFIX: Do not try to pack output folder - https://github.com/fsprojects/Paket/issues/1473
* BUGFIX: Fix StackOverflow from https://github.com/fsprojects/Paket/issues/1432
* BUGFIX: Do not pack absolute paths - https://github.com/fsprojects/Paket/issues/1472
* BUGFIX: Keep Auth from dependencies file for fast path - https://github.com/fsprojects/Paket/issues/1469
* BUGFIX: Fix Platform matching bug in CPP projects - https://github.com/fsprojects/Paket/issues/1467
* USABILITY: Touch project files when paket.lock changed in order to support incremental builds with MsBuild - https://github.com/fsprojects/Paket/issues/1471
* USABILITY: Prevent paket holding locks on assemblies during binding redirects
* USABILITY: Don't fail when we can't turn on auto-restote during convert

#### 2.50.0 - 2016-02-09
* Experimental Visual C++ support - https://github.com/fsprojects/Paket/issues/1467
* BUGFIX: Install packages that end in .dll - https://github.com/fsprojects/Paket/issues/1466
* BUGFIX: Prevent race condition - https://github.com/fsprojects/Paket/issues/1460
* BUGFIX: Download of HTTP dependencies should delete folder before we unzip
* BUGFIX: Do not touch project files in packages folder - https://github.com/fsprojects/Paket/issues/1455
* BUGFIX: Keep versions locked for dependencies during pack - https://github.com/fsprojects/Paket/issues/1457
* BUGFIX: Do not fail on auth check for remote dependencies file - https://github.com/fsprojects/Paket/issues/1456
* WORKAROUND: Don't use v3 getPackageDetails on nuget.org or myget

#### 2.49.0 - 2016-02-03
* Added paket pack switch minimum-from-lock-file - http://fsprojects.github.io/Paket/paket-pack.html#Version-ranges
* Automatic framework detection - http://fsprojects.github.io/Paket/dependencies-file.html#Automatic-framework-detection
* BUGFIX: Work around auth issues with VSTS feed - https://github.com/fsprojects/Paket/issues/1453
* USABILITY: Show warning if a dependency is installed for wrong target framework - https://github.com/fsprojects/Paket/pull/1445

#### 2.48.0 - 2016-01-28
* New lowest_matching option that allows to use lowest matching version of direct dependencies - http://fsprojects.github.io/Paket/dependencies-file.html#Lowest-matching-option
* BUGFIX: Fix convert-from-nuget command - https://github.com/fsprojects/Paket/pull/1437
* BUGFIX: paket pack with enabled include-referenced-projects flag doesn't throwh NRE - https://github.com/fsprojects/Paket/issues/1434
* BUGFIX: Fixed pack package dependencies for dependent projects - https://github.com/fsprojects/Paket/issues/1429
* BUGFIX: Fixed pack package dependencies for dependent projects - https://github.com/fsprojects/Paket/pull/1417
* BUGFIX: Pack with concrete template file should work for type project - https://github.com/fsprojects/Paket/issues/1414
* BUGFIX: Don't use symbol packages when using filesystem source with symbol package - https://github.com/fsprojects/Paket/issues/1413

#### 2.46.0 - 2016-01-19
* BootStrapper caches paket.exe in NuGet cache - https://github.com/fsprojects/Paket/pull/1400
* Case insensitive autocomplete for NuGet v2 protocol - https://github.com/fsprojects/Paket/pull/1410

#### 2.45.0 - 2016-01-18
* Initial support for autocomplete of private sources - https://github.com/fsprojects/Paket/issues/1298
* Allow to set project url in paket pack
* Added include-pdbs switch in paket.template files - https://github.com/fsprojects/Paket/pull/1403
* BUGFIX: Fixed symbol sources creation on projects that contain linked files - https://github.com/fsprojects/Paket/pull/1402
* BUGFIX: Fixed inter project dependencies
* BUGFIX: Reduce pressure from call stack - https://github.com/fsprojects/Paket/issues/1392
* BUGFIX: Symbols package fix for projects that contained linked files - https://github.com/fsprojects/Paket/pull/1390

#### 2.44.0 - 2016-01-14
* Paket pack for symbols packages allows for pulling in referenced projects. - https://github.com/fsprojects/Paket/pull/1383

#### 2.43.0 - 2016-01-14
* BUGFIX: Use registration data from normalized NuGet version - https://github.com/fsprojects/Paket/issues/1387
* BUGFIX: $(SolutionDir) in ProjectReference include attribute will be parsed - https://github.com/fsprojects/Paket/issues/1377
* BUGFIX: Restore groups sequentially - https://github.com/fsprojects/Paket/issues/1371
* PERFORMANCE: Fix issue with bad performance - https://github.com/fsprojects/Paket/issues/1387
* PERFORMANCE: Try relaxed resolver only when there is a chance to succeed
* USABILITY: Fail if credentials are invalid - https://github.com/fsprojects/Paket/issues/1382

#### 2.42.0 - 2016-01-10
* Nemerle projects support
* BUGFIX: Incorrect package dependencies graph resolution with prereleases - https://github.com/fsprojects/Paket/pull/1359
* BUGFIX: NuGetV2: avoid revealing password also if more than one source is defined - https://github.com/fsprojects/Paket/pull/1357

#### 2.41.0 - 2016-01-07
* Allow to reference dlls from HTTP resources - https://github.com/fsprojects/Paket/issues/1341
* BUGFIX: Fixed prerelease comparision - https://github.com/fsprojects/Paket/issues/1316
* BUGFIX: Fixed problem with prerelease versions during pack - https://github.com/fsprojects/Paket/issues/1316
* BUGFIX: Do not copy dlls from paket-files - https://github.com/fsprojects/Paket/issues/1341
* BUGFIX: Fixed problem with @ char in paths during pack - https://github.com/fsprojects/Paket/pull/1351
* BUGFIX: Allow to reference dlls from HTTP resources on mono - https://github.com/fsprojects/Paket/pull/1349
* PERFORMANCE: Don't parse lock file in FullUpdate mode
* WORKAROUND: ConfigFile password encryption did not work on specific machines - https://github.com/fsprojects/Paket/pull/1347
* USABILITY: Show warning when paket.references is used in nupkg content - https://github.com/fsprojects/Paket/issues/1344
* USABILITY: Report group name in download trace - https://github.com/fsprojects/Paket/issues/1337
* USABILITY: Be more robust against flaky NuGet feeds

#### 2.40.0 - 2015-12-29
* BUGFIX: Better packaging of prerelease dependencies - https://github.com/fsprojects/Paket/issues/1316
* BUGFIX: Allow to overwrite versions in template files without id - https://github.com/fsprojects/Paket/issues/1321
* BUGFIX: Accept dotnet54 as moniker
* BUGFIX: Download file:/// to paket-files/localhost
* BUGFIX: Compare normalized Urls
* BUGFIX: Call OnCompleted in Observable.flatten - https://github.com/fsprojects/Paket/pull/1330
* BUGFIX: Allow to restore packages from private feeds - https://github.com/fsprojects/Paket/issues/1326
* PERFORMANCE: Cache which source contains versions in GetVersions - https://github.com/fsprojects/Paket/pull/1327
* PERFORMANCE: Prefer package-versions protocol for nuget.org and myget.org

#### 2.38.0 - 2015-12-22
* Support new NuGet version range for empty restrictions
* USABILITY: Don't use /odata for nuget.org or myget.org
* BUGFIX: paket pack ignored specific-version parameter - https://github.com/fsprojects/Paket/issues/1321
* COSMETICS: Better error messages in GetVersions
* COSMETICS: Normalize NuGet source feeds in lock files
* PERFORMANCE: Keep traffic for GetVersions and GetPackageDetails low

#### 2.37.0 - 2015-12-21
* New "clear-cache" command allows to clear the NuGet cache - http://fsprojects.github.io/Paket/paket-clear-cache.html
* Paket checks PackageDetails only for sources that responded with versions for a package - https://github.com/fsprojects/Paket/issues/1317
* Implemented support for specifying per-template versions in paket pack - https://github.com/fsprojects/Paket/pull/1314
* Added support for relative src link to package content - https://github.com/fsprojects/Paket/pull/1311
* BUGFIX: Fix NullReferenceException - https://github.com/fsprojects/Paket/issues/1307
* BUGFIX: Check that cached NuGet package belongs to requested package
* BUGFIX: NuGet packages with FrameworkAssembly nodes did not work - https://github.com/fsprojects/Paket/issues/1306
* Paket install did an unnecessary update when framework restriction were present - https://github.com/fsprojects/Paket/issues/1305
* COSMETICS: No need to show cache warnings

#### 2.36.0 - 2015-12-10
* Getting assembly metadata without loading the assembly - https://github.com/fsprojects/Paket/pull/1293

#### 2.35.0 - 2015-12-09
* "redirects off" skips binding redirects completely - https://github.com/fsprojects/Paket/pull/1299

#### 2.34.0 - 2015-12-07
* BootStrapper uses named temp files - https://github.com/fsprojects/Paket/pull/1296
* Making user prompts work with stdin - https://github.com/fsprojects/Paket/pull/1292

#### 2.33.0 - 2015-12-04
* Option to force a binding redirects - https://github.com/fsprojects/Paket/pull/1290
* Use GetCustomAttributesData instead of GetCustomAttributes - https://github.com/fsprojects/Paket/issues/1289
* Don't touch app.config if we don't logically change it - https://github.com/fsprojects/Paket/issues/1248
* Normalize versions in lock file for nuget.org - https://github.com/fsprojects/Paket/issues/1282
* Using AssemblyTitle if no title is specified in a project template - https://github.com/fsprojects/Paket/pull/1285
* Binding redirects should work with multiple groups - https://github.com/fsprojects/Paket/issues/1284
* Resolver is more tolerant with prereleases - https://github.com/fsprojects/Paket/issues/1280

#### 2.32.0 - 2015-12-02
* Provided more user-friendly messages for bootstrapper - https://github.com/fsprojects/Paket/pull/1278
* EXPERIMENTAL: Added ability to create symbol/source packages - https://github.com/fsprojects/Paket/pull/1275
* BUGFIX: Fixed coreProps root element in generated nuspec - https://github.com/fsprojects/Paket/pull/1276

#### 2.31.0 - 2015-12-01
* Add options to force Nuget source and use local file paths with bootstrapper - https://github.com/fsprojects/Paket/pull/1268
* Implement exclude parameter for pack - https://github.com/fsprojects/Paket/pull/1274
* Handle different platforms in ProjectFile.GetOutputPath - https://github.com/fsprojects/Paket/pull/1269
* Support local read-only .nupkg-files - https://github.com/fsprojects/Paket/pull/1272

#### 2.30.0 - 2015-12-01
* Switched to using Chessie Nuget package - https://github.com/fsprojects/Paket/pull/1266
* Adding .NET 4.6.1 support - https://github.com/fsprojects/Paket/issues/1270

#### 2.29.0 - 2015-11-27
* Allow specifying Nuget Source and provide option to specify parameters with config file in bootstrapper - https://github.com/fsprojects/Paket/pull/1261
* BUGFIX: Do not normalize versions since it might break Klondike - https://github.com/fsprojects/Paket/issues/1257
* COSMETICS: Better error message when lock file doesn't contain version pin - https://github.com/fsprojects/Paket/issues/1256
* COSMETICS: Show a warning when the resolver selects an unlisted version - https://github.com/fsprojects/Paket/pull/1258

#### 2.28.0 - 2015-11-25
* Reuse more of the NuGet v3 API for protocol selection
* Using new NuGet v3 protocol to retrieve unlisted packages - https://github.com/fsprojects/Paket/issues/1254
* Created installer demo - https://github.com/fsprojects/Paket/issues/1251
* Adding monoandroid41 framework moniker - https://github.com/fsprojects/Paket/pull/1245
* BUGFIX: Specifying prereleases did not work with pessimistic version constraint - https://github.com/fsprojects/Paket/issues/1252
* BUGFIX: Unlisted property get properly filled from NuGet v3 API - https://github.com/fsprojects/Paket/issues/1242
* BUGFIX: Bootstrapper compares version per SemVer - https://github.com/fsprojects/Paket/pull/1236
* PERFORMANCE: Avoid requests to teamcity that lead to server error
* USABILITY: If parsing of lock file fails Paket reports the lock file filename - https://github.com/fsprojects/Paket/issues/1247

#### 2.27.0 - 2015-11-19
* Binding redirects get cleaned during install - https://github.com/fsprojects/Paket/pull/1235
* BUGFIX: Bootstrapper compares version per SemVer - https://github.com/fsprojects/Paket/pull/1236
* BUGFIX: Do not print feed password to output - https://github.com/fsprojects/Paket/pull/1238
* USABILITY: Always write non-version into lock file to keep ProGet happy - https://github.com/fsprojects/Paket/issues/1239

#### 2.26.0 - 2015-11-18
* BUGFIX: Better parsing of framework restrictions - https://github.com/fsprojects/Paket/issues/1232
* BUGFIX: Fix props files - https://github.com/fsprojects/Paket/issues/1233
* BUGFIX: Detect AssemblyName from project file name if empty - https://github.com/fsprojects/Paket/issues/1234
* BUGFIX: Fixed issue with V3 feeds doing api requests even when the paket.lock is fully specified - https://github.com/fsprojects/Paket/pull/1231
* BUGFIX: Update ProjectFile.GetTargetProfile to work with conditional nodes - https://github.com/fsprojects/Paket/pull/1227
* BUGFIX: Putting .targets import on correct location in project files - https://github.com/fsprojects/Paket/issues/1226
* BUGFIX: Putting braces around OData conditions to work around ProGet issues - https://github.com/fsprojects/Paket/issues/1225
* USABILITY: Always write nomalized version into lock file to keep the lockfile as stable as possible
* USABILITY: Always try 3 times to download and extract a package
* USABILITY: Sets default resolver strategy for convert from nuget to None - https://github.com/fsprojects/Paket/pull/1228

#### 2.25.0 - 2015-11-13
* Unified cache implementation for V2 and V3 - https://github.com/fsprojects/Paket/pull/1222
* BUGFIX: Putting .props and .targets import on correct location in project files - https://github.com/fsprojects/Paket/issues/1219
* BUGFIX: Propagate framework restriction correctly - https://github.com/fsprojects/Paket/issues/1213
* BUGFIX: Match auth - https://github.com/fsprojects/Paket/issues/1210
* BUGFIX: Better error message when something goes wrong during package download

#### 2.24.0 - 2015-11-11
* Support for feeds that only provide NuGet v3 API - https://github.com/fsprojects/Paket/pull/1205
* BUGFIX: Made PublicAPI.ListTemplateFiles more robust - https://github.com/fsprojects/Paket/pull/1209
* BUGFIX: Allow to specify empty file patterns in paket.template
* BUGFIX: Filter excluded dependencies in template files - https://github.com/fsprojects/Paket/issues/1208
* BUGFIX: Framework dependencies were handled too strict - https://github.com/fsprojects/Paket/issues/1206

#### 2.23.0 - 2015-11-09
* Allow to exclude dependencies in template files - https://github.com/fsprojects/Paket/issues/1199
* Exposed TemplateFile types and Dependencies member - https://github.com/fsprojects/Paket/pull/1203
* Paket uses lock free version of Async.Choice
* Paket generates and parses strategy option in lock file - https://github.com/fsprojects/Paket/pull/1196
* BUGFIX: Fixed version requirement parse issue noticed in FsBlog
* USABILITY: Paket shows parsing errors in app.config files - https://github.com/fsprojects/Paket/issues/1195

#### 2.22.0 - 2015-11-05
* Paket adds binding redirect only for applicable assemblies - https://github.com/fsprojects/Paket/issues/1187
* BUGFIX: Add missing transitive dependencies after paket update - https://github.com/fsprojects/Paket/issues/1190
* BUGFIX: Work around issue with # in file names on mono - https://github.com/fsprojects/Paket/issues/1189
* USABILITY: Better error reporting when prereleases are involved - https://github.com/fsprojects/Paket/issues/1186

#### 2.21.0 - 2015-11-01
* Adding LOCKEDVERSION placeholder to templatefile - https://github.com/fsprojects/Paket/issues/1183

#### 2.20.0 - 2015-10-30
* Allow filtered updates of packages matching a regex - https://github.com/fsprojects/Paket/pull/1178
* Search for paket.references in startup directory (auto-restore feature) - https://github.com/fsprojects/Paket/pull/1179
* BUGFIX: Framework filtering for transisitve packages - https://github.com/fsprojects/Paket/issues/1182

#### 2.19.0 - 2015-10-29
* Resolver changed to breadth first search to escape more quickly from conflict situations - https://github.com/fsprojects/Paket/issues/1174
* Paket init downloads stable version of bootstraper - https://github.com/fsprojects/Paket/issues/1040
* BUGFIX: SemVer updates were broken

#### 2.18.0 - 2015-10-28
* Use branch and bound strategy to escape quickly from conflict situations - https://github.com/fsprojects/Paket/issues/1169
* Queries all feeds in parallel for package details
* New moniker monoandroid50 - https://github.com/fsprojects/Paket/pull/1171
* Reintroduced missing public API functions for docs
* USABILITY: Improved paket's conflict reporting during resolution time - https://github.com/fsprojects/Paket/pull/1168

#### 2.17.0 - 2015-10-24
* Global "oldest matching version" resolver strategy option - http://fsprojects.github.io/Paket/dependencies-file.html#Strategy-option
* Convert-from-nuget and simplify commands simplify framework restrictions if possible - https://github.com/fsprojects/Paket/pull/1159
* BUGFIX: Queries every NuGet feed in parallel and combines the results - https://github.com/fsprojects/Paket/pull/1163
* USABILITY: Give better error message when a file can't be found on a github repo - https://github.com/fsprojects/Paket/issues/1162

#### 2.16.0 - 2015-10-21
* Check that download http status code was 200
* Try to report better error when file is blocked by Firewall - https://github.com/fsprojects/Paket/pull/1155
* BUGFIX: Fixed loading of Project files on mono - https://github.com/fsprojects/Paket/pull/1149
* PERFORMANCE: Caching proxy scheme - https://github.com/fsprojects/Paket/pull/1153
* USABILITY: If caching fails Paket should recover - https://github.com/fsprojects/Paket/issues/1152

#### 2.15.1 - 2015-10-17
* BUGFIX: Fixed framework restriction filter - https://github.com/fsprojects/Paket/pull/1146
* BUGFIX: Fixed parsing of framework restrictions in lock file - https://github.com/fsprojects/Paket/pull/1144
* BUGFIX: Add monoandroid403 to be matched as Some MonoAndroid - https://github.com/fsprojects/Paket/pull/1140
* PERFORMANCE: Use locked version as prefered version when resolver strategy is min - https://github.com/fsprojects/Paket/pull/1141
* COSMETICS: Better error messages when resolver finds no matching version.
* COSMETICS: Fix error message when resolver already resolved to GlobalOverride - https://github.com/fsprojects/Paket/issues/1142

#### 2.14.0 - 2015-10-15
* BUGFIX: Handle silverlight framework identifiers comparison - https://github.com/fsprojects/Paket/pull/1138

#### 2.13.0 - 2015-10-14
* Show-Groups command - http://fsprojects.github.io/Paket/paket-show-groups.html
* BUGFIX: Fixed combine operation for framework restrictions - https://github.com/fsprojects/Paket/issues/1137
* BUGFIX: Lockfile-Parser did not to parse framework restrictions and therefore paket install could lead to wrong lock file - https://github.com/fsprojects/Paket/issues/1135
* USABILITY: Non-SemVer InformationalVersion are now allowed for paket pack - https://github.com/fsprojects/Paket/issues/1134
* USABILITY: Dependencies file parser should detects comma between install settings - https://github.com/fsprojects/Paket/issues/1129
* COSMETICS: Don't show the pin notice if dependency is transitive
* COSMETICS: Don't allow negative numbers in SemVer

#### 2.12.0 - 2015-10-12
* Better SemVer update by adding --keep-major, --keep-minor, --keep-patch to the CLI
* EXPERIMENTAL: Support for WiX installer projects

#### 2.11.0 - 2015-10-09
* Skip unchanged groups during install

#### 2.10.0 - 2015-10-08
* Make resolver to evaluate versions lazily
* BUGFIX: Paket.Pack was broken on filesystems with forward slash seperator - https://github.com/fsprojects/Paket/issues/1119
* BUGFIX: Wrong paket ProjectRefences name causes incorrect packaging - https://github.com/fsprojects/Paket/issues/1113

#### 2.9.0 - 2015-10-05
* Allow to use GitHub tokens to access GitHub files - http://fsprojects.github.io/Paket/paket-config.html
* Allow to update a single group
* BUGFIX: Resolver needs to consider Microsoft.Bcl.Build

#### 2.8.0 - 2015-10-03
* BUGFIX: Selective update needs to consider remote files
* BUGFIX: Ignore disabled upstream feeds - https://github.com/fsprojects/Paket/pull/1105
* BUGFIX: Don't forget to add settings from root dependencies
* COSMETICS: Do not write unnecessary framework restrictions into paket.lock

#### 2.7.0 - 2015-10-02
* Support for private GitHub repos - http://fsprojects.github.io/Paket/github-dependencies.html#Referencing-a-private-github-repository
* BUGFIX: Find the mono binary on OSX 10.11 - https://github.com/fsprojects/Paket/pull/1103

#### 2.6.0 - 2015-10-01
* Allow "content:once" as a package setting - http://fsprojects.github.io/Paket/nuget-dependencies.html#No-content-option
* BUGFIX: Don't add -prerelease to nuspec dependency nodes for project references - https://github.com/fsprojects/Paket/issues/1102
* BUGFIX: Do not create prerelease identifiers for transitive dependencies - https://github.com/fsprojects/Paket/issues/1099
* PERFORMANCE: Do not parse remote dependencies file twice - https://github.com/fsprojects/Paket/issues/1101
* PERFORMANCE: Check if we already downloaded paket.dependencies file for remote files in order to reduce stress on API limit - https://github.com/fsprojects/Paket/issues/1101
* PERFORMANCE: Run all calls against different NuGet protocols in parallel and take the fastest - https://github.com/fsprojects/Paket/issues/1085
* PERFORMANCE: Exclude duplicate NuGet feeds - https://github.com/fsprojects/Paket/issues/1085
* COSMETICS: Cache calls to GitHub in order to reduce stress on API limit - https://github.com/fsprojects/Paket/issues/1101

#### 2.5.0 - 2015-09-29
* Remove all Paket entries from projects which have no paket.references - https://github.com/fsprojects/Paket/issues/1097
* Allow to format VersionRequirements in NuGet syntax
* BUGFIX: Fix KeyNotFoundException when project is net4.0-client - https://github.com/fsprojects/Paket/issues/1095
* BUGFIX: Put prerelease requirement into NuSpec during paket pack - https://github.com/fsprojects/Paket/issues/1088
* BUGFIX: Inconsistent framework exclusion in paket.dependencies - https://github.com/fsprojects/Paket/issues/1093
* BUGFIX: Commands add/remove stripped link:false from file references - https://github.com/fsprojects/Paket/issues/1089
* BUGFIX: Do not create double prerelease identifiers - https://github.com/fsprojects/Paket/issues/1099
* COSMETICS: Only fixup dates in zip archive under Mono - https://github.com/fsprojects/Paket/pull/1094
* PERFORMANCE: Skip asking for versions if only a specific version is requested
* PERFORMANCE: Check if a feed supports a protocol and never retry if not - https://github.com/fsprojects/Paket/issues/1085

#### 2.4.0 - 2015-09-28
* BUGFIX: Paket does not touch config files when the list of binding redirects to add is empty - https://github.com/fsprojects/Paket/pull/1092
* BUGFIX: Fix unsupported https scheme in web proxy - https://github.com/fsprojects/Paket/pull/1080
* BUGFIX: Ignore DotNET 5.0 framework when TargetFramework 4 is specified - https://github.com/fsprojects/Paket/issues/1066
* BUGFIX: Paket failed with: The input sequence was empty - https://github.com/fsprojects/Paket/issues/1071
* BUGFIX: NullReferenceException in applyBindingRedirects during "update nuget package" - https://github.com/fsprojects/Paket/issues/1074
* COSMETICS: Improve error message for bootstrapper if download of Paket.exe fails - https://github.com/fsprojects/Paket/pull/1091

#### 2.3.0 - 2015-09-21
* Binding redirects from target platform only - https://github.com/fsprojects/Paket/pull/1070
* Allow to enable redirects per package - http://fsprojects.github.io/Paket/nuget-dependencies.html#redirects-settings
* BUGFIX: Install command without a lockfile failed when using groups - https://github.com/fsprojects/Paket/issues/1067
* BUGFIX: Only create packages.config entries for referenced packages - https://github.com/fsprojects/Paket/issues/1065
* BUGFIX: Paket update added an app.config to every project - https://github.com/fsprojects/Paket/issues/1068
* BUGFIX: Use commit w/gist download in RemoteDownload.downloadRemoteFiles - https://github.com/fsprojects/Paket/pull/1069

#### 2.1.0 - 2015-09-16
* Added support for custom internet proxy credentials with env vars - https://github.com/fsprojects/Paket/pull/1061
* Removed microsoft.bcl.build.targets from backlist and instead changed "import_targets" default for that package
* Fix handling of packages.config

#### 2.0.0 - 2015-09-15
* Support for `Dependency groups` in paket.dependencies files - http://fsprojects.github.io/Paket/groups.html
* Support for Roslyn-based analyzers - http://fsprojects.github.io/Paket/analyzers.html
* Support for reference conditions - https://github.com/fsprojects/Paket/issues/1026

#### 1.39.10 - 2015-09-13
* Fixed a bug where install and restore use different paths when specifying a project spec on a HTTP link - https://github.com/fsprojects/Paket/pull/1054
* Fix parsing of output path when condition has no spaces - https://github.com/fsprojects/Paket/pull/1058

#### 1.39.1 - 2015-09-08
* Eagerly create app.config files and add to all projects - https://github.com/fsprojects/Paket/pull/1044

#### 1.39.0 - 2015-09-08
* New Bootstrapper with better handling of Paket prereleases

#### 1.37.0 - 2015-09-07
* Support for authentication and complex hosts for HTTP dependencies - https://github.com/fsprojects/Paket/pull/1052
* Always redirect to the Redirect.Version - https://github.com/fsprojects/Paket/pull/1023
* Improvements in the BootStrapper - https://github.com/fsprojects/Paket/pull/1022

#### 1.34.0 - 2015-08-27
* Paket warns about pinned packages only when a new version is available - https://github.com/fsprojects/Paket/pull/1014
* Trace NuGet package URL if download fails
* Fallback to NuGet v2 feed if no version is found in v3

#### 1.33.0 - 2015-08-23
* Paket handles dynamic OutputPath - https://github.com/fsprojects/Paket/pull/942
* Paket warns when package is pinned - https://github.com/fsprojects/Paket/pull/999

#### 1.32.0 - 2015-08-19
* BUGFIX: Fixed compatibility issues with Klondike NuGet server - https://github.com/fsprojects/Paket/pull/997
* BUGFIX: Escape file names in a NuGet compatible way - https://github.com/fsprojects/Paket/pull/996
* BUGFIX: Paket now fails if an update of a nonexistent package is requested - https://github.com/fsprojects/Paket/pull/995

#### 1.31.0 - 2015-08-18
* BUGFIX: Delete old nodes from proj files - https://github.com/fsprojects/Paket/issues/992
* COSMETICS: Better conflict reporting - https://github.com/fsprojects/Paket/pull/994

#### 1.30.0 - 2015-08-18
* BUGFIX: Include prereleases when using NuGet3 - https://github.com/fsprojects/Paket/issues/988
* paket.template allows comments with # or // - https://github.com/fsprojects/Paket/pull/991

#### 1.29.0 - 2015-08-17
* Xamarin iOS + Mac Support - https://github.com/fsprojects/Paket/pull/980
* Handling fallbacks mainly for Xamarin against PCLs - https://github.com/fsprojects/Paket/pull/980
* Removed supported platforms for MonoTouch and MonoAndroid - https://github.com/fsprojects/Paket/pull/980
* Paket only creates requirements from lock file when updating a single package - https://github.com/fsprojects/Paket/pull/985

#### 1.28.0 - 2015-08-13
* Selective update shows better error message on conflict - https://github.com/fsprojects/Paket/pull/980
* Paket init adds default feed - https://github.com/fsprojects/Paket/pull/981
* Show better error message on conflict - https://github.com/fsprojects/Paket/issues/534
* Make option names for paket find-package-versions consistent with the other commands - https://github.com/fsprojects/Paket/issues/890
* Update specifying version does not pin version in paket.dependencies - https://github.com/fsprojects/Paket/pull/979

#### 1.27.0 - 2015-08-13
* Version range semantics changed for `>= x.y.z prerelease` - https://github.com/fsprojects/Paket/issues/976
* BUGFIX: Version trace got lost - https://twitter.com/indy9000/status/631201649219010561
* BUGFIX: copy_local behaviour was broken - https://github.com/fsprojects/Paket/issues/972

#### 1.26.0 - 2015-08-10
* BUGFIX: Paket mixed responses and downloads - https://github.com/fsprojects/Paket/issues/966

#### 1.25.0 - 2015-08-10
* Fix case-sensitivity of boostrapper on mono
* Reactive NuGet v3
* Check for conflicts in selective update - https://github.com/fsprojects/Paket/pull/964
* BUGFIX: Escape file names - https://github.com/fsprojects/Paket/pull/960

#### 1.23.0 - 2015-08-04
* BUGFIX: Selective update resolves the graph for selected package - https://github.com/fsprojects/Paket/pull/957

#### 1.22.0 - 2015-07-31
* Use FSharp.Core 4.0
* Fix build exe path which includes whitespace - https://github.com/fsprojects/ProjectScaffold/pull/185
* Preserve encoding upon saving solution - https://github.com/fsprojects/Paket/pull/940
* BUGFIX: If we specify a templatefile in paket pack it still packs all templates - https://github.com/fsprojects/Paket/pull/944
* BUGFIX: If we specify a type project templatefile in paket pack it should find the project - https://github.com/fsprojects/Paket/issues/945
* BUGFIX: Paket pack succeeded even when there're missing files - https://github.com/fsprojects/Paket/issues/948
* BUGFIX: FindAllFiles should handle paths that are longer than 260 characters - https://github.com/fsprojects/Paket/issues/949

#### 1.21.0 - 2015-07-23
* Allow NuGet packages to put version in the path - https://github.com/fsprojects/Paket/pull/928

#### 1.20.0 - 2015-07-21
* Allow to get version requirements from paket.lock instead of paket.dependencies - https://github.com/fsprojects/Paket/pull/924
* Add new ASP.NET 5.0 monikers - https://github.com/fsprojects/Paket/issues/921
* BUGFIX: Paket crashed with Null Ref Exception for MBrace - https://github.com/fsprojects/Paket/issues/923
* BUGFIX: Exclude submodules from processing - https://github.com/fsprojects/Paket/issues/918

#### 1.19.0 - 2015-07-13
* Support Odata query fallback for package details with /odata prefix - https://github.com/fsprojects/Paket/pull/922
* Establish beta-level comatibility with Klondike nuget server - https://github.com/fsprojects/Paket/pull/907
* BUGFIX: Improved SemVer parser - https://github.com/fsprojects/Paket/pull/920
* BUGFIX: Added fix for windows-style network source-paths in dependencies parser - https://github.com/fsprojects/Paket/pull/903
* BUGFIX: Settings for dependent packages are now respected - https://github.com/fsprojects/Paket/pull/919
* BUGFIX: `--force` option is working for install/update/restore remote files too
* BUGFIX: Delete cached errors if all sources fail - https://github.com/fsprojects/Paket/issues/908
* BUGFIX: Use updated globbing for paket.template
* COSMETICS: Better error message when package doesn't exist
* COSMETICS: Show better error message when a package is used in `paket.references` but not in `paket.lock`

#### 1.18.0 - 2015-06-22
* Exclusion syntax for paket.template files - https://github.com/fsprojects/Paket/pull/882
* BUGFIX: Issue with `paket pack` and multiple paket.template files fixed - https://github.com/fsprojects/Paket/issues/893

#### 1.17.0 - 2015-06-22
* Tab completion for installed packages in Paket.PowerShell - https://github.com/fsprojects/Paket/pull/892
* BUGFIX: Find-package-versions did not work - https://github.com/fsprojects/Paket/issues/886
* BUGFIX: Find-packages did not work - https://github.com/fsprojects/Paket/issues/888 https://github.com/fsprojects/Paket/issues/889
* COSMETICS: Improved the documentation for the commands - https://github.com/fsprojects/Paket/pull/891

#### 1.16.0 - 2015-06-21
* Make sure retrieved versions are ordered by version with latest version first - https://github.com/fsprojects/Paket/issues/886
* PowerShell argument tab completion for Paket-Add - https://github.com/fsprojects/Paket/pull/887
* Detection of DNX and DNXCore frameworks
* BUGFIX: Exceptions were not logged to command line - https://github.com/fsprojects/Paket/pull/885

#### 1.15.0 - 2015-06-18
* Paket.PowerShell support for Package Manager Console - https://github.com/fsprojects/Paket/pull/875
* Fix download of outdated files - https://github.com/fsprojects/Paket/issues/876

#### 1.14.0 - 2015-06-14
* Chocolatey support for Paket.PowerShell - https://github.com/fsprojects/Paket/pull/872
* BUGFIX: Single version in deps file created invalid dependend package- https://github.com/fsprojects/Paket/issues/871

#### 1.13.0 - 2015-06-12
* Paket.PowerShell support - https://github.com/fsprojects/Paket/pull/839
* EXPERIMENTAL: Allow link:false settings for file references in `paket.references` files
* BUGFIX: `paket update` did not pick latest prerelease version of indirect dependency - https://github.com/fsprojects/Paket/issues/866

#### 1.12.0 - 2015-06-09
* BUGFIX: Paket add should not update the package if it's already there
* BUGFIX: "copy_local" was not respected for indirect dependencies - https://github.com/fsprojects/Paket/issues/856
* BUGFIX: Suggest only packages from the installed sources - https://github.com/fsprojects/Paket.VisualStudio/issues/57
* BUGFIX: Trace license warning only in verbose mode - https://github.com/fsprojects/Paket/issues/862
* BUGFIX: Fix ./ issues during pack
* BUGFIX: Serialize != operator correctly - https://github.com/fsprojects/Paket/issues/857
* COSMETICS: Don't save the `paket.lock` file if it didn't changed

#### 1.11.0 - 2015-06-08
* Support for cancelling bootstrapper - https://github.com/fsprojects/Paket/pull/860
* Increase timeout for restricted access mode - https://github.com/fsprojects/Paket/issues/858

#### 1.10.0 - 2015-06-02
* `paket init` puts Paket binaries into the project path - https://github.com/fsprojects/Paket/pull/853
* Do not duplicate files in the nupkg - https://github.com/fsprojects/Paket/issues/851
* Pack command reuses project version if directly given - https://github.com/fsprojects/Paket/issues/837
* BUGFIX: `paket install` was not respecting `content:none` - https://github.com/fsprojects/Paket/issues/854

#### 1.9.0 - 2015-05-30
* Paket pack allows to specify current nuget version as dependency - https://github.com/fsprojects/Paket/issues/837
* BUGFIX: Fix long version of --silent flag - https://github.com/fsprojects/Paket/pull/849

#### 1.8.0 - 2015-05-28
* Implement --no-install and --redirects for "paket update" - https://github.com/fsprojects/Paket/pull/847
* BUGFIX: Fix inconsistent parameter names - https://github.com/fsprojects/Paket/pull/846

#### 1.7.2 - 2015-05-28
* New `--only-referenced` parameter for restore - https://github.com/fsprojects/Paket/pull/843
* Make the output path relative to the dependencies file - https://github.com/fsprojects/Paket/issues/829
* Analyze content files with case insensitive setting - https://github.com/fsprojects/Paket/issues/816
* BUGFIX: Parse NuGet package prerelease versions containing "-" - https://github.com/fsprojects/Paket/issues/841

#### 1.6.0 - 2015-05-26
* Paket init - init dependencies file with default NuGet source
* Allow to init paket in given directory
* Automatically query all package feeds in "Find packages"
* Allow to override install settings in 'paket.dependencies' with values from 'paket.references' - https://github.com/fsprojects/Paket/issues/836
* BUGFIX: `paket install` fails if package version doesn't match .nupkg file - https://github.com/fsprojects/Paket/issues/834
* BUGFIX: Try to work around issue with mono zip functions - https://github.com/fsharp/FAKE/issues/810

#### 1.5.0 - 2015-05-21
* Property tests for dependencies files parser - https://github.com/fsprojects/Paket/pull/807
* EXPERIMENTAL: Query NuGet feeds in parallel
* Allow to specify the directory for `convert-to-nuget` in PublicAPI
* Expose project Guids from project files
* Allow simplify on concrete dependencies file
* Allow to specify a concrete template file for `paket pack`
* Add overload in PublicAPI for default Restore
* Better tracing during "update package"
* Allow to register trace functions
* Allow to specify a source feed for Find-Packages and Find-Package-Versions command
* BUGFIX: Fix dates in local nuget packages
* BUGFIX: NullReferenceException in `convert-from-nuget` - https://github.com/fsprojects/Paket/pull/831
* BUGFIX: `Convert-from-nuget` quotes source feeds - https://github.com/fsprojects/Paket/pull/833
* BUGFIX: Observable.ofAsync fires OnCompleted - https://github.com/fsprojects/Paket/pull/835
* BUGFIX: Work around issue with CustomAssemblyAttributes during `paket pack` - https://github.com/fsprojects/Paket/issues/827
* BUGFIX: Fix dates after creating a package
* BUGFIX: Always trim package names from command line
* BUGFIX: Always show default nuget stream in completion

#### 1.4.0 - 2015-05-08
* EXPERIMENTAL: Find-Packages command - http://fsprojects.github.io/Paket/paket-find-packages.html
* EXPERIMENTAL: Find-Package-Versions command - http://fsprojects.github.io/Paket/paket-find-package-versions.html
* EXPERIMENTAL: Show-Installed-Packages command - http://fsprojects.github.io/Paket/paket-show-installed-packages.html
* Expose GetDefinedNuGetFeeds in Public API
* Expose GetSources in Public API
* BUGFIX: NuGet Convert works with empty version strings - https://github.com/fsprojects/Paket/pull/821
* BUGFIX: Don't shortcut conflicting addition
* BUGFIX: Better pin down behaviour during "Smart Update""
* BUGFIX: Only replace nuget package during add if the old one had no version
* BUGFIX: Put fixed packages to the end - https://github.com/fsprojects/Paket/issues/814
* BUGFIX: Fix `paket add` if package is already there - https://github.com/fsprojects/Paket/issues/814
* BUGFIX: Fix `paket add` for very first dependency - https://github.com/fsprojects/Paket/issues/814
* BUGFIX: Paket pack had issues with \ in subfolders - https://github.com/fsprojects/Paket/issues/812
* BZGFIX: Use https://api.nuget.org/v3/index.json for Autocomplete
* BUGFIX: Set exit code to 1 if the command line parser finds error
* BUGFIX: Windows restrictions were not parsed from lockfile - https://github.com/fsprojects/Paket/issues/810
* BUGFIX: Paket tries to keep the alphabetical order when using `paket add`
* BUGFIX: Do not generate entries for empty extensions in nupkg
* BUGFIX: Portable framework restrictions were not parsed from lockfile - https://github.com/fsprojects/Paket/issues/810
* COSMETICS: "Done" message in bootstrapper
* COSMETICS: -s parameter for Bootstrapper
* COSMETICS: Don't perform unnecessary installs during `paket add`
* COSMETICS: Always print the command on command parser error

#### 1.3.0 - 2015-04-30
* Paket keeps paket.dependencies as stable as possible during edits - https://github.com/fsprojects/Paket/pull/802
* `paket push` doesn't need a dependencies file any more - https://github.com/fsprojects/Paket/issues/800
* Added `--self` for self update of bootstrapper - https://github.com/fsprojects/Paket/issues/791
* BUGFIX: `convert-from-nuget` doen`t duplicate sources anymore - https://github.com/fsprojects/Paket/pull/804

#### 1.2.0 - 2015-04-24
* Add Paket.BootStrapper NuGet package - https://github.com/fsprojects/Paket/issues/790

#### 1.1.3 - 2015-04-24
* Fix StackOverflowException when using local path - https://github.com/fsprojects/Paket/issues/795

#### 1.1.2 - 2015-04-24
* `paket add` should not change dependencies file if the package is misspelled - https://github.com/fsprojects/Paket/issues/798

#### 1.1.1 - 2015-04-24
* Support developmentDependency nuget dependencies - https://github.com/fsprojects/Paket/issues/796

#### 1.1.0 - 2015-04-23
* Pack command is able to detect portable frameworks - https://github.com/fsprojects/Paket/issues/797

#### 1.0.2 - 2015-04-23
* `Convert-from-nuget` removes custom import and targets - https://github.com/fsprojects/Paket/pull/792

#### 1.0.1 - 2015-04-20
* New bootstrapper protects paket.exe from incomplete github downloads - https://github.com/fsprojects/Paket/pull/788

#### 1.0.0 - 2015-04-17
* Big release from fsharpex

#### 0.42.1 - 2015-04-17
* BUGFIX: Smart Install is no longer adding dependencies to paket.dependencies if specified in paket.references but not in paket.dependencies - https://github.com/fsprojects/Paket/issues/779
* BUGFIX: Fix smart install when we add a pinned version - https://github.com/fsprojects/Paket/issues/777
* Trace NuGet server response in verbose mode - https://github.com/fsprojects/Paket/issues/775
* BUGFIX: Fixing wrong local path detection with `paket install` - https://github.com/fsprojects/Paket/pull/773
* BUGFIX: Fixed zip opening on mono - https://github.com/fsprojects/Paket/pull/774

#### 0.41.0 - 2015-04-13
* New Testimonials page - http://fsprojects.github.io/Paket/testimonials.html
* New `PAKET.VERSION` environment variable for bootstraper - https://github.com/fsprojects/Paket/pull/771
* `convert-from-nuget` aggregates target framework from packages.config files - https://github.com/fsprojects/Paket/pull/768
* Improved config file formatting with indented binding redirects - https://github.com/fsprojects/Paket/pull/769
* BUGFIX: Fixed home path detection - https://github.com/fsprojects/Paket/pull/770
* COSMETICS: Better error message when `paket.dependencies` is missing - https://github.com/fsprojects/Paket/issues/764

#### 0.40.0 - 2015-04-09
* Try to fix dates in Nuget packages - https://github.com/fsprojects/Paket/issues/761
* `convert-from-nuget` reads target framework from packages.config files - https://github.com/fsprojects/Paket/pull/760
* Allow . in target file names for pack - https://github.com/fsprojects/Paket/issues/756

#### 0.39.0 - 2015-04-08
* Upgrading to .NET 4.5
* Removing DotNetZip and using the .NET 4.5 Zip APIs instead - https://github.com/fsprojects/Paket/pull/732
* Boostrapper download without `nuget.exe` - https://github.com/fsprojects/Paket/pull/734
* Added frameworkAssemblies to nuspec templating - https://github.com/fsprojects/Paket/issues/740
* BUGFIX: Only pick up project output files for pack that exactly match assembly filename - https://github.com/fsprojects/Paket/issues/752
* BUGFIX: Detect Silverlight version in csproj files - https://github.com/fsprojects/Paket/issues/751
* BUGFIX: Fix mono timeout during license download - https://github.com/fsprojects/Paket/issues/746
* BUGFIX: Detect `sl` as Silverlight - https://github.com/fsprojects/Paket/issues/744

#### 0.38.0 - 2015-03-30
* The restore process downloads package licenses automatically - https://github.com/fsprojects/Paket/pull/737

#### 0.37.0 - 2015-03-28
* Fallback to NuGet.exe if the bootstrapper fails to download from GitHub - https://github.com/fsprojects/Paket/pull/733
* COSMETICS: Display the file name if Paket crashes on some invalid file - https://github.com/fsprojects/Paket/pull/730

#### 0.36.0 - 2015-03-27
* Allow to add references section to paket.template file - https://github.com/fsprojects/Paket/issues/721
* Allow to compute libraries for specific framework - https://github.com/fsprojects/Paket/issues/723
* Detect .NET 4.6 - https://github.com/fsprojects/Paket/issues/727
* SemVer allows "number + build metadata" format - https://github.com/fsprojects/Paket/issues/704
* `paket push` shows status information - https://github.com/fsprojects/Paket/pull/695
* BUGFIX: Maintain order of content file items - https://github.com/fsprojects/Paket/pull/722
* BUGFIX: `Convert-from-nuget` ignores disabled NuGet feeds - https://github.com/fsprojects/Paket/pull/720
* BUGFIX: Smart install should not remove sources from `paket.dependencies` - https://github.com/fsprojects/Paket/pull/726
* BUGFIX: Smart install should create paket.lock if we have references files - https://github.com/fsprojects/Paket/pull/725
* COSMETICS: better tracing of intermediate resolution conflicts

#### 0.34.0 - 2015-03-12
* `paket pack` pretty-prints it's nuspec - https://github.com/fsprojects/Paket/issues/691
* Paket packs .MDBs docs into the nupkg - https://github.com/fsprojects/Paket/issues/693
* paket pack / paket.template support wildcard patterns - https://github.com/fsprojects/Paket/issues/690
* Allow empty lines in `paket.template` and report file name if parser fails - https://github.com/fsprojects/Paket/issues/692
* BUGFIX: paket.template - file type respects dir without slash at the end - https://github.com/fsprojects/Paket/issues/698
* BUGFIX: paket-files folder is alwaays relative to `paket.dependencies` - https://github.com/fsprojects/Paket/issues/564
* BUGFIX: `paket install` respects manual paket nodes - https://github.com/fsprojects/Paket/issues/679

#### 0.33.0 - 2015-03-10
* Paket packs XML docs into the nupkg - https://github.com/fsprojects/Paket/issues/689
* BUGFIX: Install settings from `paket.dependencies` should override package settings - https://github.com/fsprojects/Paket/issues/688

#### 0.32.0 - 2015-03-09
* PERFORMANCE: If resolver runs into conflict then use Warnsdorff's rule - https://github.com/fsprojects/Paket/pull/684
* BUGFIX: Fixed Linux install scripts - https://github.com/fsprojects/Paket/pull/681
* Support for WinExe output type - https://github.com/fsprojects/Paket/pull/675
* BUGFIX: Fix Nuget compat issue with leading zeros - https://github.com/fsprojects/Paket/pull/672
* BUGFIX: Detect inter project dependencies without matching package id - https://github.com/fsprojects/Paket/pull/671
* BUGFIX: Parse prerelease numbers into bigint since ints might overflow - https://github.com/fsprojects/Paket/pull/667
* BUGFIX: Optional fields in template files are read correctly - https://github.com/fsprojects/Paket/pull/666
* BUGFIX: Better url and endpoint handling in `paket push` - https://github.com/fsprojects/Paket/pull/663
* COSMETICS: Better tracing when resolver runs into conflict - https://github.com/fsprojects/Paket/pull/684
* COSMETICS: Better error message when a package is listed twice in `paket.references` - https://github.com/fsprojects/Paket/pull/686
* COSMETICS: Use Chessie for ROP - https://github.com/fsprojects/Chessie

#### 0.31.2 - 2015-02-26
* BUGFIX: Robust and much faster template file parser - https://github.com/fsprojects/Paket/pull/660

#### 0.31.1 - 2015-02-25
* Use latest FAKE tasks

#### 0.31.0 - 2015-02-25
* BUGFIX: Fix help for init command - https://github.com/fsprojects/Paket/pull/654
* BUGFIX: Allow non-standard API endpoint for push - https://github.com/fsprojects/Paket/pull/652
* BUGFIX: Special case nuget.org
* BUGFIX: paket add/remove with just project name - https://github.com/fsprojects/Paket/pull/650
* BUGFIX: Uploading packages as multiform content type - https://github.com/fsprojects/Paket/pull/651
* BUGFIX: Handle transient dependencies better in pack command - https://github.com/fsprojects/Paket/pull/649
* BUGFIX: Only load custom attributes if not given in TemplateFile or cmd parameter
* BUGFIX: Detect .NET 4.5.1 - https://github.com/fsprojects/Paket/pull/647

#### 0.30.0 - 2015-02-23
* New command: `paket pack` - http://fsprojects.github.io/Paket/paket-pack.html
* New command: `paket push` - http://fsprojects.github.io/Paket/paket-push.html
* Improved command line help - https://github.com/fsprojects/Paket/pull/639
* BUGFIX: fix no_auto_restore option parsing - https://github.com/fsprojects/Paket/issues/632

#### 0.29.0 - 2015-02-18
* Allow local NuGet sources with spaces in `paket.dependencies` - https://github.com/fsprojects/Paket/issues/616
* Streamlined install options in `paket.dependencies` and `paket.references` - https://github.com/fsprojects/Paket/issues/587
* Allow to opt-out of targets import - https://github.com/fsprojects/Paket/issues/587
* New option to add/remove packages for a single project - https://github.com/fsprojects/Paket/pull/610
* BUGFIX: Blacklisted Microsoft.Bcl.Build.targets - https://github.com/fsprojects/Paket/issues/618
* BUGFIX: Selective update doesn't add package twice from `paket.references` anymore
* BUGFIX: `paket install` installs GitHub source files
* COSMETICS: Respect home directories on mono - https://github.com/fsprojects/Paket/issues/612
* COSMETICS: `paket add` inserts the new package in alphabetical position - https://github.com/fsprojects/Paket/issues/596

#### 0.28.0 - 2015-02-16
* Add a simple API which allows to retrieve NuGet v3 autocomplete
* Allow unix-style comments in `paket.dependencies` file
* BUGFIX: `paket restore` does not fail on missing `paket.version` files - https://github.com/fsprojects/Paket/issues/600
* BUGFIX: Parsing of conditional dependencies should detect portable case - https://github.com/fsprojects/Paket/issues/594
* BUGFIX: Prerelease requirements in `paket.dependencies` should override package dependencies - https://github.com/fsprojects/Paket/issues/607
* BUGFIX: Try to ease the pain with mono bug in Process class - https://github.com/fsprojects/Paket/issues/599
* BUGFIX: `paket restore` does not re-download http references - https://github.com/fsprojects/Paket/issues/592
* BUGFIX: Make DeletePaketNodes more robust - https://github.com/fsprojects/Paket/issues/591
* BUGFIX: Install content files on mono - https://github.com/fsprojects/Paket/issues/561
* BUGFIX: Install process doesn't duplicate Imports of targets files any more - https://github.com/fsprojects/Paket/issues/588
* BUGFIX: Don't remove comments from `paket.dependencies` file - https://github.com/fsprojects/Paket/issues/584
* COSMETICS: Paket should not reformat app/web.config files while changing assembly redirects - https://github.com/fsprojects/Paket/issues/597

#### 0.27.0 - 2015-02-07
* Install process will reference `.props` and `.targets` files from NuGet packages - https://github.com/fsprojects/Paket/issues/516
* Don't internalize in paket.exe during ILMerge
* Allow to download from pre-authenticated MyGet feed - https://github.com/fsprojects/Paket/issues/466
* BUGFIX: Fix `paket install --hard` for FSharp.Core - https://github.com/fsprojects/Paket/issues/579
* BUGFIX: `paket convert-from-nuget` ignores casing when looking for nuget.targets - https://github.com/fsprojects/Paket/issues/580
* BUGFIX: `paket install` correctly parses HTTP references - https://github.com/fsprojects/Paket/pull/571
* BUGFIX: `paket.dependencies` parser now fails if tokens are not valid
* COSMETICS: Prerelease strings are checked that they don't contain operators
* COSMETICS: Create an install function in the API which takes a `paket.dependencies` file as text - https://github.com/fsprojects/Paket/issues/576

#### 0.26.0 - 2015-01-31
* Allow to opt-out of old frameworks in `paket.dependencies` - http://fsprojects.github.io/Paket/nuget-dependencies.html#Framework-restrictions
* Allow `copy_local` settings in `paket.references` - http://fsprojects.github.io/Paket/references-files.html#copy_local-settings
* COSMETICS: `paket.lock` beautification for HTTP specs - https://github.com/fsprojects/Paket/pull/571

#### 0.25.0 - 2015-01-25
* BUGFIX: If more than one TargetFramework-specific dependency to the same package exist, we take the latest one - https://github.com/fsprojects/Paket/pull/567
* BUGFIX: Removes interactive-shell-check on `add auth` - https://github.com/fsprojects/Paket/pull/565
* BUGFIX: Can parse open NuGet ranges in brackets - https://github.com/fsprojects/Paket/issues/560
* BUGFIX: Detect `net35-client` - https://github.com/fsprojects/Paket/issues/559
* BUGFIX: Show help for `auto-restore` command - https://github.com/fsprojects/Paket/pull/558

#### 0.24.0 - 2015-01-19
* Allow to disable Visual Studio NuGet package restore - http://fsprojects.github.io/Paket/paket-auto-restore.html
* BUGFIX: Probe for unnormalized and normalized versions in local NuGet feeds - https://github.com/fsprojects/Paket/issues/556

#### 0.23.0 - 2015-01-15
* Refactored `init` & `init auto restore` to Railway Oriented Programming - https://github.com/fsprojects/Paket/pull/533
* Refactored FindRefs to Railway Oriented Programming - https://github.com/fsprojects/Paket/pull/529
* BUGFIX: paket.bootstrapper.exe and paket.exe use better proxy detection - https://github.com/fsprojects/Paket/pull/552
* BUGFIX: `paket add` offered to add dependencies even when they are already added - https://github.com/fsprojects/Paket/issues/550
* BUGFIX: Detect `Net20-client` - https://github.com/fsprojects/Paket/issues/547
* BUGFIX: Give better error message when package is not found in a local feed - https://github.com/fsprojects/Paket/issues/545
* BUGFIX: Don't download gists that are up-to-date - https://github.com/fsprojects/Paket/issues/513
* BUGFIX: fix parsing of longer http links - https://github.com/fsprojects/Paket/pull/536
* BUGFIX: Detect correct `paket.references` filenames during convert-from-nuget
* BUGFIX: If no package source is found during convert-from-nuget we use the default NuGet feed
* COSMETICS: Config file is only saved when needed
* COSMETICS: Ignore completely empty lib folders
* COSMETICS: `paket convert-from-nuget` warns if it can't find a NuGet feed - https://github.com/fsprojects/Paket/issues/548
* COSMETICS: Remove icon from bootstrapper to make file size much smaller

#### 0.22.0 - 2015-01-05
* Bootstrapper avoids github API - https://github.com/fsprojects/Paket/issues/510
* Refactoring to Railwal Oriented Programming - http://fsharpforfunandprofit.com/rop/
* Always trim line end in lockfile
* Improved binding redirects detection - https://github.com/fsprojects/Paket/pull/507
* Don't catch NullReferenceExceptions for now - https://github.com/fsprojects/Paket/issues/505
* BUGFIX: Paket update nuget X doesn't work - https://github.com/fsprojects/Paket/issues/512

#### 0.21.0 - 2015-01-02
* New `--log-file` parameter allows to trace into logfile - https://github.com/fsprojects/Paket/pull/502
* Trace stacktrace on all NullReferenceExceptions - https://github.com/fsprojects/Paket/issues/500
* Paket.locked file has 2 minute timeout
* BUGFIX: Detect the version of a GitHub gist correctly - https://github.com/fsprojects/Paket/issues/499
* BUGFIX: Dependencies file saves http and gist links correctly - https://github.com/fsprojects/Paket/issues/498
* BUGFIX: Don't relax "OverrideAll" conditions during `paket install`
* BUGFIX: fix priority of parsing atom nuget feed for package Id - https://github.com/fsprojects/Paket/issues/494
* BUGFIX: fix JSON deserializer and reactivate cache - https://github.com/fsprojects/Paket/pull/495
* BUGFIX: Make the file search for app.config and web.config case insensitive - https://github.com/fsprojects/Paket/issues/493
* BUGFIX: Don't add duplicate lines in `packet.dependencies` - https://github.com/fsprojects/Paket/issues/492
* BUGFIX: Keep framework restrictions in `paket install`- https://github.com/fsprojects/Paket/issues/486
* WORKAROUND: Do not fail on BadCrcException during unzip and only show a warning - https://github.com/fsprojects/Paket/issues/484
* WORKAROUND: Disable NuGet v3 feed for now - seems to be unreliable.
* PERFORMANCE: Don't parse project files twice - https://github.com/fsprojects/Paket/issues/487
* PERFORMANCE: Cache platform penalty calculation - https://github.com/fsprojects/Paket/issues/487
* PERFORMANCE: Use StringBuilder for path replacement - https://github.com/fsprojects/Paket/issues/487
* PERFORMANCE: Cache feed errors - https://github.com/fsprojects/Paket/issues/487
* PERFORMANCE: Put feed url into cache filename - https://github.com/fsprojects/Paket/issues/487
* PERFORMANCE: Relax prerelease requirements for pinned versions - https://github.com/fsprojects/Paket/issues/487
* PERFORMANCE: Don't enumerate all files, since we only need lib files - https://github.com/fsprojects/Paket/issues/487
* PERFORMANCE: Pin sourcefile dependencies - https://github.com/fsprojects/Paket/issues/487
* PERFORMANCE: Cache path penalty calculation - https://github.com/fsprojects/Paket/issues/487
* PERFORMANCE: Cache path extraction - https://github.com/fsprojects/Paket/issues/487

#### 0.20.1 - 2014-12-30
* COSMETICS: Trim end of line in lockfile.

#### 0.20.0 - 2014-12-29
* `paket install` performs a selective update based on the changes in the dependencies file - http://fsprojects.github.io/Paket/lock-file.html#Performing-updates
* Paket.exe acquires a lock for all write processes - https://github.com/fsprojects/Paket/pull/469
* New command to add credentials - http://fsprojects.github.io/Paket/paket-config.html#Add-credentials
* Smarter conditional NuGet dependencies - https://github.com/fsprojects/Paket/pull/462
* If environment auth variables are empty a fallback to the config is used- https://github.com/fsprojects/Paket/pull/459
* Better handling for multiple files from same GitHub repository - https://github.com/fsprojects/Paket/pull/451
* Extend Public API for plugin
* BUGFIX: Remove parsing of invalid child element of ProjectReference - https://github.com/fsprojects/Paket/pull/453
* BUGFIX: Don't add NuGet packages twice to a references file - https://github.com/fsprojects/Paket/pull/460
* BUGFIX: Use Max strategy for `paket outdated --ingore-constraints` - https://github.com/fsprojects/Paket/pull/463
* BUGFIX: Don't delete downloaded github zip file
* BUGFIX: Cannot install nuget packages from local TeamCity feeds due to proxy - https://github.com/fsprojects/Paket/pull/482
* BUGFIX: Don't touch framework assemblies if not needed
* BUGFIX: Check versions file synchronously
* BUGFIX: Restore console color after handling exception - https://github.com/fsprojects/Paket/pull/467
* COSMETICS: `>= 0` version range simplified to empty string - https://github.com/fsprojects/Paket/pull/449
* COSMETICS: Paket.exe and paket.bootstrapper.exe have a logo - https://github.com/fsprojects/Paket/pull/473

#### 0.18.0 - 2014-12-09
* Show command help on `--help` - https://github.com/fsprojects/Paket/pull/437
* Allow to opt in to BindingRedirects - https://github.com/fsprojects/Paket/pull/436
* Don't run simplify in strict mode - https://github.com/fsprojects/Paket/pull/443
* Allow to remove NuGet packages in interactive mode - https://github.com/fsprojects/Paket/pull/432
* Added auto-unzip of downloaded archives - https://github.com/fsprojects/Paket/pull/430
* Allow to reference binary files via http reference - https://github.com/fsprojects/Paket/pull/427
* Faster BindingRedirects - https://github.com/fsprojects/Paket/pull/414
* Using a different FSharp.Core NuGet package - https://github.com/fsprojects/Paket/pull/416
* Find the paket.references file in upper directories - https://github.com/fsprojects/Paket/pull/409
* Allow `paket.references` files in upper directories - https://github.com/fsprojects/Paket/pull/403
* Clear failure message for `paket simplify`, when lock file is outdated - https://github.com/fsprojects/Paket/pull/403
* BUGFIX: `Selective update` updates only dependent packages - https://github.com/fsprojects/Paket/pull/410
* BUGFIX: If there are only prereleases we should just take these
* BUGFIX: `paket update nuget <name>` fails if <name> was not found in lockfile - https://github.com/fsprojects/Paket/issues/404
* BUGFIX: Unescape library filename - https://github.com/fsprojects/Paket/pull/412
* BUGFIX: Allow to reference multiple files from same repository directory - https://github.com/fsprojects/Paket/pull/445
* BUGFIX: Don't reference satellite assemblies - https://github.com/fsprojects/Paket/pull/444
* BUGFIX: Binding redirect version is picked from highest library version - https://github.com/fsprojects/Paket/pull/422
* BUGFIX: Handle numeric part of PreRelease identifiers correctly - https://github.com/fsprojects/Paket/pull/426
* BUGFIX: Fixed casing issue in selective update - https://github.com/fsprojects/Paket/pull/434
* BUGFIX: Parse http links from lockfile
* BUGFIX: Calculate dependencies file name for http resources - https://github.com/fsprojects/Paket/pull/428

#### 0.17.0 - 2014-11-29
* FrameworkHandling: Support more portable profiles and reduce the impact in the XML file
* FrameworkHandling: support extracting Silverlight5.0 and NetCore4.5 - https://github.com/fsprojects/Paket/pull/389
* New command `paket init` - http://fsprojects.github.io/Paket/paket-init.html
* Better error message for missing files in paket.lock file - https://github.com/fsprojects/Paket/pull/402
* BUGFIX: Crash on 'install' when input seq was empty - https://github.com/fsprojects/Paket/pull/395
* BUGFIX: Handle multiple version results from NuGet - https://github.com/fsprojects/Paket/pull/393

#### 0.16.0 - 2014-11-23
* Integrate BindingRedirects into Paket install process - https://github.com/fsprojects/Paket/pull/383
* BUGFIX: Download of GitHub files should clean it's own directory - https://github.com/fsprojects/Paket/issues/385
* BUGFIX: Don't remove custom framework references - https://github.com/fsprojects/Paket/issues/376
* BUGFIX: Path to dependencies file is now relative after `convert-from-nuget` - https://github.com/fsprojects/Paket/pull/379
* BUGFIX: Restore command in targets file didn't work with spaces in paths - https://github.com/fsprojects/Paket/issues/375
* BUGFIX: Detect FrameworkReferences without restrictions in nuspec file and install these
* BUGFIX: Read sources even if we don't find packages - https://github.com/fsprojects/Paket/issues/372

#### 0.15.0 - 2014-11-19
* Allow to use basic framework restrictions in NuGet packages - https://github.com/fsprojects/Paket/issues/307
* Support feeds that don't support NormalizedVersion - https://github.com/fsprojects/Paket/issues/361
* BUGFIX: Use Nuget v2 as fallback
* BUGFIX: Accept and normalize versions like 6.0.1302.0-Preview - https://github.com/fsprojects/Paket/issues/364
* BUGFIX: Fixed handling of package dependencies containing string "nuget" - https://github.com/fsprojects/Paket/pull/363

#### 0.14.0 - 2014-11-14
* Uses Nuget v3 API, which enables much faster resolver
* BUGFIX: Keep project file order similar to VS order
* Support unlisted dependencies if nothing else fits - https://github.com/fsprojects/Paket/issues/327

#### 0.13.0 - 2014-11-11
* New support for general HTTP dependencies - http://fsprojects.github.io/Paket/http-dependencies.html
* New F# Interactive support - http://fsprojects.github.io/Paket/reference-from-repl.html
* New `paket find-refs` command - http://fsprojects.github.io/Paket/paket-find-refs.html
* Migration of NuGet source credentials during `paket convert-from-nuget` - http://fsprojects.github.io/Paket/paket-convert-from-nuget.html#Migrating-NuGet-source-credentials
* Bootstrapper uses .NET 4.0 - https://github.com/fsprojects/Paket/pull/355
* Adding --ignore-constraints to `paket outdated` - https://github.com/fsprojects/Paket/issues/308
* PERFORMANCE: If `paket add` doesn't change the `paket.dependencies` file then the resolver process will be skipped
* BUGFIX: `paket update nuget [PACKAGENAME]` should use the same update strategy as `paket add` - https://github.com/fsprojects/Paket/issues/330
* BUGFIX: Trailing whitespace is ignored in `paket.references`

#### 0.12.0 - 2014-11-07
* New global paket.config file - http://fsprojects.github.io/Paket/paket-config.html
* Trace warning when we replace NuGet.exe with NuGet.CommandLine - https://github.com/fsprojects/Paket/issues/320
* Allow to parse relative NuGet folders - https://github.com/fsprojects/Paket/issues/317
* When paket skips a framework install because of custom nodes it shows a warning - https://github.com/fsprojects/Paket/issues/316
* Remove the namespaces from the nuspec parser - https://github.com/fsprojects/Paket/pull/315
* New function which extracts the TargetFramework of a given projectfile.
* New function which calculates dependencies for a given projectfile.
* Project output type can be detected from a project file
* Allow to retrieve inter project dependencies from a project file
* BUGFIX: Exclude unlisted NuGet packages in Resolver - https://github.com/fsprojects/Paket/issues/327
* BUGFIX: Detect Lib vs. lib folder on Linux - https://github.com/fsprojects/Paket/issues/332
* BUGFIX: Paket stopwatch was incorrect - https://github.com/fsprojects/Paket/issues/326
* BUGFIX: Paket failed on generating lockfile for LessThan version requirement - https://github.com/fsprojects/Paket/pull/314
* BUGFIX: Don't match suffixes in local NuGet packages - https://github.com/fsprojects/Paket/issues/317
* BUGFIX: Don't fail with NullReferenceException when analyzing nuget.config - https://github.com/fsprojects/Paket/issues/319

#### 0.11.0 - 2014-10-29
* Build a merged install model with all packages - https://github.com/fsprojects/Paket/issues/297
* `paket update` command allows to set a version - http://fsprojects.github.io/Paket/paket-update.html#Updating-a-single-package
* `paket.targets` is compatible with specific references files - https://github.com/fsprojects/Paket/issues/301
* BUGFIX: Paket no longer leaves transitive dependencies in lockfile after remove command - https://github.com/fsprojects/Paket/pull/306
* BUGFIX: Don't use "global override" for selective update process - https://github.com/fsprojects/Paket/issues/310
* BUGFIX: Allow spaces in quoted parameter parsing - https://github.com/fsprojects/Paket/pull/311

#### 0.10.0 - 2014-10-24
* Initial version of `paket remove` command - http://fsprojects.github.io/Paket/paket-remove.html
* Paket add doesn't fail on second attempt - https://github.com/fsprojects/Paket/issues/295
* Report full paths when access is denied - https://github.com/fsprojects/Paket/issues/242
* Visual Studio restore only restores for the current project
* BUGFIX: Selective update keeps all other versions
* BUGFIX: Install process accepts filenames with `lib`
* BUGFIX: Fix !~> resolver
* BUGFIX: Use normal 4.0 framework libs when we only specify net40
* BUGFIX: Fix timing issue with paket install --hard - https://github.com/fsprojects/Paket/issues/293
* BUGFIX: Fix namespace handling in nuspec files
* BUGFIX: Add default nuget source to dependencies file if original project has no source

#### 0.9.0 - 2014-10-22
* Allow to restore packages from paket.references files - http://fsprojects.github.io/Paket/paket-restore.html
* Detect local nuspec with old XML namespace - https://github.com/fsprojects/Paket/issues/283
* `paket add` command tries to keep all other packages stable.
* Added another profile mapping for Profile136 - https://github.com/fsprojects/Paket/pull/262
* More portable profiles - https://github.com/fsprojects/Paket/issues/281
* Added net11 to framework handling - https://github.com/fsprojects/Paket/pull/269
* Create references for Win8 - https://github.com/fsprojects/Paket/issues/280
* Detect VS automatic nuget restore and create paket restore - http://fsprojects.github.io/Paket/paket-convert-from-nuget.html#Automated-process
* `paket convert-from-nuget` doesn't duplicate paket solution items - https://github.com/fsprojects/Paket/pull/286
* BUGFIX: Paket removes old framework references if during install - https://github.com/fsprojects/Paket/issues/274
* BUGFIX: Don't let the bootstrapper fail if we already have a paket.exe
* BUGFIX: Use the Id property when NuGet package name and id are different - https://github.com/fsprojects/Paket/issues/265

#### 0.8.0 - 2014-10-15
* Smarter install in project files
* Paket handles .NET 4.5.2 and .NET 4.5.3 projects - https://github.com/fsprojects/Paket/issues/260
* New command: `paket update nuget <package id>` - http://fsprojects.github.io/Paket/paket-update.html#Updating-a-single-package
* BUGFIX: Do not expand auth when serializing dependencies file - https://github.com/fsprojects/Paket/pull/259
* BUGFIX: Create catch all case for unknown portable frameworks

#### 0.7.0 - 2014-10-14
* Initial support for referencing full github projects - http://fsprojects.github.io/Paket/http-dependencies.html#Referencing-a-GitHub-repository
* Allow to use all branches in GitHub sources - https://github.com/fsprojects/Paket/pull/249
* Initial support for frameworkAssemblies from nuspec - https://github.com/fsprojects/Paket/issues/241
* Download github source files with correct encoding - https://github.com/fsprojects/Paket/pull/248
* Add FSharp.Core.Microsoft.Signed as dependency
* Install model uses portable versions for net40 and net45 when package doesn't contain special versions
* Install command displays existing versions if constraint does not match any version
* Restore command doesn't calc install model.
* Use https in DefaultNugetStream - https://github.com/fsprojects/Paket/pull/251
* BUGFIX: Paket only deletes files which will are downloaded by init-auto-restore process - https://github.com/fsprojects/Paket/pull/254
* BUGFIX: Paket convert-from-nuget failed when package source keys contain invalid XML element chars - https://github.com/fsprojects/Paket/issues/253

#### 0.6.0 - 2014-10-11
* New restore command - http://fsprojects.github.io/Paket/paket-restore.html
* Report if we can't find packages for top level dependencies.
* Faster resolver
* Try /FindPackagesById before /Packages for nuget package version no. retrieval
* New Paket.Core package on NuGet - https://www.nuget.org/packages/Paket.Core/
* BUGFIX: Prefer full platform builds over portable builds

#### 0.5.0 - 2014-10-09
* Bootstrapper will only download stable releases by default - http://fsprojects.github.io/Paket/bootstrapper.html
* New installer model allows better compatibility with NuGet and should be much faster
* Supporting dot for references file - http://fsprojects.github.io/Paket/http-dependencies.html
* Supporting pagination for long NuGet feeds - https://github.com/fsprojects/Paket/issues/223
* Create a "use exactly this version" operator in order to override package conflicts - http://fsprojects.github.io/Paket/nuget-dependencies.html#Use-exactly-this-version-constraint
* New `content none` mode in paket.dependencies - http://fsprojects.github.io/Paket/dependencies-file.html#No-content-option
* Allow source files in content folder of NuGet packages
* No -D needed for Linux installer - https://github.com/fsprojects/Paket/pull/210
* Content files like `_._`, `*.transform` and `*.pp` are ignored - https://github.com/fsprojects/Paket/issues/207
* The `convert-from-nuget` command adds .paket folder to the sln - https://github.com/fsprojects/Paket/issues/206
* Removed duplicate transitive dependencies from lock file - https://github.com/fsprojects/Paket/issues/200
* If the package download failed Paket retries with force flag
* The `convert-from-nuget` commands sorts the dependencies file
* Use credentials from nuget.config on paket convert-from-nuget - https://github.com/fsprojects/Paket/issues/198
* Deploy fixed targets file - https://github.com/fsprojects/Paket/issues/172
* New [--pre] and [--strict] modes for paket outdated - http://fsprojects.github.io/Paket/paket-outdated.html
* New --no-auto-restore option for `convert-from-nuget` command - http://fsprojects.github.io/Paket/paket-convert-from-nuget.html#Automated-process
* Adding support for new portable profiles
* paket.exe is now signed
* Allow to reference .exe files from NuGet packages
* Use default proxy in paket.exe and bootstrapper.exe - https://github.com/fsprojects/Paket/issues/226
* Keep order of sources in paket.dependencies - https://github.com/fsprojects/Paket/issues/233
* BREAKING CHANGE: Removed --dependencies-file option - from now on it's always paket.dependencies
* BUGFIX: Bootstrapper will not throw NullReferenceException on broken paket.exe downloads
* BUGFIX: Authentication information will not be put in cache
* BUGFIX: Fixes cache issue when using multiple NuGet sources
* BUGFIX: Fixes potential casing issue on Windows
* BUGFIX: paket-files need to go to the top of a project file
* BUGFIX: Do not look for MinimalVisualStudioVersion when adding paket folder to solution - https://github.com/fsprojects/Paket/pull/221
* COSMETICS: Throw better error message if we don't get any versions from NuGet source

#### 0.4.0 - 2014-09-28
* Resolve dependencies for github modules - http://fsprojects.github.io/Paket/http-dependencies.html#Remote-dependencies
* New [--interactive] mode for paket simplify - http://fsprojects.github.io/Paket/paket-simplify.html
* Don't use version in path for github files.
* Better error message when a package resolution conflict arises.

#### 0.3.0 - 2014-09-25
* New command: paket add [--interactive] - http://fsprojects.github.io/Paket/paket-add.html
* New command: paket simplify - http://fsprojects.github.io/Paket/paket-simplify.html
* Better Visual Studio integration by using paket.targets file - http://fsprojects.github.io/Paket/paket-auto-restore.html
* Support for NuGet prereleases - http://fsprojects.github.io/Paket/nuget-dependencies.html#PreReleases
* Support for private NuGet feeds - http://fsprojects.github.io/Paket/nuget-dependencies.html#NuGet-feeds
* New NuGet package version constraints - http://fsprojects.github.io/Paket/nuget-dependencies.html#Further-version-constraints
* Respect case sensitivity for package paths for Linux - https://github.com/fsprojects/Paket/pull/137
* Improved convert-from-nuget command - http://fsprojects.github.io/Paket/paket-convert-from-nuget.html
* New paket.bootstrapper.exe (7KB) allows to download paket.exe from github.com - http://fsprojects.github.io/Paket/paket-auto-restore.html
* New package resolver algorithm
* Better verbose mode - use -v flag
* Version info is shown at paket.exe start
* paket.lock file is sorted alphabetical (case-insensitive)
* Linked source files now all go underneath a "paket-files" folder.
* BUGFIX: Ensure the NuGet cache folder exists
* BUGFIX: Async download fixed on mono

#### 0.2.0 - 2014-09-17
* Allow to directly link GitHub files - http://fsprojects.github.io/Paket/http-dependencies.html
* Automatic NuGet conversion - http://fsprojects.github.io/Paket/paket-convert-from-nuget.html
* Cleaner syntax in paket.dependencies - https://github.com/fsprojects/Paket/pull/95
* Strict mode - https://github.com/fsprojects/Paket/pull/104
* Detecting portable profiles
* Support content files from nuget - https://github.com/fsprojects/Paket/pull/84
* Package names in Dependencies file are no longer case-sensitive - https://github.com/fsprojects/Paket/pull/108

#### 0.1.4 - 2014-09-16
* Only vbproj, csproj, fsproj and pyproj files are handled

#### 0.1.3 - 2014-09-15
* Detect FSharpx.Core in packages

#### 0.1.2 - 2014-09-15
* --hard parameter allows better transition from NuGet.exe

#### 0.1.0 - 2014-09-12
* We are live - yay!<|MERGE_RESOLUTION|>--- conflicted
+++ resolved
@@ -1,12 +1,10 @@
-<<<<<<< HEAD
-#### 6.0.0-alpha034 - 2020-06-22
+#### 6.0.0-alpha035 - 2020-06-23
 * Full .NET Core / SDK compatible version
 * Support for XCode
 * Support for .netcoreapp5.0
-=======
+
 #### 5.247.4 - 2020-06-27
 * BUGFIX: Do not add development dependencies to the nuspec of a target nupkg while paket packing - https://github.com/fsprojects/Paket/pull/3873
->>>>>>> 3a34f73f
 
 #### 5.247.3 - 2020-06-22
 * Remove recursion from lock access test
