<<<<<<< HEAD
#### 6.0.0-alpha030 - 2020-06-15
=======
#### 6.0.0-alpha031 - 2020-06-13
>>>>>>> 17835e7d
* Full .NET Core / SDK compatible version
* Support for XCode
* Support for .netcoreapp5.0

<<<<<<< HEAD
#### 5.247.2 - 2020-06-15
* Remove recursion from lock access test

#### 5.247.1 - 2020-06-14
* REVERT: Added protocolVersion for NuGet source - https://github.com/fsprojects/Paket/pull/3844

#### 5.247.0 - 2020-06-14
* Added protocolVersion for NuGet source - https://github.com/fsprojects/Paket/pull/3844

=======
>>>>>>> 17835e7d
#### 5.246.1 - 2020-06-13
* BUGFIX: Fix a misspelled TFM - https://github.com/fsprojects/Paket/pull/3855

#### 5.246.0 - 2020-06-13
* Add support for licenseExpression in paket.template - https://github.com/fsprojects/Paket/pull/3824

#### 5.245.4 - 2020-06-12
* Allows to quit `paket find-packages` with Ctrl+c - https://github.com/fsprojects/Paket/pull/3865

#### 5.245.3 - 2020-05-25
* Treat NuGet repo as v3 if url ends with index.json  - https://github.com/fsprojects/Paket/issues/3806

#### 5.245.1 - 2020-05-05
* Allow to restore netcoreapp5.0 - https://github.com/fsprojects/Paket/issues/3811

#### 5.244.2 - 2020-04-29
* Detect when MSBuild 16 is not using SDK - https://github.com/fsprojects/Paket/issues/3837

#### 5.244.1 - 2020-04-26
* REVERT: Apply version ranges to nuspecs during fix-up command - https://github.com/fsprojects/Paket/pull/3835

#### 5.243.0 - 2020-03-27
* Add support for MonoAndroid10.0 - https://github.com/fsprojects/Paket/pull/3817
* Add support for uap10.0.14393 and uap10.0.18362 - https://github.com/fsprojects/Paket/pull/3818

#### 5.242.2 - 2020-02-17
* BUGFIX: Update matching platform check - https://github.com/fsprojects/Paket/pull/3797

#### 5.242.1 - 2020-02-10
* BUGFIX: Don't generate refs to full framework assemblies for netstandard scripts

#### 5.242.0 - 2020-02-03
* Change default TFM on paket init to netcoreap31

#### 5.241.6 - 2020-01-04
* REVERT: Do only disable automagic when FSharp.Core is actually used - https://github.com/fsprojects/Paket/issues/3769

#### 5.241.5 - 2019-12-22
* BUGFIX: Fixed #3763 partially extracted nugets - https://github.com/fsprojects/Paket/pull/3764

#### 5.241.2 - 2019-12-12
* BUGFIX: Paket pack failed when project contained Compile Update entries - https://github.com/fsprojects/Paket/issues/3752

#### 5.241.1 - 2019-12-05
* Added IgnoreConflict option for paket push - https://github.com/fsprojects/Paket/pull/3741

#### 5.240.1 - 2019-12-05
* SECURITY: Check against zip leak in the workaround case of 5.240.0 - https://github.com/fsprojects/Paket/pull/3747

#### 5.240.0 - 2019-12-04
* WORKAROUND: Microsoft pushed couple of invalid zips to nuget.org this works around it - https://github.com/fsprojects/Paket/issues/3743

#### 5.239.0 - 2019-12-03
* PaketUpdate failed with semver 2.0 version and jfrog hosted repository - https://github.com/fsprojects/Paket/issues/3601

#### 5.238.2 - 2019-11-26
* Exclude top-level linux folders for docker support - https://github.com/fsprojects/Paket/issues/3123
* More verbose logging

#### 5.237.0 - 2019-11-25
* Added BootstrapperOutputDir to config - https://github.com/fsprojects/Paket/pull/3733

#### 5.236.6 - 2019-11-21
* REVERT: Paket caused build warnings by adding references to NETStandard.Library - https://github.com/fsprojects/Paket/issues/2852

#### 5.236.1 - 2019-11-20
* BUGFIX: "Update group" kept old versions fixed - https://github.com/fsprojects/Paket/pull/3725

#### 5.236.0 - 2019-11-15
* Paket init is now a bit more opinionated and restricts to netcore3.0, nestandard2.0, nestandard2.1 - https://github.com/fsprojects/Paket/pull/3725

#### 5.235.0 - 2019-11-15
* BUGFIX: DisableImplicitFSharpCoreReference is only set if FSharp.Core is explicitly referenced - https://github.com/fsprojects/Paket/pull/3725
* PERFORMANCE: paket why uses HashSet to keep track of already visited nodes - https://github.com/fsprojects/Paket/pull/3722

#### 5.234.0 - 2019-11-14
* BUGFIX: Keep preferred versions for the correct group - https://github.com/fsprojects/Paket/issues/3717

#### 5.233.0 - 2019-11-13
* BUGFIX: Change cli target detection to not block on "paket --version" - https://github.com/fsprojects/Paket/pull/3706

#### 5.232.0 - 2019-11-11
* Add repository tag to template file - https://github.com/fsprojects/Paket/pull/3707
* BUGFIX: Fixed IndexOutOfRangeException starting from 5.231.0 - https://github.com/fsprojects/Paket/issues/3701
* BUGFIX: Allow GitHub package registry urls without trailing slash - https://github.com/fsprojects/Paket/issues/3700

#### 5.231.0 - 2019-11-05
* PERFORMANCE: Use NuGet v3 as default source in paket init

#### 5.230.0 - 2019-11-05
* PERFORMANCE: Use package details from extracted files

#### 5.229.0 - 2019-11-04
* PERFORMANCE: Prefer latest AutoComplete server

#### 5.227.0 - 2019-10-29
* Support for github NuGet repos - https://github.com/fsprojects/Paket/issues/3692

#### 5.226.0 - 2019-10-17
* New paket.targets to support global and local dotnet paket for old style projetcs - https://github.com/fsprojects/Paket/issues/3687

#### 5.225.0 - 2019-10-17
* Update frameworks to support netcoreapp3.1 - https://github.com/fsprojects/Paket/pull/3688

#### 5.224.0 - 2019-10-09
* Limit number of open connections to a server and add `PAKET_DEBUG_REQUESTS` to debug request failures - https://github.com/fsprojects/Paket/pull/3683

#### 5.223.3 - 2019-10-09
* BUGFIX: Update getResolverStrategy for rootRequirements - https://github.com/fsprojects/Paket/pull/3670

#### 5.220.0 - 2019-09-30
* BUGFIX: Make paket work as global tool again - https://github.com/fsprojects/Paket/issues/3671
* Add PaketCommand contidion for Paket installed as .NET Core 3.0 local tool - https://github.com/fsprojects/Paket/pull/3668/files
* Try hardcoded path for NuGetFallbackFolder - https://github.com/fsprojects/Paket/pull/3663
* BUGFIX: Fixed typo in targets file so that bootstrapper can be found - https://github.com/fsprojects/Paket/pull/3665
* BUGFIX: Fixed UnauthorizedAccessException writing to MyProject.paket.references.cached - https://github.com/fsprojects/Paket/pull/3617
* BUGFIX: Fixed CopyLocal support - https://github.com/fsprojects/Paket/pull/3659

#### 5.219.0 - 2019-09-07
* Support for creating snupkg symbol packages - https://github.com/fsprojects/Paket/pull/3636

#### 5.218.1 - 2019-09-04
* Nuke Paket files after install - https://github.com/fsprojects/Paket/issues/3618

#### 5.216.0 - 2019-08-10
* Add roll-forward config to enable running on later major versions of the runtime - https://github.com/fsprojects/Paket/pull/3635

#### 5.215.0 - 2019-07-03
* BUGFIX: Disable fast restore for MSBuild version < 15.8 - https://github.com/fsprojects/Paket/pull/3611

#### 5.214.0 - 2019-07-03
* PERFORMANCE: Fast restore reactivated - https://github.com/fsprojects/Paket/pull/3608

#### 5.213.0 - 2019-07-02
* PERFORMANCE: If Paket didn't download a package, then it will no longer try to extract it - https://github.com/fsprojects/Paket/pull/3607

#### 5.211.0 - 2019-06-24
* BUGFIX: Paket 5.207.4 broke the FAKE release process and creates empty packages - https://github.com/fsprojects/Paket/issues/3599
* BUGFIX: Change caching logic to be more suitable for FAKE and in particular the Ionide tooling - https://github.com/fsprojects/Paket/pull/3598
* BUGFIX: Fixed native library detection - enables FAKE native library support - https://github.com/fsprojects/Paket/pull/3593
* BUGFIX: Allow projects without Guids - https://github.com/fsprojects/Paket/issues/3528

#### 5.209.0 - 2019-05-29
* Relaxed NuGet v3 check. Allows URLs that does not end with /index.json - https://github.com/fsprojects/Paket/pull/3590

#### 5.208.0 - 2019-05-28
* BUGFIX: Rename paket.locked file to paket.processlock to avoid McAfee scanner to evaluate the file as threat - https://github.com/fsprojects/Paket/pull/3586
* BUGFIX: Fixed multiple dotnet pack invocations with different Version property - https://github.com/fsprojects/Paket/pull/3585
* BUGFIX: Nuke project.assets.json files after paket install - https://github.com/fsprojects/Paket/issues/3577
* BUGFIX: Keep casing of packages stable in paket.lock - https://github.com/fsprojects/Paket/issues/3340
* COSMETICS: Improved error message for missing monikers - https://github.com/fsprojects/Paket/pull/3583

#### 5.207.0 - 2019-05-11
* Simplifier removes unsupported frameworks - https://github.com/fsprojects/Paket/pull/3574

#### 5.206.0 - 2019-05-08
* BUGFIX: Paket considers dependencies target framework restrictions in paket pack - https://github.com/fsprojects/Paket/pull/3558

#### 5.205.0 - 2019-05-07
* BUGFIX: Fix issues with lock file simplification - https://github.com/fsprojects/Paket/pull/3570

#### 5.204.3 - 2019-05-07
* Allow to parse DNXCore in lock file and be backwards compatible again

#### 5.203.2 - 2019-04-15
* BUGFIX: Fixed #3459, #3418 and #3375 - https://github.com/fsprojects/Paket/pull/3554

#### 5.203.1 - 2019-04-15
* BUGFIX: Xamarin.Mac supports .Net Standard 2.0 - https://github.com/fsprojects/Paket/pull/3555

#### 5.203.0 - 2019-04-11
* Support for BaseIntermediateOutputPath - https://github.com/fsprojects/Paket/pull/3527

#### 5.202.0 - 2019-04-10
* EMERGENCY-RELEASE

#### 5.201.1 - 2019-04-10
* Adapt PackTask to breaking changes in MSBuild 16 - https://github.com/fsprojects/Paket/pull/3542
* BUGFIX: Simplify Fix Extra Settings - https://github.com/fsprojects/Paket/pull/3538
* BUGFIX: Always try and extract Paket.Restore.targets even if up to date - https://github.com/fsprojects/Paket/pull/3524
* Adding support for multiple target frameworks to the pack command - https://github.com/fsprojects/Paket/pull/3534
* New setting that shields packages from simplifier - https://github.com/fsprojects/Paket/pull/3523
* BUGFIX: Fixed symlinks on linux - https://github.com/fsprojects/Paket/pull/3372

#### 5.200.0 - 2019-04-02
* Support for .NET Standard 2.1 and .NET 4.8
* Removed .NET 5.0 moniker because it was never released
* Removed the old temporary monikers for dnxcore and dnx

#### 5.198.0 - 2019-02-22
* PERFORMANCE: Speedup for paket restore - https://github.com/fsprojects/Paket/pull/3512
* BUGFIX: Do not run in StackOverflow during ReleaseLock
* BUGFIX: Paket install writed restore cache file -https://github.com/fsprojects/Paket/issues/3508

#### 5.197.0 - 2019-02-18
* BUGFIX: Restore SDK projects during paket install - https://github.com/fsprojects/Paket/pull/3503

#### 5.196.2 - 2019-02-04
* BUGFIX: Fixed constant warn about new syntax - https://github.com/fsprojects/Paket/pull/3497

#### 5.196.1 - 2019-02-03
* New option to control interproject references version constraint - https://github.com/fsprojects/Paket/pull/3473
* BUGFIX: Fixedpack transitive dependencies with --include-referenced-projects - https://github.com/fsprojects/Paket/pull/3469
* BUGFIX: uri unescape when read project property - https://github.com/fsprojects/Paket/pull/3470
* BUGFIX: Added PaketRestoreDisabled when NCrunch enabled in targets - https://github.com/fsprojects/Paket/pull/3479
* BUGFIX: dotnet --no-restore was still doing a restore - https://github.com/fsprojects/Paket/pull/3486
* BUGFIX: Set AllowExplicitVersion to true for PackageReference in Paket.Restore.targets - https://github.com/fsprojects/Paket/pull/3482
* BUGFIX: Apply paket github api token on github requests - https://github.com/fsprojects/Paket/pull/3484
* BUGFIX: Do not change the AutoGenerateBindingRedirects for exe output type - https://github.com/fsprojects/Paket/pull/3471

#### 5.195.0 - 2019-01-10
* SQL project support - https://github.com/fsprojects/Paket/pull/3474
* BUGFIX: Fixed RestrictionsChanged Detection - https://github.com/fsprojects/Paket/pull/3464
* BUGFIX: Use the correct request header for paket push - https://github.com/fsprojects/Paket/pull/3466
* BUGFIX: Fixed zsh completer for clear-cache - https://github.com/fsprojects/Paket/pull/3457

#### 5.194.0 - 2018-12-08
* BUGFIX: Fixed conflict between native local-path style with global install style - https://github.com/fsprojects/Paket/pull/3451

#### 5.193.0 - 2018-12-02
* Zsh completion update - https://github.com/fsprojects/Paket/pull/3440

#### 5.192.0 - 2018-12-02
* Making Paket.Restore.targets work with Paket as a global tool - https://github.com/fsprojects/Paket/pull/3445

#### 5.191.0 - 2018-12-01
* BUGFIX: Fix bindingredirects - https://github.com/fsprojects/Paket/issues/3444

#### 5.190.0 - 2018-11-26
* BUGFIX: Allow Username/password to be UTF8 - https://github.com/fsprojects/Paket/pull/3431
* BUGFIX: Fixed handling of DotNetCoreAppVersion.V3_0 - https://github.com/fsprojects/Paket/pull/3437
 - 2018-11-17
* NuGet pack compat for SDK 2.1.500 - https://github.com/fsprojects/Paket/issues/3427
* Adjustable timeouts for NuGet - https://github.com/fsprojects/Paket/pull/3383
* REVERT: Retry automatically when a request times out - https://github.com/fsprojects/Paket/pull/3424

#### 5.187.0 - 2018-11-13
* Create a gitignore around paket's .cached file - https://github.com/fsprojects/Paket/issues/3060
* Paket template checks if restored with 5.185.3 or later - https://github.com/fsprojects/Paket/issues/3404
* BUGFIX: Remove ReadOnly flag before writing to files - https://github.com/fsprojects/Paket/issues/3410
* BUGFIX: Added compat fallback in case of older cache files - https://github.com/fsprojects/Paket/pull/3417
* BUGFIX: Used lowest_matching for paket's own FSharp.Core dependency - https://github.com/fsprojects/Paket/pull/3415
* BUGFIX: Retry automatically when a request times out - https://github.com/fsprojects/Paket/pull/3420

#### 5.184.0 - 2018-10-30
* REVERT: Adjustable timeouts for NuGet - https://github.com/fsprojects/Paket/pull/3383

#### 5.183.0 - 2018-10-30
* Add namespace to load scripts - https://github.com/fsprojects/Paket/pull/3396

#### 5.182.1 - 2018-10-30
* Adjustable timeouts for NuGet - https://github.com/fsprojects/Paket/pull/3383
* Full .NET Core support - https://github.com/fsprojects/Paket/pull/3183
* BUGFIX: generate-load-scripts ignored targetFramework constraint in frameworkAssembly config (.nuspec file) https://github.com/fsprojects/Paket/pull/3385

#### 5.181.1 - 2018-09-20
* BUGFIX: copy local had no effect when opening project in vs2017 - https://github.com/fsprojects/Paket/pull/3356

#### 5.181.0 - 2018-09-20
* Support for netcore3.0 moniker - https://github.com/fsprojects/Paket/pull/3367
* BUGFIX: Paket pack with `--template` failed trying to load the dependencies of templates who should be ignored instead - https://github.com/fsprojects/Paket/pull/3363

#### 5.180.0 - 2018-09-17
* Added .NETCoreApp2.2 moniker

#### 5.179.1 - 2018-09-14
* BUGFIX: Fixed potential race condition when redirecting output - https://github.com/fsprojects/Paket/pull/3359

#### 5.179.0 - 2018-09-12
* Added NuGet packaging output details to paket pack output - https://github.com/fsprojects/Paket/pull/3357

#### 5.178.0 - 2018-09-12
* Added MonoAndroid9.0 + compatibility between .NET Standard 2.0 and MonoAndroid8.0/XamariniOS - https://github.com/fsprojects/Paket/pull/3354
* BUGFIX: `copy_local: false` had no effect in paket.references (.NET SDK) - https://github.com/fsprojects/Paket/issues/3186
* TEMPORARY WORKAROUND: Do not reference Microsoft.Azure.WebJobs.Script.ExtensionsMetadataGenerator - https://github.com/fsprojects/Paket/issues/3345

#### 5.177.0 - 2018-08-30
* BUGFIX: fix 'Value cannot be null' with TFS feed - https://github.com/fsprojects/Paket/pull/3341
* BUGFIX: Fixed authentication problem in netcore (fake 5) - https://github.com/fsprojects/Paket/pull/3342
* BUGFIX: Fixed 'Value cannot be null' with TFS feed - https://github.com/fsprojects/Paket/pull/3341
* BUGFIX: netcoreapp2.0 packages are compatibile with netcoreapp2.1 - https://github.com/fsprojects/Paket/pull/3336
* BUGFIX: Paket uses ToLowerInvariant instead of ToLower when forming registrationUrl - https://github.com/fsprojects/Paket/pull/3330
* BUGFIX: Removed faulty creation of directories during `generate-load-scripts` - https://github.com/fsprojects/Paket/pull/3319

#### 5.176.0 - 2018-07-31
* paket pack with p2p dependencies and multitargeting - https://github.com/fsprojects/Paket/pull/3317
* BUGFIX: Revert impact of https://github.com/dotnet/corefx/issues/31098 by using WinHttpHandler - https://github.com/fsprojects/Paket/pull/3307

#### 5.175.0 - 2018-07-30
* Allow addition of <EmbedInteropTypes> for NuGet packages - https://github.com/fsprojects/Paket/pull/3314
* BUGFIX: "-T" switch removed when isMacOS, because it is not valid on OSX - https://github.com/fsprojects/Paket/pull/3298
* BUGFIX: Fixed exception during restore when accessing missing folders - https://github.com/fsprojects/Paket/pull/3293
* BUGFIX: Reports NuGet download time correctly - https://github.com/fsprojects/Paket/pull/3304
* BUGFIX: Accept netstandard20 in Visual Studion integration - https://github.com/fsprojects/Paket/issues/3284

#### 5.174.0 - 2018-07-06
* NEW FEATURE: Improved Visual Studio integration - https://github.com/fsprojects/Paket/pull/3273
* BUGFIX: Paket doesn't add Compile tags for packages when new project format ius used - https://github.com/fsprojects/Paket/issues/3269
* BUGFIX: Paket packs localized assemblies with new .csproj - https://github.com/fsprojects/Paket/pull/3276
* BUGFIX: Extended NuGetV3 source detection with Artifactory feed format - https://github.com/fsprojects/Paket/pull/3267
* BUGFIX: Paket add only runs update on the touched group - https://github.com/fsprojects/Paket/issues/3259
* COSMETICS: group parameter for outdated works like everywhere else - https://github.com/fsprojects/Paket/pull/3280

#### 5.173.0 - 2018-06-20
* BUGFIX: Don't serialize individual settings that match group settings in lock file - https://github.com/fsprojects/Paket/issues/3257

#### 5.172.4 - 2018-06-18
* BUGFIX: Fixed invalid syntax in packages config  - https://github.com/fsprojects/Paket/pull/3253

#### 5.172.3 - 2018-06-18
* BUGFIX: Fixed infinite recursion when handling errors - https://github.com/fsprojects/Paket/pull/3251

#### 5.172.2 - 2018-06-11
* BUGFIX: Report only transitive settings changes - https://github.com/fsprojects/Paket/issues/3218

#### 5.172.1 - 2018-06-10
* PERFORMANCE: Add support for dotnet SDK fallback folder - https://github.com/fsprojects/Paket/pull/3242

#### 5.171.0 - 2018-06-07
* PERFORMANCE: Improved binding redirects performance by removing mono.cecil - https://github.com/fsprojects/Paket/pull/3239
* BUGFIX: paket template semver support fixes - https://github.com/fsprojects/Paket/pull/3230
* BUGFIX: Improved restore behavior - https://github.com/fsprojects/Paket/pull/3237

#### 5.170.0 - 2018-06-05
* PERFORMANCE: Fixed filtered update performance - https://github.com/fsprojects/Paket/pull/3233
* PERFORMANCE: Check if everything is up-to-date after aquiring lock
* BUGFIX: Regression from semver2 support in paket tempates - https://github.com/fsprojects/Paket/pull/3229
* USABILITY: Always trace on early restore exit

#### 5.169.0 - 2018-05-26
* Ignore .git and .fable folder when scanning for projects - https://github.com/fsprojects/Paket/issues/3225

#### 5.168.0 - 2018-05-25
* Extended semver2 support in paket.template files - https://github.com/fsprojects/Paket/pull/3184
* BUGFIX: Trace paket version in shortcut routes

#### 5.167.1 - 2018-05-23
* BUGFIX: No longer search for CredentialProviders on an empty path - https://github.com/fsprojects/Paket/pull/3214

#### 5.167.0 - 2018-05-23
* Support slash in GitHub branch name - https://github.com/fsprojects/Paket/pull/3215

#### 5.166.0 - 2018-05-19
* Paket template packagetypes - https://github.com/fsprojects/Paket/pull/3212
* PAKET_DETAILED_ERRORS to print inner stack traces - https://github.com/fsprojects/Paket/pull/3192
* Support pack of global tooks `PackAsTool` - https://github.com/fsprojects/Paket/pull/3208
* PERFORMANCE: Do only one global restore in dotnet restore - https://github.com/fsprojects/Paket/pull/3211

#### 5.165.0 - 2018-05-17
* PERFORMANCE: Do only one global restore in dotnet restore - https://github.com/fsprojects/Paket/pull/3206

#### 5.164.0 - 2018-05-17
* BOOTSTRAPPER: Update magic mode file location - https://github.com/fsprojects/Paket/pull/3197

#### 5.163.2 - 2018-05-15
* PERFORMANCE: Some performance improvements in targets file - https://github.com/fsprojects/Paket/pull/3200

#### 5.162.0 - 2018-05-14
* PERFORMANCE: Some performance improvements - https://github.com/fsprojects/Paket/pull/3173
* BUGFIX: Fixed incorrect framework restrictions in lockfile -  https://github.com/fsprojects/Paket/pull/3176
* BUGFIX: Fixed semver support for v3 - https://github.com/fsprojects/Paket/pull/3179

#### 5.161.3 - 2018-05-08
* BUGFIX: Override versions properly with Update property in ProjectReferences

#### 5.160.0 - 2018-05-08
* Support for net472 - https://github.com/fsprojects/Paket/issues/3188
* Support for UAP10.0.16299 - https://github.com/fsprojects/Paket/issues/3189

#### 5.159.0 - 2018-05-08
* Allows to add git-repositories to paket.lock and paket.references files via CLI - https://github.com/fsprojects/Paket/pull/3125
* BUGFIX: Fixed incorrect framework restrictions in the lockfile - https://github.com/fsprojects/Paket/pull/3176

#### 5.158.0 - 2018-05-08
* BUGFIX: Paket restore silently failed when TargetFramework(s) are specified in Directory.Build.props and not csproj - https://github.com/fsprojects/Paket/pull/3013

#### 5.156.7 - 2018-04-26
* shasum now works when the path has spaces - https://github.com/fsprojects/Paket/pull/3169

#### 5.156.6 - 2018-04-25
* Paket pack works with BuildOutputTargetFolder and AppendTargetFrameworkToOutputPath - https://github.com/fsprojects/Paket/pull/3165

#### 5.156.5 - 2018-04-18
* Keeping direct dependencies distinct from external locks- https://github.com/fsprojects/Paket/pull/3159

#### 5.156.4 - 2018-04-17
* BUGFIX: `copy_local: false` now works with .NET SDK - https://github.com/fsprojects/Paket/issues/3154

#### 5.156.2 - 2018-04-17
* BUGFIX: Work around NuGet v3 SemVer2 issues - https://github.com/fsprojects/Paket/issues/3156

#### 5.156.1 - 2018-04-13
* BUGFIX: Paket convert-from-nuget doesn't crash on NuGet v2 syntax - https://github.com/fsprojects/Paket/issues/3151

#### 5.156.0 - 2018-04-12
* Support monoandroid version 8.1 - https://github.com/fsprojects/Paket/pull/3146

#### 5.155.0 - 2018-03-28
* New external_lock file parser to mitigate Azure Functions dependency trouble - https://fsprojects.github.io/Paket/dependencies-file.html#External-lock-files

#### 5.154.0 - 2018-03-27
* New storage option: symlink - https://github.com/fsprojects/Paket/pull/3128
* BUGFIX: Conditional references in paket.references now work with .NET SDK-style projects - https://github.com/fsprojects/Paket/issues/3091
* BUGFIX: "exclude" now works with new csproj format - https://github.com/fsprojects/Paket/issues/3133

#### 5.153.0 - 2018-03-16
* Adding AutoGenerateBindingRedirects automatically to project file when BindingRedirects are added to a config - https://github.com/fsprojects/Paket/pull/3120

#### 5.152.0 - 2018-03-16
* BUGFIX: Working around parallel restore issues with dotnet sdk 2.1.100-preview  - https://github.com/fsprojects/Paket/pull/3118

#### 5.151.4 - 2018-03-15
* EMERGENCY: Zero-Diff release to work around defender issue - https://github.com/fsprojects/Paket/issues/3121

#### 5.151.3 - 2018-03-14
* REVERT: Add duplicated references and let compiler warn about it - https://github.com/fsprojects/Paket/pull/3107

#### 5.151.2 - 2018-03-14
* REVERT: Working around parallel restore issues with dotnet sdk 2.1.100-preview - https://github.com/fsprojects/Paket/pull/3115

#### 5.151.1 - 2018-03-14
* USABILITY: Add duplicated references and let compiler warn about it - https://github.com/fsprojects/Paket/pull/3107
* BUGFIX: Working around parallel restore issues with dotnet sdk 2.1.100-preview - https://github.com/fsprojects/Paket/pull/3115

#### 5.150.0 - 2018-03-13
* PERFORMANCE: Using latest optimized Argu - https://github.com/fsprojects/Paket/pull/3112
* PERFORMANCE: Fixed the optimization that bypasses Argu - https://github.com/fsprojects/Paket/pull/3113

#### 5.149.0 - 2018-03-12
* BUGFIX: Edge case in resolver fixed where Paket downgraded a direct dependency - https://github.com/fsprojects/Paket/issues/3103

#### 5.148.0 - 2018-03-01
* New command to add GitHub sources in PublicAPI and CLI - https://github.com/fsprojects/Paket/pull/3023

#### 5.147.0 - 2018-03-01
* Added .NETCoreApp2.1 and UAP10.0.16300 TFMs - https://github.com/fsprojects/Paket/pull/3094

#### 5.146.0 - 2018-02-28
* BUGFIX: Fixed UriFormatException for gist references with GitHubApi token - https://github.com/fsprojects/Paket/issues/3086
* BUGFIX: convert-from-nuget fails with ArgumentException - https://github.com/fsprojects/Paket/issues/3089
* BUGFIX: Normalize Home directory (~) everywhere - https://github.com/fsprojects/Paket/pull/3096
* BUGFIX: Safer loading of assemblies during load script generation - https://github.com/fsprojects/Paket/pull/3098
* BUGFIX: Fixed inconsistent pinned version of referenced projects with include-referenced-projects enabled - https://github.com/fsprojects/Paket/issues/3076
* BUGFIX: Fixed repeated conflict detection and introduced optional resolver timeout - https://github.com/fsprojects/Paket/pull/3084
* BUGFIX: Paket pack was putting entire directory into package lib folder when files block contained an empty line - https://github.com/fsprojects/Paket/issues/2949
* BUGFIX: Better error message when a HTTP request fails - https://github.com/fsprojects/Paket/pull/3078
* BUGFIX: generate-load-script was broken - https://github.com/fsprojects/Paket/issues/3080
* PERFORMANCE: Faster "hot" restore - https://github.com/fsprojects/Paket/pull/3092
* USABILITY: Retry HTTP downloads - https://github.com/fsprojects/Paket/issues/3088

#### 5.145.0 - 2018-02-26
* Added support for credential managers - https://github.com/fsprojects/Paket/pull/3069

#### 5.144.0 - 2018-02-26
* BUGFIX: Fix https://github.com/fsharp/FAKE/issues/1744
* BUGFIX: Fix https://github.com/fsharp/FAKE/issues/1778
* BUGFIX: Fixed bug when attempting to pack multi-target frameworks - https://github.com/fsprojects/Paket/pull/3073

#### 5.144.0-alpha.2 - 2018-02-26
* Added support for credential managers - https://github.com/fsprojects/Paket/pull/3069

#### 5.142.0 - 2018-02-24
* BUGFIX: Fixed bootstrapper to handle Github TLS issue
* BUGFIX: Fixed unhandled exception when running 'paket config add-credentials' in Jenkins pipeline - https://github.com/fsprojects/Paket/issues/2884
* BUGFIX: Some NuGet v2 queries fail with normalized filter syntax and are now skipped/blacklisted - https://github.com/fsprojects/Paket/pull/3059
* BUGFIX: Be more robust with custom namespaces in app.config - https://github.com/fsprojects/Paket/issues/1607
* BUGFIX: Fix prerelease selection when having multiple prereleases - https://github.com/fsprojects/Paket/pull/3058
* USABILITY: Update process just ignores groups that where not in lock file - https://github.com/fsprojects/Paket/pull/3054

#### 5.138.0 - 2018-02-16
* Extended SemVer v2 compliance and reliability improvements - https://github.com/fsprojects/Paket/pull/3030
* BUGFIX: Putting local folder clearing under flag in "paket clear-cache" - https://github.com/fsprojects/Paket/issues/3049

#### 5.137.1 - 2018-02-14
* BUGFIX: Allow to use different versions from different groups if they are on different frameworks - https://github.com/fsprojects/Paket/issues/3045
* PERFORMANCE: Much faster "paket clear-cache"
* USABILITY: "paket clear-cache" empties packages folder and paket-files folder - https://github.com/fsprojects/Paket/pull/3043
* COSMETICS: Hide shasum output on osx/linux dotnet restore - https://github.com/fsprojects/Paket/pull/3043

#### 5.136.0 - 2018-02-12
* PERFORMANCE: Check if we already added the current package to the open requirement list - https://github.com/fsprojects/Paket/pull/3037

#### 5.135.0 - 2018-02-10
* BUGFIX: Fixed lowest_matching in transitive deps - https://github.com/fsprojects/Paket/issues/3032

#### 5.134.0 - 2018-02-09
* BUGFIX: Paket update doesn't prefer versions from lock file anymore - https://github.com/fsprojects/Paket/pull/3031

#### 5.133.0 - 2018-01-31
* Added `paket info --paket-dependencies-dir` to locate repo root
* API: Added overload for Dependencies.Init - https://github.com/fsprojects/Paket/pull/3019
* USABILITY: Trace detailed messages for missing package errors - https://github.com/fsprojects/Paket/pull/3001
* PERFORMANCE: Avoid duplicates in package source cache - https://github.com/fsprojects/Paket/pull/2999
* COSMETICS: Only overwrite NuGet metadata cache when needed - https://github.com/fsprojects/Paket/pull/2998
* COSMETICS: Trace not-found and blacklist warnings as actual warnings - https://github.com/fsprojects/Paket/pull/2997

#### 5.132.0 - 2018-01-18
* BUGFIX: Allow NuGet2 async query fallback to skip NotFound/404 - https://github.com/fsprojects/Paket/pull/2993
* COSMETICS: Reduce duplicate warnings for invalid framework requirements - https://github.com/fsprojects/Paket/pull/2996
* COSMETICS: Reduce next-link warning to once per method/endpoint, omitting the query - https://github.com/fsprojects/Paket/pull/2994

#### 5.131.1 - 2018-01-18
* New parameter `--type` for `paket add` - https://github.com/fsprojects/Paket/pull/2990
* WORKAROUND: Disable NuGt.Config to allow runtime deps restore - https://github.com/fsprojects/Paket/issues/2964
* BUGFIX: Fixed PaketExePath with shell script (without extension) - https://github.com/fsprojects/Paket/pull/2989
* BUGFIX: Fixed "Could not parse version range" - https://github.com/fsprojects/Paket/issues/2988

#### 5.130.3 - 2018-01-11
* Use ServiceFabric projects - https://github.com/fsprojects/Paket/issues/2977
* BUGFIX: Handle Nougat compilation (v7/7.1) target for Xamarin.Android when installing Xamarin.Forms - https://github.com/fsprojects/Paket/issues/2809
* BUGFIX: Fix split of target framework monikers - https://github.com/fsprojects/Paket/issues/2970
* BUGFIX: Fixed a few things when framework: lines are parsed in template - https://github.com/fsprojects/Paket/pull/2969

#### 5.129.0 - 2018-01-03
* BUGFIX: CliTools should not be added to redirects - https://github.com/fsprojects/Paket/issues/2955
* BUGFIX: Do not trace warnings for folders starting with _ - https://github.com/fsprojects/Paket/issues/2958
* BUGFIX: Fix auto-detect for multi targeting - https://github.com/fsprojects/Paket/pull/2956
* BUGFIX: Do not generate a dependency group for empty framework-neutral groups - https://github.com/fsprojects/Paket/pull/2954

#### 5.128.0 - 2017-12-31
* Implemented binding LOCKEDVERSION to particular group name - https://github.com/fsprojects/Paket/pull/2943
* BUGFIX: Fixed "Incorrect time metrics" - https://github.com/fsprojects/Paket/pull/2946
* USABILITY: Show parsing errors - https://github.com/fsprojects/Paket/pull/2952/files
* USABILITY: Better tracing if we have IO error in load script generation
* USABILITY: Do not download more than 5 packages at the same time
* USABILITY: Print download times
* USABILITY: Avoid replacing load script files if the contents are the same - https://github.com/fsprojects/Paket/pull/2940
* Update Paket.Restore.targets to deal with private assets

#### 5.126.0 - 2017-12-12
* BUGFIX: Remove possibly nonexistent extension safely - https://github.com/fsprojects/Paket/pull/2901

#### 5.125.1 - 2017-12-05
* Resolution by file order in paket.dependencies instead of alphabetical order (as new tie breaker) - https://github.com/fsprojects/Paket/issues/2898
* BUGFIX: Transitive dependencies should be kept as stable as possible in paket install - https://github.com/fsprojects/Paket/pull/2927
* PERFORMANCE: Boost conflicts and skip the "loop of doom" - https://github.com/fsprojects/Paket/pull/2928
* PERFORMANCE: Preferred versions do not need to query the NuGet server - https://github.com/fsprojects/Paket/pull/2927
* BOOTSTRAPPER: work around fileversion issues
* BOOTSTRAPPER: Don't lock files in the bootstrapper when we are only reading - https://github.com/fsprojects/Paket/pull/2936
* Resolution by file order in paket.dependencies instead of alphabetical order (as new tie breaker) - https://github.com/fsprojects/Paket/issues/2898

#### 5.124.0 - 2017-11-29
* Bootstrapper now correctly access files as ReadWrite only when needed - https://github.com/fsprojects/Paket/pull/2920
* BUGFIX: Fix cache parsing

#### 5.123.1 - 2017-11-27
* PERFORMANCE: Check if lock file has already the package when adding new one
* USABILITY: Delete dotnet core assets file on paket install - https://github.com/fsprojects/Paket/pull/2914

#### 5.122.0 - 2017-11-07
* Support for IronPython - https://github.com/fsprojects/Paket/pull/2885
* PERFORMANCE: Using shasum/awk for comparing hashes on osx and linux - https://github.com/fsprojects/Paket/pull/2870
* USABILITY: Added PAKET_VERSION posix compliant environment variable for bootstrapper - https://github.com/fsprojects/Paket/pull/2857
* USABILITY: Clarified `paket install` command documentation  - https://github.com/fsprojects/Paket/pull/2881

#### 5.120.0 - 2017-10-30
* Move Resource to Paket.Core and Refactorings - https://github.com/fsprojects/Paket/pull/2859
* BUGFIX: generate nuspecs in IntermediateOutputPath - https://github.com/fsprojects/Paket/pull/2871

#### 5.119.9 - 2017-10-27
* BUGFIX: Resolver doesn't fail on locked packages - https://github.com/fsprojects/Paket/issues/2777

#### 5.119.8 - 2017-10-24
* BUGFIX: Ensure directory was created before copying package from cache - https://github.com/fsprojects/Paket/pull/2864

#### 5.119.7 - 2017-10-20
* REVERT: HashSet used in paket why command - https://github.com/fsprojects/Paket/pull/2853
* REVERT: Clitool restore became unstable - https://github.com/fsprojects/Paket/issues/2854

#### 5.118.0 - 2017-10-18
* PERFORMANCE: Paket why command is now much faster - https://github.com/fsprojects/Paket/pull/2853

#### 5.117.0 - 2017-10-18
* PERFORMANCE: Paket restore is not longer called for CLI tool restore
* USABILITY: No need for .clitools file in /obj anymore

#### 5.115.0 - 2017-10-18
* PERFORMANCE: Fix performance problem introduced in 5.101.0 - https://github.com/fsprojects/Paket/pull/2850
* BUGFIX: Minor perf improvement for why command - https://github.com/fsprojects/Paket/pull/2851
* BUGFIX: Make json cache file reading more robust - https://github.com/fsprojects/Paket/issues/2838
* BUGFIX: Do not restore sdk projects when a group is given - https://github.com/fsprojects/Paket/issues/2838
* BUGFIX: Use maps instead of lists in why command - https://github.com/fsprojects/Paket/pull/2845
* BUGFIX: isExtracted function was falsely returning true to comparison - https://github.com/fsprojects/Paket/pull/2842
* USABILITY: Do not reference NETStandard.Library directly - https://github.com/fsprojects/Paket/issues/2852
* COSMETICS: Don't trace so much noise in dotnet restore

#### 5.114.0 - 2017-10-11
* BUGFIX: Invalidate internal NuGet caches

#### 5.113.2 - 2017-10-10
* BUGFIX: load scripts should only work on lock file - https://github.com/fsprojects/Paket/pull/2834
* BUGFIX: Fixed Syntax error: Expected end of input, got '<= net45' - https://github.com/fsprojects/Paket/pull/2835

#### 5.113.1 - 2017-10-09
* BUGFIX: Fixed incorrect warnings about obsolete command-line options - https://github.com/fsprojects/Paket/pull/2828

#### 5.113.0 - 2017-10-07
* BUGFIX: Lowercase package names in package cache for NuGet compat - https://github.com/fsprojects/Paket/pull/2826
* BREAKING: Stricter parsing of framework requirements - https://github.com/fsprojects/Paket/pull/2824
* Set RestoreSuccess property and let paket add/remove/install set it

#### 5.110.0 - 2017-10-05
* Send header for X-NuGet-Protocol-Version 4.1.0 - https://github.com/NuGet/Announcements/issues/10

#### 5.108.0 - 2017-10-04
* REVERT: Stricter parsing of framework requirements - https://github.com/fsprojects/Paket/pull/2816

#### 5.106.0 - 2017-10-04
* BREAKING: Stricter parsing of framework requirements - https://github.com/fsprojects/Paket/pull/2816

#### 5.105.0 - 2017-10-04
* BREAKING: Automatic license download is now disabled because of github rate limit trouble - https://fsprojects.github.io/Paket/dependencies-file.html
* Parallel execution of bootstrapper - https://github.com/fsprojects/Paket/pull/2752

#### 5.104.0 - 2017-10-03
* The `Paket.Restore.targets` will be extracted on paket restore - https://github.com/fsprojects/Paket/issues/2817
* Touch the `Paket.Restore.targets`file only if changes exist

#### 5.103.0 - 2017-10-02
* Support for .NET 4.7.1 - https://github.com/fsprojects/Paket/pull/2815

#### 5.102.0 - 2017-10-02
* CLEANUP: Remove dnxcore50 moniker from lock file - https://github.com/fsprojects/Paket/pull/2813

#### 5.101.0 - 2017-10-01
* PERFORMANCE: Improvements in framework restriction parsing - https://github.com/fsprojects/Paket/pull/2807
* BREAKING: To make the performance optimizations possible API-compat has been broken slightly

#### 5.100.3 - 2017-09-29
* BUGFIX: Add MonoAndroid v8 - https://github.com/fsprojects/Paket/issues/2800

#### 5.100.2 - 2017-09-22
* BUGFIX: Removed V3 -> V2 fallback - https://github.com/fsprojects/Paket/pull/2782

#### 5.100.1 - 2017-09-22
* BUGFIX: Sign paket.exe and paket.bootstrapper.exe again

#### 5.99.1 - 2017-09-21
* BUGFIX: Disable NU1603 - https://github.com/NuGet/Home/issues/5913

#### 5.99.0 - 2017-09-21
* Adding feature to verify the URL and credential correctness before storing them in paket.config - https://github.com/fsprojects/Paket/pull/2781

#### 5.98.0 - 2017-09-21
* BUGFIX: Properly extract cli tools to NuGet user folder - https://github.com/fsprojects/Paket/issues/2784
* BUGFIX: Use "--references-file" instead of "--references-files" in paket.targets - https://github.com/fsprojects/Paket/pull/2780

#### 5.97.0 - 2017-09-18
* BUGFIX: Do not evaluate all templates with --template switch - https://github.com/fsprojects/Paket/pull/2769
* BUGFIX: fix incorrect runtime assemblies - https://github.com/fsprojects/Paket/pull/2772
* BUGFIX: fix for #2755 - https://github.com/fsprojects/Paket/pull/2770
* BUGFIX: #2716 Duplicates appear in generated scripts. - https://github.com/fsprojects/Paket/pull/2767
* BUILD: do not export the MSBuild env-var to the outer shell - https://github.com/fsprojects/Paket/pull/2754
* BUGFIX: support proxy in netstandard - https://github.com/fsprojects/Paket/pull/2738
* BUGFIX: Make the resolver request only sources returned by GetVersion - https://github.com/fsprojects/Paket/pull/2771
* BUGFIX: Fix special cases with include-referenced-projects - https://github.com/fsprojects/Paket/issues/1848
* BUGFIX: Proper filter by target framework - https://github.com/fsprojects/Paket/issues/2759

#### 5.96.0 - 2017-09-13
* USABILITY: Print package version in "paket why" - https://github.com/fsprojects/Paket/pull/2760

#### 5.95.0 - 2017-09-12
* Allow to add packages without running the resolver - https://github.com/fsprojects/Paket/issues/2756

#### 5.94.0 - 2017-09-12
* Allow to set "redirects: force" on group level - https://github.com/fsprojects/Paket/pull/2666
* BUGFIX: Trim target frameworks for .NET cli - https://github.com/fsprojects/Paket/issues/2749

#### 5.93.0 - 2017-09-10
* BUGFIX: Don't depend on restore cache when using paket.local or force switch - https://github.com/fsprojects/Paket/pull/2734
* BUGFIX: MSBuild now tracks Paket.Restore.targets for incremental builds - https://github.com/fsprojects/Paket/pull/2742
* BUGFIX: Removed default 100sec timeout for Http dependencies download - https://github.com/fsprojects/Paket/pull/2737
* BUGFIX: Fixing root cause for casing issue in #2676 - https://github.com/fsprojects/Paket/pull/2743
* BUGFIX: Temporary fix for casing issue in #2676 - https://github.com/fsprojects/Paket/pull/2743
* BUGFIX: calculate hashfile after signing the assembly. - https://github.com/fsprojects/Paket/pull/27
* BUGFIX: always allow partial restore - https://github.com/fsprojects/Paket/pull/2724
* BUGFIX: always call GetVersions before GetDetails - https://github.com/fsprojects/Paket/pull/2721
* BUGFIX: Fix a crash when using `storage: package` in-line - https://github.com/fsprojects/Paket/pull/2713
* BOOTSTRAPPER: Add support for IgnoreCache to app.config - https://github.com/fsprojects/Paket/pull/2696
* DOCS: Fix GitHub project dependency description - https://github.com/fsprojects/Paket/pull/2707
* BUGFIX: Fix V3 implementation - https://github.com/fsprojects/Paket/pull/2708
* BUGFIX: Don't use the global cache when paket.local is given - https://github.com/fsprojects/Paket/pull/2709
* BUGFIX: Ignore unknown packages in fix-nuspec - https://github.com/fsprojects/Paket/pull/2710

#### 5.92.0 - 2017-08-30
* BUGFIX: Fix new restore cache - https://github.com/fsprojects/Paket/pull/2684
* PERFORMANCE: Make restore faster - https://github.com/fsprojects/Paket/pull/2675
* BUGFIX: Incorrect warnings on restore - https://github.com/fsprojects/Paket/pull/2687
* PERFORMANCE: Make install faster - https://github.com/fsprojects/Paket/pull/2688

#### 5.92.0-beta003 - 2017-08-30
* Paket comes as signed lib for better antivir support
* BUGFIX: Fix new restore cache - https://github.com/fsprojects/Paket/pull/2684

#### 5.92.0-alpha001 - 2017-08-26
* PERFORMANCE: Make restore faster - https://github.com/fsprojects/Paket/pull/2675

#### 5.91.0 - 2017-08-26
* BUGFIX: fix a bug in the runtime parser - https://github.com/fsprojects/Paket/pull/2665
* BUGFIX: Add props to correct Paket.Restore.targets - https://github.com/fsprojects/Paket/pull/2665
* Make packages folder optional - https://github.com/fsprojects/Paket/pull/2638

#### 5.90.1 - 2017-08-25
* Support for NTLM auth - https://github.com/fsprojects/Paket/pull/2658
* BUGFIX: fix-nuspecs should break at ; - https://github.com/fsprojects/Paket/issues/2661
* BUGFIX: V3 normalization fix for https://github.com/fsprojects/Paket/issues/2652
* BUGFIX: fix crash when a package contains an invalid file - https://github.com/fsprojects/Paket/pull/2644

#### 5.89.0 - 2017-08-21
* BUGFIX: dotnet sdk: disable implicitly adding system.valuetuple and fsharp.core - https://github.com/fsprojects/Paket/pull/2528

#### 5.87.0 - 2017-08-21
* BUGFIX: NuGet v3 protocol fixes - https://github.com/fsprojects/Paket/pull/2632
* BUGFIX: Restore Failure on Mono: System.Exception: Expected an result at this place - https://github.com/fsprojects/Paket/issues/2639

#### 5.86.0 - 2017-08-19
* BUGFIX: Fixed feed Warnings and added blacklisting - https://github.com/fsprojects/Paket/pull/2582
* BUGFIX: Special case System.Net.Http - https://github.com/fsprojects/Paket/pull/2628

#### 5.85.8 - 2017-08-18
* BUGFIX: No file links were created when using File: references in .NET Core projects - https://github.com/fsprojects/Paket/issues/2622

#### 5.85.7 - 2017-08-17
* BUGFIX: Small fixes in PCL detection - https://github.com/fsprojects/Paket/pull/2609

#### 5.85.5 - 2017-08-17
* BUGFIX: Simplify references in groups - https://github.com/fsprojects/Paket/pull/2619

#### 5.85.4 - 2017-08-17
* BUGFIX: Don't change BOM for existing project files - https://github.com/fsprojects/Paket/pull/2575
* BUGFIX: Don't call paket if not necessary on dotnet pack - https://github.com/fsprojects/Paket/pull/2624

#### 5.85.3 - 2017-08-16
* BUGFIX: Don't fail on myget
* USABILITY: Friendlier warnings about obsolete syntax - https://github.com/fsprojects/Paket/pull/2610

#### 5.85.1 - 2017-08-11
* Support for DevExpress feed

#### 5.85.0 - 2017-08-10
* PERFORMANCE: Do not scan packages folders for restore
* PERFORMANCE: Faster lookup in ProGet

#### 5.84.0 - 2017-07-30
* Better error reporting for conflicts that appear late in resolution
* Protecting Paket.Restore.targets against changes in dotnet template - https://github.com/fsprojects/Paket/pull/2569

#### 5.83.1 - 2017-07-29
* Paket allows to resolve prereleases in a transitive way - https://github.com/fsprojects/Paket/pull/2559
* BUGFIX: Fixed download of multiple HTTP resources - https://github.com/fsprojects/Paket/issues/2566
* Update to FSharp.Core 4.2.2

#### 5.82.0 - 2017-07-28
* The outdated command now allows to pass the -f flag
* BUGFIX: Fixed exception when paket outdated runs on a repo with a http zip dependency - https://github.com/fsprojects/Paket/pull/2565
* BUGFIX: Fixed edge case with endsWithIgnoreCase - https://github.com/fsprojects/Paket/pull/2562
* BUGFIX: Fixed push for large packages - https://github.com/fsprojects/Paket/pull/2555
* BUGFIX: Fixed generate-load-scripts case sensitivity - https://github.com/fsprojects/Paket/issues/2547

#### 5.81.0 - 2017-07-21
* BUGFIX: Pass along empty arguments in bootstrapper - https://github.com/fsprojects/Paket/issues/2551

#### 5.80.0 - 2017-07-20
* BUGFIX: Fixed find-packages - https://github.com/fsprojects/Paket/issues/2545
* BUGFIX: zsh completion: support paths with spaces - https://github.com/fsprojects/Paket/pull/2546
* BUGFIX: Allow feed element in getbyid response - https://github.com/fsprojects/Paket/pull/2541
* BUGFIX: Multi-Target support for new MSBuild - https://github.com/fsprojects/Paket/issues/2496#issuecomment-316057881
* BUGFIX: Version in path and load scripts should work together
* USABILITY: Check that we printed an error
* USABILITY: Do not spam script generation messages (these are no under -v)

#### 5.78.0 - 2017-07-18
* Support Xamarin.tvOS and Xamarin.watchOS - https://github.com/fsprojects/Paket/pull/2535
* BUGFIX: Version in path and load scripts should work together - https://github.com/fsprojects/Paket/issues/2534
* BUGFIX: Detect subfolders like "Lib" - https://github.com/fsprojects/Paket/issues/2533

#### 5.7.0 - 2017-07-17
* BUGFIX: Multi-Target support for new MSBuild (needs paket install to update the Paket.Restore.targets)
* NuGet convert can detect cli tools - https://github.com/fsprojects/Paket/issues/2518
* BUGFIX: Unescape urls in odata response - https://github.com/fsprojects/Paket/issues/2504
* BUGFIX: Fix nuspecs only if we use nuspecs
* BUGFIX: Better tracing while downloading packages and licenses
* BUGFIX: Carefuly handle cases when the .paket folder is present in .sln file, not present, or is empty - https://github.com/fsprojects/Paket/pull/2513
* BUGFIX: Better tracing around download link - https://github.com/fsprojects/Paket/issues/2508
* BUGFIX: Work around Proget perf issue - https://github.com/fsprojects/Paket/issues/2466
* BUGFIX: Work around sonatype bug - https://github.com/fsprojects/Paket/issues/2320
* BUGFIX: Work around https://github.com/NuGet/NuGetGallery/issues/4315
* BUGFIX: Check result of PutAsync - https://github.com/fsprojects/Paket/pull/2502
* BUGFIX: Fixed push command
* REVERT "Fixed NugetV2 querying"

#### 5.6.0 - 2017-07-10
* PERFORMANCE: Fixed access to multiple sources (performance) - https://github.com/fsprojects/Paket/pull/2499
* BUGFIX: Improved penalty system https://github.com/fsprojects/Paket/pull/2498
* BUGFIX: Trace warnings to stdout instead of stderr
* USABILITY: Convert-From-NuGet tries to restore into magic mode
* USABILITY: Better error message when references file parsing fails

#### 5.5.0 - 2017-07-07
* Support for dotnet cli tools with clitools keyword in paket.dependencies - https://fsprojects.github.io/Paket/nuget-dependencies.html#Special-case-dotnet-cli-tools
* GNU-compatible command line - https://github.com/fsprojects/Paket/pull/2429
* Add Tizen framework (v3 and v4) - https://github.com/fsprojects/Paket/pull/2492
* USABILITY: find-package-versions now includes default source to match behavior of find-packages - https://github.com/fsprojects/Paket/pull/2493

#### 5.4.8 - 2017-07-06
* BUGFIX: Added default NuGet source back to find-packages - https://github.com/fsprojects/Paket/pull/2489
* BUGFIX: Fixed NugetV2 querying - https://github.com/fsprojects/Paket/pull/2485
* BUGFIX: Show stack trace only in verbose mode - https://github.com/fsprojects/Paket/pull/2481
* BUGFIX: find-packages doesn't require paket.dependencies to be present - https://github.com/fsprojects/Paket/pull/2483
* BUGFIX: Fixed for usage of the new csproj with targetFramework - https://github.com/fsprojects/Paket/pull/2482
* BUGFIX: Fixed off-by-one error when inserting lines in already-existing .paket folder in sln file - https://github.com/fsprojects/Paket/pull/2484
* BUGFIX: Allow any whitespace to precede a comment, not only space in the references file - https://github.com/fsprojects/Paket/pull/2479
* BUGFIX: Doesn't always print the 'warning' message - https://github.com/fsprojects/Paket/pull/2463

#### 5.4.0 - 2017-07-01
* Allow comments in the references file - https://github.com/fsprojects/Paket/pull/2477
* BUGFIX: Allowed empty framework conditionals in paket.template - https://github.com/fsprojects/Paket/pull/2476
* BUGFIX: find-package-versions doesn't require paket.dependencies to be present as long as a source is explicitly specified - https://github.com/fsprojects/Paket/pull/2478

#### 5.3.0 - 2017-06-30
* BUGFIX: Ignoring pre-release status when deps file requested prerelease - https://github.com/fsprojects/Paket/pull/2474
* BUGFIX: Don't remove placeholder from file view - https://github.com/fsprojects/Paket/issues/2469
* BUGFIX: Automatic restore in VS should also work with bootstraper
* BUGFIX: Do not add old myget sources during NuGet convert
* BUGFIX: Increase download timeout - https://github.com/fsprojects/Paket/pull/2456

#### 5.2.0 - 2017-06-25
* BUGFIX: Paket init in "magic" mode deleted paket.exe - https://github.com/fsprojects/Paket/issues/2451
* BUGFIX: Take xamarin.*.csharp.targets into account when finding location - https://github.com/fsprojects/Paket/pull/2460
* BUGFIX: Fixed Package targetFramework for netstandard - https://github.com/fsprojects/Paket/pull/2453
* BUGFIX: Fixed the warning reported in #2440 - https://github.com/fsprojects/Paket/pull/2449
* BUGFIX: Paket.pack: Fixed another issue with duplicate files - https://github.com/fsprojects/Paket/issues/2445
* BUGFIX: Disable AutoRestore features for MSBuild 15 - https://github.com/fsprojects/Paket/issues/2446
* BUGFIX: Add proper versioning of MonoAndroid framework - https://github.com/fsprojects/Paket/pull/2427
* BUGFIX: Paket.pack: Fixed another issue with duplicate files - https://github.com/fsprojects/Paket/issues/2445

#### 5.1.0 - 2017-06-18
* Paket.pack: support for NuGet dependencies conditional on target framework - https://github.com/fsprojects/Paket/pull/2428
* BUGFIX: Overwrite target file when link option is false - https://github.com/fsprojects/Paket/pull/2433
* BUGFIX: Fixed interactive package search - https://github.com/fsprojects/Paket/pull/2424
* USABILITY: Better task cancellation - https://github.com/fsprojects/Paket/pull/2439
* DOGFOODING: Use latest bootstrapper in magic mode

#### 5.0.0 - 2017-06-16
* Live release from NDC room 4
* Support for Fable 1.1
* Using NuGet's new SemVer 2 support - https://github.com/fsprojects/Paket/pull/2402
* Xamarin targets integrate with netstandard - https://github.com/fsprojects/Paket/pull/2396
* Support for SpecificVersion attribute on assembly references - https://github.com/fsprojects/Paket/pull/2413
* New command `paket generate-nuspec`
* New command: `FixNuspecs` - Can fix a list of nuspec files now
* New restriction system - https://github.com/fsprojects/Paket/pull/2336
  * Paket is now more accurate in calculating restrictions and referencing libraries
  * Paket will convert (lock-)files to a new syntax (but still understands the old syntax)
  * This should fix a bunch of edge cases and invalid behavior in combination with portable profiles and netstandard
  * Add support for net403 (required for some portable profiles)
* BREAKING CHANGE: Paket simplify no longer support simplifying restrictions - https://github.com/fsprojects/Paket/pull/2336
* BREAKING CHANGE: Paket.PowerShell is no longer supported
* BREAKING CHANGE: `InstallModel` API changed and Paket.Core.dll users might need to adapt
* PERFORMANCE: Improved performance by pre-loading requests - https://github.com/fsprojects/Paket/pull/2336
* PERFORMANCE: Report performance in a more detailed way - https://github.com/fsprojects/Paket/pull/2336
* PERFORMANCE: Improved performance for some edge case - https://github.com/fsprojects/Paket/pull/2299
* PERFORMANCE: Limit the number of concurrent requests to 7 - https://github.com/fsprojects/Paket/pull/2362
* PERFORMANCE: Report how often the pre-loading feature worked - https://github.com/fsprojects/Paket/pull/2362
* PERFORMANCE: Request queue can now re-prioritize on-demand - https://github.com/fsprojects/Paket/pull/2362
* PERFOMANCE: Much faster paket pack https://github.com/fsprojects/Paket/pull/2409
* DEPRECATED: `FixNuspec` function is now obsolete, use `FixNuspecs` instead
* DEPRECATED: /package-versions API was deprecated for lookup from NuGet team - https://github.com/fsprojects/Paket/pull/2420
* BUGFIX: Better hash checks in bootstrapper - https://github.com/fsprojects/Paket/pull/2368
* BUGFIX: Improved C++ support
* BUGFIX: Fix Conditional Group Dependencies not working as expected - https://github.com/fsprojects/Paket/pull/2335
* BUGFIX: Treat runtime dependencies as transitive deps - https://github.com/fsprojects/Paket/issues/2334
* BUGFIX: Sort dependencies on obj/references files - https://github.com/fsprojects/Paket/issues/2310
* BUGFIX: Support .NET moniker ">= monoandroid" - https://github.com/fsprojects/Paket/issues/2246
* BUGFIX: Paket pack was placing two copies of the project binary to the package - https://github.com/fsprojects/Paket/issues/2421
* BUGFIX: Better dependencies file parser errors
* BUGFIX: "Dotnet restore" failed on .netstandard projects under 1.6 - https://github.com/fsprojects/Paket/issues/2243
* BUGFIX: Paket now accepts multiple nuspec files in fix-nuspec - https://github.com/fsprojects/Paket/pull/2296
* BUGFIX: Fixed pinning of .NETSTANDARD 1.6 packages - https://github.com/fsprojects/Paket/pull/2307
* BUGFIX: Fixed bug with ignored argument of getPackageDetails - https://github.com/fsprojects/Paket/pull/2293
* BUGFIX: HTTP dependency - strip query string to detect a file name - https://github.com/fsprojects/Paket/pull/2295
* BUGFIX: Proper encoding "+" in package download url - https://github.com/fsprojects/Paket/pull/2288
* BUGFIX: Paket failed when group is removed (or renamed) - https://github.com/fsprojects/Paket/pull/2281
* BUGFIX: Filter .targets / .props earlier - https://github.com/fsprojects/Paket/pull/2286
* BUGFIX: Downgrade to tooling 1.0 - https://github.com/fsprojects/Paket/pull/2380
* BUGFIX: Paket added too many targets and props - https://github.com/fsprojects/Paket/pull/2388
* BUGFIX: Paket failed with: String cannot be of zero length - https://github.com/fsprojects/Paket/pull/2407
* BOOTSTRAPPER: Don't crash in DownloadHashFile - https://github.com/fsprojects/Paket/pull/2376
* BOOTSTRAPPER: Search harder for the paket.dependencies file - https://github.com/fsprojects/Paket/pull/2384
* USABILITY: Don't let build continue when paket failed - https://github.com/fsprojects/Paket/pull/2302
* Cleanup https://github.com/fsprojects/Paket/pull/2412 https://github.com/fsprojects/Paket/pull/2410
* Internals: Started proper dotnetcore integration (disabled by default, can be enabled via setting `PAKET_DISABLE_RUNTIME_RESOLUTION` to `false`):
  * Paket now properly understands runtime and reference assemblies
  * Paket now understands the runtime graph and restores runtime dependencies
  * New API `InstallModel.GetRuntimeAssemblies` and `InstallModel.GetRuntimeLibraries` can be used to retrieve the correct assets for a particular RID and TFM

#### 4.8.8 - 2017-06-11
* paket adds too many targets and props - https://github.com/fsprojects/Paket/pull/2388

#### 4.8.6 - 2017-05-23
* USABILITY: Better error reporting - https://github.com/fsprojects/Paket/pull/2349

#### 4.8.5 - 2017-05-08
* BUGFIX: Support .NET moniker ">= monoandroid" - https://github.com/fsprojects/Paket/issues/2246

#### 4.8.4 - 2017-04-26
* BUGFIX: Proper encoding "+" in package download url - https://github.com/fsprojects/Paket/pull/2288

#### 4.8.3 - 2017-04-26
* BUGFIX: Paket failed when group is removed (or renamed) - https://github.com/fsprojects/Paket/pull/2281

#### 4.8.2 - 2017-04-26
* BUGFIX: Filter .targets / .props earlier - https://github.com/fsprojects/Paket/pull/2286

#### 4.8.1 - 2017-04-25
* BREAKING CHANGE: Made pushing changes from Git dependency repositories easier - https://github.com/fsprojects/Paket/pull/2226
    - Paket now clones git dependencies as bare repositories and configures clones under `paket-files` differently. Because of these incompatible changes, it is necessary to manually clear Paket local temp directory (under `%USERPROFILE%\.paket\git\db`) and respective `paket-files` directories after upgrading.

#### 4.7.0 - 2017-04-25
* Bootstrapper: Support NugetSource app-setting key - https://github.com/fsprojects/Paket/pull/2229
* Unity3d support - https://github.com/fsprojects/Paket/pull/2268

#### 4.6.1 - 2017-04-24
* Support for SourceLink v2 - https://github.com/fsprojects/Paket/pull/2200
* BUGFIX: Framework restriction was lost for global build folder - https://github.com/fsprojects/Paket/pull/2272
* BUGFIX: Fixed error when parsing version="*" - https://github.com/fsprojects/Paket/issues/2266

#### 4.5.0 - 2017-04-20
* Support Netstandard 2.0, Netframework 4.7, Netcore 2.0
* Encode '+' in Urls
* BUGFIX: Fix nuspec version attributes so that nuget.org is happy

#### 4.4.0 - 2017-04-12
* BUGFIX: Import .props/.targets better - https://github.com/fsprojects/Paket/pull/2234
* BUGFIX: Don't download boostrapper in auto-restore magic mode - https://github.com/fsprojects/Paket/pull/2235
* BUGFIX: Only include dlls in analyzers - https://github.com/fsprojects/Paket/pull/2236
* USABILITY: Fix rotating app.config entries when generating redirects - https://github.com/fsprojects/Paket/pull/2230

#### 4.3.0 - 2017-04-10
* BUGFIX: Check if a references file exists on disk - https://github.com/fsprojects/Paket/pull/2224

#### 4.2.0 - 2017-04-09
* BUGFIX: Improved output of the outdated warning and fix underlying bug - https://github.com/fsprojects/Paket/pull/2223
* BUGFIX: Make Paket.Restore.targets be called in more situations
* BUGFIX: Fix to handle weird malformed portable-only libraries - https://github.com/fsprojects/Paket/pull/2215
* BUGFIX: Detect changes in redirects settings
* BUGFIX: Workaround for TFS dependency resolution - https://github.com/fsprojects/Paket/pull/2214

#### 4.1.3 - 2017-03-30
* Support for dotnet pack
* BUGFIX: Handle empty references files for .NET Core
* BUGFIX: Better framework node detection
* BUGFIX: Better redirects for project dependent references files
* BUGFIX: Out-of-Sync check should work with auto-detection of framework settings
* BUGFIX: Convert from nuget with wildcard version - https://github.com/fsprojects/Paket/issues/2185
* BUGFIX: Support load script generation in restore
* BUGFIX: framework: auto-detect didn't work with Paket 4 - https://github.com/fsprojects/Paket/issues/2188
* USABILITY: Convert packages that do not have version specified
* COSMETICS: Use latest FSharp.Core

#### 4.0.0 - 2017-03-15
* Make Paket compatible with DotNet SDK / MSBuild 15 / Visual Sudio 2017
* Tail Recursive Package Resolution - https://github.com/fsprojects/Paket/pull/2066
* Reorganized resolver - https://github.com/fsprojects/Paket/pull/2039
* USABILITY: Added option to have paket restore fail on check failure - https://github.com/fsprojects/Paket/pull/1963
* USABILITY: Collect multiple install errors before failing - https://github.com/fsprojects/Paket/pull/2177
* Generate load scripts on install abidding to new paket.dependencies option - https://fsprojects.github.io/Paket/dependencies-file.html#Generate-load-scripts

#### 3.37.0 - 2017-03-15
* BUGFIX: auto-detect no longer causes Out of sync warning - https://github.com/fsprojects/Paket/issues/2096
* BUGFIX: Allow to add package when sources are splitted - https://github.com/fsprojects/Paket.VisualStudio/issues/137
* USABILITY: Remove confusing yellow diagnostics in pack - https://github.com/fsprojects/Paket/issues/2164
* USABILITY: Support TLS > 1.0 - https://github.com/fsprojects/Paket/issues/2174
* USABILITY: old bootstrapper did not work

#### 3.36.0 - 2017-02-25
* BUGFIX: Lower case group folder name - https://github.com/fsprojects/Paket/pull/2150
* BUGFIX: Fix resolver for Strategy.Min - https://github.com/fsprojects/Paket/issues/2148
* BUGFIX: Fix TFS-on-premise - https://github.com/fsprojects/Paket/pull/2147
* BUGFIX: Add a workaround for https://github.com/fsprojects/Paket/issues/2145
* BUGFIX: Ignore unknown frameworks - https://github.com/fsprojects/Paket/pull/2132
* COSMETICS: Do not spam "unlisted" - https://github.com/fsprojects/Paket/issues/2149
* USABILITY: Link to documentation on how to resolve a conflict - https://github.com/fsprojects/Paket/pull/2155

#### 3.35.0 - 2017-01-30
* Added "netcoreapp1.1" support - https://github.com/fsprojects/Paket/pull/2129
* BUGFIX: Ensures that boostrapper --help always work - https://github.com/fsprojects/Paket/pull/2128
* USABILITY: Reports broken project dependencies properly - https://github.com/fsprojects/Paket/pull/2131
* USABILITY: Added details for "clear-cache" in --verbose mode - https://github.com/fsprojects/Paket/pull/2130

#### 3.34.0 - 2017-01-29
* BUGFIX: Support GitHub dependencies with spaces - https://github.com/fsprojects/Paket/pull/2127
* BUGFIX: Convert from nuget: Local package source gave false error - https://github.com/fsprojects/Paket/pull/2112
* BUGFIX: Make config writer use XmlWriter for disk write - https://github.com/fsprojects/Paket/pull/2110
* BUGFIX: Ensure case when getting packages from nuget feed - https://github.com/fsprojects/Paket/pull/2106
* BUGFIX: Ensure stable ordering of references

#### 3.33.0 - 2017-01-06
* USABILITY: Ensure stable ordering of references in the same ItemGroup - https://github.com/fsprojects/Paket/pull/2105
* BUGFIX: Template with multiparagraph description was not working with LF line endings - https://github.com/fsprojects/Paket/issues/2104

#### 3.32.0 - 2017-01-02
* paket outdated: group -parameter added - https://github.com/fsprojects/Paket/pull/2097
* BUGFIX: Fix "directory doesn't exist" in NuGet v2 - https://github.com/fsprojects/Paket/pull/2102
* BUGFIX: Correctly escape no_proxy domains for bootstraper - https://github.com/fsprojects/Paket/pull/2100
* BUGFIX: Don't print incorrect warning in bootstraper - https://github.com/fsprojects/Paket/pull/2098
* BUGFIX: Update Argu to 3.6.1
* BUGFIX: Revert argu update
* BUGFIX: If we have ref and lib files then we prefer lib
* BUGFIX: Don't remove group with only remote files - https://github.com/fsprojects/Paket/pull/2089
* BUGFIX: Fix displayed package name for packages found in another group - https://github.com/fsprojects/Paket/pull/2088
* BUGFIX: Avoid infinite recursive calls in followODataLink - https://github.com/fsprojects/Paket/pull/2081
* BUGFIX: One of the file writes was missing a Directory.Create() - https://github.com/fsprojects/Paket/pull/2080
* BUGFIX: NuGetV2-OData: retrieve versions in descending order for artifactory - https://github.com/fsprojects/Paket/pull/2073
* BUGFIX: Default address of NuGet v3 stream points to https - https://github.com/fsprojects/Paket/pull/2071

#### 3.31.0 - 2016-12-04
* Added monoandroid70 moniker (Android 7 Nougat) - https://github.com/fsprojects/Paket/pull/2065
* BUGFIX: Package names are compared using non-linguistic Ordinal comparison - https://github.com/fsprojects/Paket/pull/2067
* BUGFIX: Fixed Git dependency change detection - https://github.com/fsprojects/Paket/pull/2061
* BUGFIX: Relax prerelease condition for --keep-patch - https://github.com/fsprojects/Paket/issues/2048
* BUGFIX: Allow specify auto-detect in specific groups - https://github.com/fsprojects/Paket/issues/2011

#### 3.30.0 - 2016-11-22
* Allow override of NuGetCacheFolder location through environment variable - https://github.com/fsprojects/Paket/pull/2035
* BUGFIX: Add authorization headers to Paket Push - https://github.com/fsprojects/Paket/pull/2034
* BUGFIX: Fix package name displayed when package is found in different group - https://github.com/fsprojects/Paket/issues/2031
* BUGFIX: Report which nuspec file is invalid when the nuspec cannot be loaded - https://github.com/fsprojects/Paket/issues/2026

#### 3.29.0 - 2016-11-18
* BUGFIX: Paket adds stricter prerelease dependencies to make NuGet happy - https://github.com/fsprojects/Paket/issues/2024

#### 3.28.0 - 2016-11-17
* BUGFIX: Optimize deps to make #2020 work - https://github.com/fsprojects/Paket/pull/2020
* BUGFIX: Added missing tolower() - https://github.com/fsprojects/Paket/pull/2023
* BUGFIX: Fix broken condition in WhenNode - https://github.com/fsprojects/Paket/pull/2022
* REVERT: NuGetV2-OData: retrieve versions in descending order - https://github.com/fsprojects/Paket/pull/2008
* BUGFIX: Git Dependency failed to install when space exists in User Folder name - https://github.com/fsprojects/Paket/pull/2015

#### 3.27.0 - 2016-11-09
* Verbose bootstrapper - https://github.com/fsprojects/Paket/pull/2007
* BUGFIX: NuGetV2-OData: retrieve versions in descending order - https://github.com/fsprojects/Paket/pull/2008
* BUGFIX: Paket doesn't reference libs for UWP apps - https://github.com/fsprojects/Paket/issues/2001
* BUGFIX: Version constraint was missing on referenced projects packed separately - https://github.com/fsprojects/Paket/issues/1976
* BUGFIX: Make download loop to terminate in max N=5 iterations - https://github.com/fsprojects/Paket/pull/1999

#### 3.26.0 - 2016-10-31
* New Command: paket why - http://theimowski.com/blog/2016/10-30-paket-why-command/index.html
* BUGFIX: Do not remove main group - https://github.com/fsprojects/Paket/issues/1950
* BUGFIX: Fix out-of-date-check
* BUGFIX: Be more conservative during paket add and paket remove - https://github.com/fsprojects/Paket/issues/1652

#### 3.25.0 - 2016-10-28
* Allow to put required paket version into the paket.dependencies file - https://github.com/fsprojects/Paket/pull/1983
* BUGFIX: Custom print for NugetSourceAuthentication types - https://github.com/fsprojects/Paket/pull/1985
* BUGFIX: DependenciesFileParser now tracks inner exceptions for package sources - https://github.com/fsprojects/Paket/pull/1987

#### 3.24.1 - 2016-10-25
* USABILITY: New magic mode bootstrapper - https://github.com/fsprojects/Paket/pull/1961
* USABILITY: Specify Chessie version - https://github.com/fsprojects/Paket/issues/1958
* REVERT: Support long paths for NTFS - https://github.com/fsprojects/Paket/pull/1944

#### 3.23.0 - 2016-10-10
* BUGFIX: Support long paths for NTFS - https://github.com/fsprojects/Paket/pull/1944

#### 3.22.0 - 2016-10-10
* BUGFIX: generate-include-scripts: don't check dll order when it can be skipped - https://github.com/fsprojects/Paket/pull/1945
* BUGFIX: generate-include-script doesn't not #r FSharp.Core.dll anymore - https://github.com/fsprojects/Paket/pull/1946
* BUGFIX: Paket failed to get packages from feed with credentials - https://github.com/fsprojects/Paket/pull/1947
* BUGFIX: Fix public API
* BUGFIX: Set network credentials - https://github.com/fsprojects/Paket/issues/1941
* BUGFIX: Swapped parameters of FindVersionsForPackage
* BUGFIX: Transforming wildcard syntax to regex, which is used by WebProxy for NoProxy bypassing - https://github.com/fsprojects/Paket/pull/1939
* BUGFIX: Work around dependencies issue in VSTS - https://github.com/fsprojects/Paket/issues/1798
* COSMETICS: XML paket.config is now beautified - https://github.com/fsprojects/Paket/pull/1954

#### 3.21.0 - 2016-10-04
* Added MsBuild reserved properties - https://github.com/fsprojects/Paket/pull/1934
* BUGFIX: Make VisualStudio.com nuget feed behave like nuget.org - https://github.com/fsprojects/Paket/issues/1798
* BUGFIX: Generate binding redirect that covers entire range of possible assembly versions - https://github.com/fsprojects/Paket/pull/1932
* COSMETICS: Paket shows context for missing references - https://github.com/fsprojects/Paket/issues/1936

#### 3.20.2 - 2016-09-29
* BUGFIX: Fix dependency compression issue - https://github.com/fsprojects/Paket/issues/1929
* BUGFIX: Calling `Paket.Dependencies.GetInstalledPackageModel` with wrong casing on mono failed - https://github.com/fsprojects/Paket/issues/1928
* BUGFIX: Convert from nuget with analyzers - https://github.com/fsprojects/Paket/pull/1922
* BUGFIX: Don't fail on restore - https://github.com/fsprojects/Paket/pull/1923
* BUGFIX: Fix double space encoding during pack - https://github.com/fsprojects/Paket/issues/1837
* BUGFIX: Try to resolve "$(TargetFrameworkIdentifier) == 'true'" issue
* BUGFIX: Push correct Paket.Core - https://github.com/fsprojects/Paket/pull/1911

#### 3.19.0 - 2016-09-04
* NEW Dotnetcore build for Paket.Core - https://github.com/fsprojects/Paket/pull/1785
* BUGFIX: Allow to overwrite copy_local settings for ref files
* BUGFIX: Fixed invalid Cache Folder when Current Directory is different - https://github.com/fsprojects/Paket/issues/1910

#### 3.18.0 - 2016-09-02
* BUGFIX: Fixed issues around .NET Standard resolution
* BUGFIX: Fixed toLower > tolower for odata url parameter - https://github.com/fsprojects/Paket/pull/1906
* BUGFIX: Fix deduplication condition
* Revert fix for #1898

#### 3.17.0 - 2016-08-29
* Added Add MonoAndroid44 moniker - https://github.com/fsprojects/Paket/pull/1897
* Notified about missing libs will only be shown on direct packages (too many false positives)
* Fixed props import for fsproj/cspro - https://github.com/fsprojects/Paket/issues/1898
* BUGFIX: Do not copy ref files to output dir - https://github.com/fsprojects/Paket/issues/1895
* BUGFIX: Scan group folder for packages
* BUGFIX: Better NuGet V3 API and async caching - https://github.com/fsprojects/Paket/pull/1892
* BUGFIX: Resolving .net standard depedencies for net46 - https://github.com/fsprojects/Paket/issues/1883
* BUGFIX: Change project file condition handling to be case-insensitive - https://github.com/fsprojects/Paket/pull/1890

#### 3.16.3 - 2016-08-25
* BUGFIX: Don't remove non-duplicate framework dependencies - https://github.com/fsprojects/Paket/pull/1888

#### 3.16.2 - 2016-08-25
* BUGFIX: Fixed lowest_matching constraint - https://github.com/fsprojects/Paket/pull/1882

#### 3.16.1 - 2016-08-25
* Allow printing of version number through command-line option - https://github.com/fsprojects/Paket/pull/1878
* BUGFIX: Async cache fix in multi-thread-environment for GitHub downloads - https://github.com/fsprojects/Paket/pull/1880

#### 3.16.0 - 2016-08-24
* Allow to use github access token from environment variable for github dependencies - http://fsprojects.github.io/Paket/github-dependencies.html#Using-a-GitHub-auth-key-from-environment-variable
* BUGFIX: Look for OutDir in .vcxproj - https://github.com/fsprojects/Paket/issues/1870
* USABILITY: Skip invalid meta-data in cpp projects - https://github.com/fsprojects/Paket/issues/1870
* USABILITY: Add better tracing during resolve - https://github.com/fsprojects/Paket/issues/1871
* USABILITY: Use .dll as default during pack - https://github.com/fsprojects/Paket/issues/1870

#### 3.15.0 - 2016-08-23
* When converting from Nuget Paket removes NuGetPackageImportStamp - https://github.com/fsprojects/Paket/pull/1865
* BUGFIX: Fixed strange issue during directory cleanup
* BUGFIX: Fallback to LocalApplicationData if we don't have UserProfile avaulable - https://github.com/fsprojects/Paket/issues/1863
* BUGFIX: Fixed octokit parsing - https://github.com/fsprojects/Paket/issues/1867
* BUGFIX: Faulty conditions were generated when using condition attributes - https://github.com/fsprojects/Paket/issues/1860

#### 3.14.0 - 2016-08-22
* Show message when a package version is not installed because it is unlisted
* BUGFIX: Bootstrapper had issues with partial download - https://github.com/fsprojects/Paket/pull/1859
* BUGFIX: Use ConcurrentDictionary correctly - https://github.com/fsprojects/Paket/pull/1853

#### 3.13.0 - 2016-08-12
* Allow to pack referenced projects by setting paket.template switch - https://github.com/fsprojects/Paket/issues/1851

#### 3.12.0 - 2016-08-12
* BUGFIX: Paket doesn't add duplicate references to framework assemblies anymore - https://github.com/fsprojects/Paket/issues/1333
* BUGFIX: Run resolver after convert
* BUGFIX: Selective paket update doesn't ignore paket.dependencies rules anymore - https://github.com/fsprojects/Paket/issues/1841
* BUGFIX: Update with any of the --keep-?? flags didn't honour redirects:on in paket.dependencies - https://github.com/fsprojects/Paket/issues/1844

#### 3.11.0 - 2016-08-04
* Allow Pack to pin only project references - https://github.com/fsprojects/Paket/issues/1649

#### 3.10.0 - 2016-08-03
* Allow to specify nupkg version for source override in paket.local file - https://github.com/fsprojects/Paket/issues/1803
* BUGFIX: Allow "auto-restore on" to be done twice - https://github.com/fsprojects/Paket/issues/1836
* BUGFIX: be careful with distinction between .NET 4.0 client and .NET 4.0 full profile - https://github.com/fsprojects/Paket/issues/1830
* BUGFIX: Don't allow empty string as description in template file - https://github.com/fsprojects/Paket/pull/1831
* BUGFIX: Respect comments in dependencies file

#### 3.9.0 - 2016-07-22
* Don't create runtime references for CoreClr anymore - new concept coming soon
* BUGFIX: Allow to install packages that have "native" in package name - https://github.com/fsprojects/Paket/issues/1829
* PERFORMANCE: Much faster computation of the InstallModel

#### 3.8.0 - 2016-07-18
* Paket automatically packs localized assemblies - https://github.com/fsprojects/Paket/pull/1816
* BUGFIX: Fix possible null ref when processing a vcxproj file - https://github.com/fsprojects/Paket/issues/1814
* BUGFIX: Changing NuGet uri from http to https in paket.dependencies don't causes error any more - https://github.com/fsprojects/Paket/issues/1820
* BUGFIX: Paket 'pack' should exclude 'project' template files correctly - https://github.com/fsprojects/Paket/issues/1818
* PERFORMANCE: Do not scan node_modules path for project files - https://github.com/fsprojects/Paket/issues/1782
* Exposed license url in public namespace - https://github.com/fsprojects/Paket/pull/1811

#### 3.7.0 - 2016-07-14
* Paket automatically packs localized assemblies - https://github.com/fsprojects/Paket/pull/1807
* BUGFIX: Fixed incorrect CopyRuntimeDependencies.ProjectFile causing 'Could not find paket.dependencies' - https://github.com/fsprojects/Paket/pull/1802

#### 3.6.0 - 2016-07-12
* Generate include script for each group - https://github.com/fsprojects/Paket/pull/1787
* USABILITY: Improve error messages for dependency groups - https://github.com/fsprojects/Paket/pull/1797

#### 3.5.0 - 2016-07-12
* Support for .NET 4.6.3 and .NET Standard 1.6
* Using Argu 3
* Support groups in paket.local - https://github.com/fsprojects/Paket/pull/1788
* Paket config can be run from everywhere - https://github.com/fsprojects/Paket/pull/1781
* BUGFIX: Install older frameworks if things don't work out - https://github.com/fsprojects/Paket/issues/1779
* BUGFIX: Fixed detection of framework version with spaces - https://github.com/fsprojects/Paket/pull/1791
* BUGFIX: Fixed error with local sources and run convert-from-nuget - https://github.com/fsprojects/Paket/pull/1795

#### 3.4.0 - 2016-06-30
* Inaccessible caches are excluded for the duration of running a command - https://github.com/fsprojects/Paket/pull/1770
* BUGFIX: NuGet OData search is now case-insensitive - https://github.com/fsprojects/Paket/issues/1775
* BUGFIX: Allows to use colons in git build argument - https://github.com/fsprojects/Paket/issues/1773
* BUGFIX: auto-restore on fixes old targets file references - https://github.com/fsprojects/Paket/issues/1768
* BUGFIX: Added handling for cache not being accessible - https://github.com/fsprojects/Paket/pull/1764
* BUGFIX: Fixed out-of-date check for remote files - https://github.com/fsprojects/Paket/issues/1760  https://github.com/fsprojects/Paket/issues/1762 https://github.com/fsprojects/Paket/issues/1766
* BUGFIX: Using network cache with invalid credentials should not fail restore - https://github.com/fsprojects/Paket/issues/1758
* BUGFIX: Make the copy task more robust if we can't parse target framework - https://github.com/fsprojects/Paket/issues/1756
* BUGFIX: Paket warns on dependencies file that has same package twice in same group - https://github.com/fsprojects/Paket/issues/1757
* USABILITY: Show out-of-sync warning message if paket.lock is not matching paket.dependencies - https://github.com/fsprojects/Paket/issues/1750
* COSMETICS: Don't trace download of remote files twice

#### 3.3.0 - 2016-06-25
* Paket fails on dependencies file that has same package twice in same group - https://github.com/fsprojects/Paket/issues/1757
* Paket.SemVer.Parse is now in PublicAPI.fs - https://github.com/fsprojects/Paket/pull/1754
* BUGFIX: Automatic repair of broken file paths in NuGet packages - https://github.com/fsprojects/Paket/issues/1755
* BUGFIX: Fixed out-of-date check for auto-detection of frameworks - https://github.com/fsprojects/Paket/issues/1750

#### 3.2.0 - 2016-06-24
* Show out-of-sync error message if paket.lock is not matching paket.dependencies - https://github.com/fsprojects/Paket/issues/1750
* BUGFIX: Dependency resolution for .NETFramework4.5 and .NETPortable0.0-wp8+netcore45+net45+wp81+wpa81 fixed - https://github.com/fsprojects/Paket/issues/1753
* BUGFIX: Don't report warnings for packages that are not installed for current target framework - https://github.com/fsprojects/Paket/issues/1693
* BUGFIX: Runtime deps are copied based on TargetFramework - https://github.com/fsprojects/Paket/issues/1751
* BUGFIX: Do not take over control over manual nodes - https://github.com/fsprojects/Paket/issues/1746
* BUGFIX: Better error message when log file is missing - https://github.com/fsprojects/Paket/issues/1743
* BUGFIX: Create folder if needed during package extraction - https://github.com/fsprojects/Paket/issues/1741
* BUGFIX: Simplify works with auto-detected target frameworks - https://github.com/fsprojects/Paket/pull/1740
* BUGFIX: Make sure Guid in project reference is parsed well - https://github.com/fsprojects/Paket/pull/1738
* BUGFIX: Added a username and password option scripting - https://github.com/fsprojects/Paket/pull/1736
* BUGFIX: Trailing slash will be removed from credentials - https://github.com/fsprojects/Paket/pull/1735
* COSMETICS: Add condition to AfterBuild target to unbreak nCrunch - https://github.com/fsprojects/Paket/pull/1734
* BUGFIX: Ignore case in aliases dll names - https://github.com/fsprojects/Paket/pull/1733

#### 3.1.0 - 2016-06-16
* Paket pack doesn't allow empty string as authors and description metadata - https://github.com/fsprojects/Paket/pull/1728
* Made Name and Guid in ProjectRefrence optional - https://github.com/fsprojects/Paket/issues/1729
* BUGFIX: Prerelease version range are working with ~> again
* BUGFIX: Filter empty When conditions - https://github.com/fsprojects/Paket/issues/1727
* BUGFIX: Do not garbage collect packages with version in path

#### 3.0.0 - 2016-06-15
* Allow to reference git repositories - http://fsprojects.github.io/Paket/git-dependencies.html
* Allow to run build commands on git repositories - http://fsprojects.github.io/Paket/git-dependencies.html#Running-a-build-in-git-repositories
* Allow to use git repositories as NuGet source - http://fsprojects.github.io/Paket/git-dependencies.html#Using-Git-repositories-as-NuGet-source
* Allow to override package sources in paket.local - http://fsprojects.github.io/Paket/local-file.html http://theimowski.com/blog/2016/05-19-paket-workflow-for-testing-new-nuget-package-before-release/index.html
* NEW COMMAND: "paket generate-include-scripts" creates package include scripts for F# Interactive - http://fsprojects.github.io/Paket/paket-generate-include-scripts.html
* Additional local caches - http://fsprojects.github.io/Paket/caches.html
* Garbage collection in packages folder - https://github.com/fsprojects/Paket/pull/1491
* Allows to exclude dll references from a NuGet package - http://fsprojects.github.io/Paket/references-files.html#Excluding-libraries
* Allows to use aliases for libraries - http://fsprojects.github.io/Paket/references-files.html#Library-aliases
* Create Choose nodes for .NET Standard
* Remove command removes empty group when removing last dependency - https://github.com/fsprojects/Paket/pull/1706
* New bootstrapper option --max-file-age - http://fsprojects.github.io/Paket/bootstrapper.html
* USABILITY: Removed "specs:" from paket.lock since it was copied from Bundler and had no meaning in Paket - https://github.com/fsprojects/Paket/pull/1608
* BREAKING CHANGE: "lib", "runtimes" are not allowed as group names
* BREAKING CHANGE: Removed --hard parameter from all commands.
    - Paket threads all commands as if --hard would have been set - https://github.com/fsprojects/Paket/pull/1567
    - For the --hard use in the binding redirects there is a new parameter --clean-redirects - https://github.com/fsprojects/Paket/pull/1692

#### 2.66.10 - 2016-06-15
* BUGFIX: Paket update failed on silverlight projects - https://github.com/fsprojects/Paket/pull/1719

#### 2.66.9 - 2016-06-03
* BUGFIX: Automatic prerelease expansion should not be done if explicit prereleases are requested - https://github.com/fsprojects/Paket/issues/1716 https://github.com/fsprojects/Paket/issues/1714

#### 2.66.6 - 2016-05-31
* BUGFIX: Groups with different sources should not resolve to wrong packages - https://github.com/fsprojects/Paket/issues/1711

#### 2.66.5 - 2016-05-30
* BUGFIX: Don't remove trailing zero if version is in package path - https://github.com/fsprojects/Paket/issues/1708

#### 2.66.4 - 2016-05-26
* BUGFIX: Optimization of local dependencies - https://github.com/fsprojects/Paket/issues/1703

#### 2.66.3 - 2016-05-24
* BUGFIX: Use utf-8 to download strings - https://github.com/fsprojects/Paket/pull/1702

#### 2.66.2 - 2016-05-23
* BUGFIX: Update with any of the --keep-major flag didn't honour content:none in paket.dependencies - https://github.com/fsprojects/Paket/issues/1701

#### 2.66.0 - 2016-05-23
* Package groups be excluded in a paket.template file - https://github.com/fsprojects/Paket/pull/1696
* BUGFIX: Fallback from portable to net45 must be conversative - https://github.com/fsprojects/Paket/issues/1117

#### 2.65.0 - 2016-05-18
* BUGFIX: Fixed compatibility issues with nuget.org and myget - https://github.com/fsprojects/Paket/pull/1694
* BUGFIX: DateTime in package should not be in the future
* BUGFIX: Don't push non existing files - https://github.com/fsprojects/Paket/pull/1688
* BUGFIX: Paket should imports build targets from packages in build dependency groups - https://github.com/fsprojects/Paket/pull/1674
* BUGFIX: Framework resolution strategy for Google.Apis.Oauth2.v2 - https://github.com/fsprojects/Paket/issues/1663
* BUGFIX: Blacklisting install.xdt and uninstall.xdt files - https://github.com/fsprojects/Paket/pull/1667

#### 2.64.0 - 2016-05-05
* Implemented support for NativeReference - https://github.com/fsprojects/Paket/issues/1658
* Added monoandroid60 to be matched as Some MonoAndroid - https://github.com/fsprojects/Paket/pull/1659
* BUGFIX: Understand InterprojectDependencies without Name - https://github.com/fsprojects/Paket/issues/1657
* BUGFIX: Fix path issue on linux - https://github.com/fsprojects/Paket/pull/1644/files
* BUGFIX: Don't pack template files in packages or paket-files

#### 2.63.0 - 2016-04-22
* Added monoandroid43 to be matched as Some MonoAndroid - https://github.com/fsprojects/Paket/pull/1631
* Added support for MonoAndroid22 and MonoAndroid23 - https://github.com/fsprojects/Paket/pull/1628
* BUGFIX: allow directory names with + in paket.template
* BUGFIX: Generates binding redirect for references targeting different profiles - https://github.com/fsprojects/Paket/pull/1634
* EXPERIMENTAL: paket resolves runtime dependency libs - https://github.com/fsprojects/Paket/pull/1626
* USABILITY: remove command restricts install to the specified group only - https://github.com/fsprojects/Paket/pull/1612

#### 2.62.0 - 2016-04-17
* Refactoring Bootstrapper to introduce better coverage and testing - https://github.com/fsprojects/Paket/pull/1603

#### 2.61.0 - 2016-04-17
* Support .NET platform standard packages - https://github.com/fsprojects/Paket/issues/1614
* Support .NET 4.6.2 - https://github.com/fsprojects/Paket/issues/1614
* BUGFIX: Don't set CopyToOutputDirectory for Compile items - https://github.com/fsprojects/Paket/issues/1592
* BUGFIX: Allow to pack packages with ReflectedDefinition - https://github.com/fsprojects/Paket/pull/1602

#### 2.60.0 - 2016-04-12
* Various performance optimizations - https://github.com/fsprojects/Paket/pull/1599
* BUGFIX: Fix CleanDir function - https://github.com/fsprojects/Paket/commit/1c2250ed5fae51a5f086325347fecefe16bba27a#commitcomment-17064085
* BUGFIX: Detect net30 moniker

#### 2.59.0 - 2016-04-12
* BUGFIX: Remove process should remove packages from specified groups - https://github.com/fsprojects/Paket/issues/1596
* BUGFIX: Compare full filename for pack with template file - https://github.com/fsprojects/Paket/issues/1594
* BUGFIX: Dependencies file should not take shortened versions - https://github.com/fsprojects/Paket/issues/1591
* BUGFIX: Breaking some parallism and trying to prevent race conditions - https://github.com/fsprojects/Paket/issues/1589
* BUGFIX: "paket.exe pack" with "include-referenced-projects" and "minimum-from-lock-file" did not work when project references have a paket.template file - https://github.com/fsprojects/Paket/issues/1586
* BUGFIX: Property Definitions are placed after FSharp Targets - https://github.com/fsprojects/Paket/issues/1585
* BUGFIX: Redirects for assemblies in the GAC were removed - https://github.com/fsprojects/Paket/issues/1574
* BUGFIX: Paket.dependency with version ranges failed when package has pinned dependency and that version is unlisted - https://github.com/fsprojects/Paket/issues/1579
* BUGFIX: Github dependencies reference transitive NuGet packages to projects - https://github.com/fsprojects/Paket/issues/1578
* BUGFIX: Add "*.fsi" files as <Compile> by default - https://github.com/fsprojects/Paket/pull/1573
* BUGFIX: Touch feature disabled by default in Add, Update, Install; enabled with --touch-affected-refs - https://github.com/fsprojects/Paket/pull/1571
* BUGFIX: Property Definitions: placed after csharp targets - https://github.com/fsprojects/Paket/pull/1522
* BUGFIX: Create folder for all source file dependencies
* USABILITY: Using saved api key credentials for the push operation - https://github.com/fsprojects/Paket/pull/1570
* USABILITY: Paket update supports combining filter with specific version - https://github.com/fsprojects/Paket/pull/1580

#### 2.57.0 - 2016-03-30
* BUGFIX: Property Definitions: placed after non-paket imports if they directly follow the top property groups - https://github.com/fsprojects/Paket/pull/1561
* BUGFIX: Fixed inconsistent condition generation in paket.lock file - https://github.com/fsprojects/Paket/issues/1552
* BUGFIX: Removing transitive dependencies from dependencies list during pack - https://github.com/fsprojects/Paket/pull/1547
* USABILITY: Better WPF support - https://github.com/fsprojects/Paket/pull/1550

#### 2.56.0 - 2016-03-24
* BUGFIX: Move props definitions further up in project files - https://github.com/fsprojects/Paket/issues/1537
* BUGFIX: Fixed missing src files when packing with symbols on Linux - https://github.com/fsprojects/Paket/pull/1545
* BUGFIX: Ensuring that dependent dll's are not included in the package when usng include-referenced-projects - https://github.com/fsprojects/Paket/pull/1543
* BUGFIX: Global redirects:false is not disabling everything below anymore - https://github.com/fsprojects/Paket/issues/1544

#### 2.55.0 - 2016-03-23
* Correct src folder structure for packing with symbols - https://github.com/fsprojects/Paket/pull/1538
* Fix resolver bug spotted by property based testing - https://github.com/fsprojects/Paket/issues/1524

#### 2.54.0 - 2016-03-21
* It's possible to influence the CopyToOutputDirectory property for content references in project files - http://fsprojects.github.io/Paket/nuget-dependencies.html#CopyToOutputDirectory-settings
* BUGFIX: Fix regression where paket skipped packages with name ending in lib - https://github.com/fsprojects/Paket/issues/1531
* USABILITY: Unknown package settings are now reported
* USABILITY: Improve warning text on conflict - https://github.com/fsprojects/Paket/pull/1530

#### 2.53.0 - 2016-03-19
* Allow to restore recursively from remote dependencies file - https://github.com/fsprojects/Paket/issues/1507
* BUGFIX: Fix mixed mode solutions with Native - https://github.com/fsprojects/Paket/issues/1523
* BUGFIX: Do not generate useless true conditions for Native - https://github.com/fsprojects/Paket/issues/1523
* BUGFIX: Native settings are filtered correctly - https://github.com/fsprojects/Paket/issues/1523
* BUGFIX: Force resolver to look into deeper levels - https://github.com/fsprojects/Paket/issues/1520
* COSMETICS: Emit net40-full moniker instead of net-40
* COSMETICS: Simplify single when conditions with single true statement
* USABILITY: Improved error message when paket.dependencies can't be found - https://github.com/fsprojects/Paket/pull/1519
* USABILITY: Automatically retry with force flag if we can't get package details for a given version - https://github.com/fsprojects/Paket/issues/1526
* USABILITY: Better error message when paket.lock an paket.dependencies are out of sync.
* USABILITY: Content:once doesn't add paket flags to the csproj file in order to make Orleans tools happy - https://github.com/fsprojects/Paket/issues/1513
* USABILITY: Be more robust in paket.references files - https://github.com/fsprojects/Paket/issues/1514
* USABILITY: Improved stability in lock acquiring process - https://github.com/fsprojects/Paket/issues/858

#### 2.52.0 - 2016-03-10
* Allow to restore dll from remote dependencies file - https://github.com/fsprojects/Paket/issues/1507
* Prevent paket holding locks on assemblies during binding redirects - https://github.com/fsprojects/Paket/pull/1492
* ProjectFile.save with forceTouch to only modify the last write time without content if unchanged - https://github.com/fsprojects/Paket/pull/1493
* BUGFIX: Don't accept "Unsupported0.0" as full framework - https://github.com/fsprojects/Paket/issues/1494
* BUGFIX: Revert 1487 - https://github.com/fsprojects/Paket/issues/1487
* BUGFIX: Fall back to v2 for VSTS - https://github.com/fsprojects/Paket/issues/1496
* BUGFIX: Fixed duplicate frameworks during auto-detection - https://github.com/fsprojects/Paket/issues/1500
* BUGFIX: Fixed conditional references created for group dependencies - https://github.com/fsprojects/Paket/issues/1505
* BUGFIX: Fixed parsing error in lock file parser - https://github.com/fsprojects/Paket/issues/1500
* BUGFIX: Merge Chessie into PowerShell package - https://github.com/fsprojects/Paket/issues/1499
* BUGFIX: Make v3 API more robust
* BUGFIX: Do not install packages with same version from different groups twice - https://github.com/fsprojects/Paket/issues/1458
* BUGFIX: When adding framework specification to paket.dependencies .props include was moved to the bottom of csproj file - https://github.com/fsprojects/Paket/issues/1487
* BUGFIX: Allow to use LOCKEDVERSION with packages that are not in main group - https://github.com/fsprojects/Paket/issues/1483
* USABILITY: only complain about missing references if there are references at all

#### 2.51.0 - 2016-02-29
* Experimental Visual C++ support in binding redirects - https://github.com/fsprojects/Paket/issues/1467
* Restore: optional --touch-affected-refs to touch refs affected by a restore - https://github.com/fsprojects/Paket/pull/1485
* BUGFIX: fixed group transitive dependency checking - https://github.com/fsprojects/Paket/pull/1479
* BUGFIX: Do not try to pack output folder - https://github.com/fsprojects/Paket/issues/1473
* BUGFIX: Fix StackOverflow from https://github.com/fsprojects/Paket/issues/1432
* BUGFIX: Do not pack absolute paths - https://github.com/fsprojects/Paket/issues/1472
* BUGFIX: Keep Auth from dependencies file for fast path - https://github.com/fsprojects/Paket/issues/1469
* BUGFIX: Fix Platform matching bug in CPP projects - https://github.com/fsprojects/Paket/issues/1467
* USABILITY: Touch project files when paket.lock changed in order to support incremental builds with MsBuild - https://github.com/fsprojects/Paket/issues/1471
* USABILITY: Prevent paket holding locks on assemblies during binding redirects
* USABILITY: Don't fail when we can't turn on auto-restote during convert

#### 2.50.0 - 2016-02-09
* Experimental Visual C++ support - https://github.com/fsprojects/Paket/issues/1467
* BUGFIX: Install packages that end in .dll - https://github.com/fsprojects/Paket/issues/1466
* BUGFIX: Prevent race condition - https://github.com/fsprojects/Paket/issues/1460
* BUGFIX: Download of HTTP dependencies should delete folder before we unzip
* BUGFIX: Do not touch project files in packages folder - https://github.com/fsprojects/Paket/issues/1455
* BUGFIX: Keep versions locked for dependencies during pack - https://github.com/fsprojects/Paket/issues/1457
* BUGFIX: Do not fail on auth check for remote dependencies file - https://github.com/fsprojects/Paket/issues/1456
* WORKAROUND: Don't use v3 getPackageDetails on nuget.org or myget

#### 2.49.0 - 2016-02-03
* Added paket pack switch minimum-from-lock-file - http://fsprojects.github.io/Paket/paket-pack.html#Version-ranges
* Automatic framework detection - http://fsprojects.github.io/Paket/dependencies-file.html#Automatic-framework-detection
* BUGFIX: Work around auth issues with VSTS feed - https://github.com/fsprojects/Paket/issues/1453
* USABILITY: Show warning if a dependency is installed for wrong target framework - https://github.com/fsprojects/Paket/pull/1445

#### 2.48.0 - 2016-01-28
* New lowest_matching option that allows to use lowest matching version of direct dependencies - http://fsprojects.github.io/Paket/dependencies-file.html#Lowest-matching-option
* BUGFIX: Fix convert-from-nuget command - https://github.com/fsprojects/Paket/pull/1437
* BUGFIX: paket pack with enabled include-referenced-projects flag doesn't throwh NRE - https://github.com/fsprojects/Paket/issues/1434
* BUGFIX: Fixed pack package dependencies for dependent projects - https://github.com/fsprojects/Paket/issues/1429
* BUGFIX: Fixed pack package dependencies for dependent projects - https://github.com/fsprojects/Paket/pull/1417
* BUGFIX: Pack with concrete template file should work for type project - https://github.com/fsprojects/Paket/issues/1414
* BUGFIX: Don't use symbol packages when using filesystem source with symbol package - https://github.com/fsprojects/Paket/issues/1413

#### 2.46.0 - 2016-01-19
* BootStrapper caches paket.exe in NuGet cache - https://github.com/fsprojects/Paket/pull/1400
* Case insensitive autocomplete for NuGet v2 protocol - https://github.com/fsprojects/Paket/pull/1410

#### 2.45.0 - 2016-01-18
* Initial support for autocomplete of private sources - https://github.com/fsprojects/Paket/issues/1298
* Allow to set project url in paket pack
* Added include-pdbs switch in paket.template files - https://github.com/fsprojects/Paket/pull/1403
* BUGFIX: Fixed symbol sources creation on projects that contain linked files - https://github.com/fsprojects/Paket/pull/1402
* BUGFIX: Fixed inter project dependencies
* BUGFIX: Reduce pressure from call stack - https://github.com/fsprojects/Paket/issues/1392
* BUGFIX: Symbols package fix for projects that contained linked files - https://github.com/fsprojects/Paket/pull/1390

#### 2.44.0 - 2016-01-14
* Paket pack for symbols packages allows for pulling in referenced projects. - https://github.com/fsprojects/Paket/pull/1383

#### 2.43.0 - 2016-01-14
* BUGFIX: Use registration data from normalized NuGet version - https://github.com/fsprojects/Paket/issues/1387
* BUGFIX: $(SolutionDir) in ProjectReference include attribute will be parsed - https://github.com/fsprojects/Paket/issues/1377
* BUGFIX: Restore groups sequentially - https://github.com/fsprojects/Paket/issues/1371
* PERFORMANCE: Fix issue with bad performance - https://github.com/fsprojects/Paket/issues/1387
* PERFORMANCE: Try relaxed resolver only when there is a chance to succeed
* USABILITY: Fail if credentials are invalid - https://github.com/fsprojects/Paket/issues/1382

#### 2.42.0 - 2016-01-10
* Nemerle projects support
* BUGFIX: Incorrect package dependencies graph resolution with prereleases - https://github.com/fsprojects/Paket/pull/1359
* BUGFIX: NuGetV2: avoid revealing password also if more than one source is defined - https://github.com/fsprojects/Paket/pull/1357

#### 2.41.0 - 2016-01-07
* Allow to reference dlls from HTTP resources - https://github.com/fsprojects/Paket/issues/1341
* BUGFIX: Fixed prerelease comparision - https://github.com/fsprojects/Paket/issues/1316
* BUGFIX: Fixed problem with prerelease versions during pack - https://github.com/fsprojects/Paket/issues/1316
* BUGFIX: Do not copy dlls from paket-files - https://github.com/fsprojects/Paket/issues/1341
* BUGFIX: Fixed problem with @ char in paths during pack - https://github.com/fsprojects/Paket/pull/1351
* BUGFIX: Allow to reference dlls from HTTP resources on mono - https://github.com/fsprojects/Paket/pull/1349
* PERFORMANCE: Don't parse lock file in FullUpdate mode
* WORKAROUND: ConfigFile password encryption did not work on specific machines - https://github.com/fsprojects/Paket/pull/1347
* USABILITY: Show warning when paket.references is used in nupkg content - https://github.com/fsprojects/Paket/issues/1344
* USABILITY: Report group name in download trace - https://github.com/fsprojects/Paket/issues/1337
* USABILITY: Be more robust against flaky NuGet feeds

#### 2.40.0 - 2015-12-29
* BUGFIX: Better packaging of prerelease dependencies - https://github.com/fsprojects/Paket/issues/1316
* BUGFIX: Allow to overwrite versions in template files without id - https://github.com/fsprojects/Paket/issues/1321
* BUGFIX: Accept dotnet54 as moniker
* BUGFIX: Download file:/// to paket-files/localhost
* BUGFIX: Compare normalized Urls
* BUGFIX: Call OnCompleted in Observable.flatten - https://github.com/fsprojects/Paket/pull/1330
* BUGFIX: Allow to restore packages from private feeds - https://github.com/fsprojects/Paket/issues/1326
* PERFORMANCE: Cache which source contains versions in GetVersions - https://github.com/fsprojects/Paket/pull/1327
* PERFORMANCE: Prefer package-versions protocol for nuget.org and myget.org

#### 2.38.0 - 2015-12-22
* Support new NuGet version range for empty restrictions
* USABILITY: Don't use /odata for nuget.org or myget.org
* BUGFIX: paket pack ignored specific-version parameter - https://github.com/fsprojects/Paket/issues/1321
* COSMETICS: Better error messages in GetVersions
* COSMETICS: Normalize NuGet source feeds in lock files
* PERFORMANCE: Keep traffic for GetVersions and GetPackageDetails low

#### 2.37.0 - 2015-12-21
* New "clear-cache" command allows to clear the NuGet cache - http://fsprojects.github.io/Paket/paket-clear-cache.html
* Paket checks PackageDetails only for sources that responded with versions for a package - https://github.com/fsprojects/Paket/issues/1317
* Implemented support for specifying per-template versions in paket pack - https://github.com/fsprojects/Paket/pull/1314
* Added support for relative src link to package content - https://github.com/fsprojects/Paket/pull/1311
* BUGFIX: Fix NullReferenceException - https://github.com/fsprojects/Paket/issues/1307
* BUGFIX: Check that cached NuGet package belongs to requested package
* BUGFIX: NuGet packages with FrameworkAssembly nodes did not work - https://github.com/fsprojects/Paket/issues/1306
* Paket install did an unnecessary update when framework restriction were present - https://github.com/fsprojects/Paket/issues/1305
* COSMETICS: No need to show cache warnings

#### 2.36.0 - 2015-12-10
* Getting assembly metadata without loading the assembly - https://github.com/fsprojects/Paket/pull/1293

#### 2.35.0 - 2015-12-09
* "redirects off" skips binding redirects completely - https://github.com/fsprojects/Paket/pull/1299

#### 2.34.0 - 2015-12-07
* BootStrapper uses named temp files - https://github.com/fsprojects/Paket/pull/1296
* Making user prompts work with stdin - https://github.com/fsprojects/Paket/pull/1292

#### 2.33.0 - 2015-12-04
* Option to force a binding redirects - https://github.com/fsprojects/Paket/pull/1290
* Use GetCustomAttributesData instead of GetCustomAttributes - https://github.com/fsprojects/Paket/issues/1289
* Don't touch app.config if we don't logically change it - https://github.com/fsprojects/Paket/issues/1248
* Normalize versions in lock file for nuget.org - https://github.com/fsprojects/Paket/issues/1282
* Using AssemblyTitle if no title is specified in a project template - https://github.com/fsprojects/Paket/pull/1285
* Binding redirects should work with multiple groups - https://github.com/fsprojects/Paket/issues/1284
* Resolver is more tolerant with prereleases - https://github.com/fsprojects/Paket/issues/1280

#### 2.32.0 - 2015-12-02
* Provided more user-friendly messages for bootstrapper - https://github.com/fsprojects/Paket/pull/1278
* EXPERIMENTAL: Added ability to create symbol/source packages - https://github.com/fsprojects/Paket/pull/1275
* BUGFIX: Fixed coreProps root element in generated nuspec - https://github.com/fsprojects/Paket/pull/1276

#### 2.31.0 - 2015-12-01
* Add options to force Nuget source and use local file paths with bootstrapper - https://github.com/fsprojects/Paket/pull/1268
* Implement exclude parameter for pack - https://github.com/fsprojects/Paket/pull/1274
* Handle different platforms in ProjectFile.GetOutputPath - https://github.com/fsprojects/Paket/pull/1269
* Support local read-only .nupkg-files - https://github.com/fsprojects/Paket/pull/1272

#### 2.30.0 - 2015-12-01
* Switched to using Chessie Nuget package - https://github.com/fsprojects/Paket/pull/1266
* Adding .NET 4.6.1 support - https://github.com/fsprojects/Paket/issues/1270

#### 2.29.0 - 2015-11-27
* Allow specifying Nuget Source and provide option to specify parameters with config file in bootstrapper - https://github.com/fsprojects/Paket/pull/1261
* BUGFIX: Do not normalize versions since it might break Klondike - https://github.com/fsprojects/Paket/issues/1257
* COSMETICS: Better error message when lock file doesn't contain version pin - https://github.com/fsprojects/Paket/issues/1256
* COSMETICS: Show a warning when the resolver selects an unlisted version - https://github.com/fsprojects/Paket/pull/1258

#### 2.28.0 - 2015-11-25
* Reuse more of the NuGet v3 API for protocol selection
* Using new NuGet v3 protocol to retrieve unlisted packages - https://github.com/fsprojects/Paket/issues/1254
* Created installer demo - https://github.com/fsprojects/Paket/issues/1251
* Adding monoandroid41 framework moniker - https://github.com/fsprojects/Paket/pull/1245
* BUGFIX: Specifying prereleases did not work with pessimistic version constraint - https://github.com/fsprojects/Paket/issues/1252
* BUGFIX: Unlisted property get properly filled from NuGet v3 API - https://github.com/fsprojects/Paket/issues/1242
* BUGFIX: Bootstrapper compares version per SemVer - https://github.com/fsprojects/Paket/pull/1236
* PERFORMANCE: Avoid requests to teamcity that lead to server error
* USABILITY: If parsing of lock file fails Paket reports the lock file filename - https://github.com/fsprojects/Paket/issues/1247

#### 2.27.0 - 2015-11-19
* Binding redirects get cleaned during install - https://github.com/fsprojects/Paket/pull/1235
* BUGFIX: Bootstrapper compares version per SemVer - https://github.com/fsprojects/Paket/pull/1236
* BUGFIX: Do not print feed password to output - https://github.com/fsprojects/Paket/pull/1238
* USABILITY: Always write non-version into lock file to keep ProGet happy - https://github.com/fsprojects/Paket/issues/1239

#### 2.26.0 - 2015-11-18
* BUGFIX: Better parsing of framework restrictions - https://github.com/fsprojects/Paket/issues/1232
* BUGFIX: Fix props files - https://github.com/fsprojects/Paket/issues/1233
* BUGFIX: Detect AssemblyName from project file name if empty - https://github.com/fsprojects/Paket/issues/1234
* BUGFIX: Fixed issue with V3 feeds doing api requests even when the paket.lock is fully specified - https://github.com/fsprojects/Paket/pull/1231
* BUGFIX: Update ProjectFile.GetTargetProfile to work with conditional nodes - https://github.com/fsprojects/Paket/pull/1227
* BUGFIX: Putting .targets import on correct location in project files - https://github.com/fsprojects/Paket/issues/1226
* BUGFIX: Putting braces around OData conditions to work around ProGet issues - https://github.com/fsprojects/Paket/issues/1225
* USABILITY: Always write nomalized version into lock file to keep the lockfile as stable as possible
* USABILITY: Always try 3 times to download and extract a package
* USABILITY: Sets default resolver strategy for convert from nuget to None - https://github.com/fsprojects/Paket/pull/1228

#### 2.25.0 - 2015-11-13
* Unified cache implementation for V2 and V3 - https://github.com/fsprojects/Paket/pull/1222
* BUGFIX: Putting .props and .targets import on correct location in project files - https://github.com/fsprojects/Paket/issues/1219
* BUGFIX: Propagate framework restriction correctly - https://github.com/fsprojects/Paket/issues/1213
* BUGFIX: Match auth - https://github.com/fsprojects/Paket/issues/1210
* BUGFIX: Better error message when something goes wrong during package download

#### 2.24.0 - 2015-11-11
* Support for feeds that only provide NuGet v3 API - https://github.com/fsprojects/Paket/pull/1205
* BUGFIX: Made PublicAPI.ListTemplateFiles more robust - https://github.com/fsprojects/Paket/pull/1209
* BUGFIX: Allow to specify empty file patterns in paket.template
* BUGFIX: Filter excluded dependencies in template files - https://github.com/fsprojects/Paket/issues/1208
* BUGFIX: Framework dependencies were handled too strict - https://github.com/fsprojects/Paket/issues/1206

#### 2.23.0 - 2015-11-09
* Allow to exclude dependencies in template files - https://github.com/fsprojects/Paket/issues/1199
* Exposed TemplateFile types and Dependencies member - https://github.com/fsprojects/Paket/pull/1203
* Paket uses lock free version of Async.Choice
* Paket generates and parses strategy option in lock file - https://github.com/fsprojects/Paket/pull/1196
* BUGFIX: Fixed version requirement parse issue noticed in FsBlog
* USABILITY: Paket shows parsing errors in app.config files - https://github.com/fsprojects/Paket/issues/1195

#### 2.22.0 - 2015-11-05
* Paket adds binding redirect only for applicable assemblies - https://github.com/fsprojects/Paket/issues/1187
* BUGFIX: Add missing transitive dependencies after paket update - https://github.com/fsprojects/Paket/issues/1190
* BUGFIX: Work around issue with # in file names on mono - https://github.com/fsprojects/Paket/issues/1189
* USABILITY: Better error reporting when prereleases are involved - https://github.com/fsprojects/Paket/issues/1186

#### 2.21.0 - 2015-11-01
* Adding LOCKEDVERSION placeholder to templatefile - https://github.com/fsprojects/Paket/issues/1183

#### 2.20.0 - 2015-10-30
* Allow filtered updates of packages matching a regex - https://github.com/fsprojects/Paket/pull/1178
* Search for paket.references in startup directory (auto-restore feature) - https://github.com/fsprojects/Paket/pull/1179
* BUGFIX: Framework filtering for transisitve packages - https://github.com/fsprojects/Paket/issues/1182

#### 2.19.0 - 2015-10-29
* Resolver changed to breadth first search to escape more quickly from conflict situations - https://github.com/fsprojects/Paket/issues/1174
* Paket init downloads stable version of bootstraper - https://github.com/fsprojects/Paket/issues/1040
* BUGFIX: SemVer updates were broken

#### 2.18.0 - 2015-10-28
* Use branch and bound strategy to escape quickly from conflict situations - https://github.com/fsprojects/Paket/issues/1169
* Queries all feeds in parallel for package details
* New moniker monoandroid50 - https://github.com/fsprojects/Paket/pull/1171
* Reintroduced missing public API functions for docs
* USABILITY: Improved paket's conflict reporting during resolution time - https://github.com/fsprojects/Paket/pull/1168

#### 2.17.0 - 2015-10-24
* Global "oldest matching version" resolver strategy option - http://fsprojects.github.io/Paket/dependencies-file.html#Strategy-option
* Convert-from-nuget and simplify commands simplify framework restrictions if possible - https://github.com/fsprojects/Paket/pull/1159
* BUGFIX: Queries every NuGet feed in parallel and combines the results - https://github.com/fsprojects/Paket/pull/1163
* USABILITY: Give better error message when a file can't be found on a github repo - https://github.com/fsprojects/Paket/issues/1162

#### 2.16.0 - 2015-10-21
* Check that download http status code was 200
* Try to report better error when file is blocked by Firewall - https://github.com/fsprojects/Paket/pull/1155
* BUGFIX: Fixed loading of Project files on mono - https://github.com/fsprojects/Paket/pull/1149
* PERFORMANCE: Caching proxy scheme - https://github.com/fsprojects/Paket/pull/1153
* USABILITY: If caching fails Paket should recover - https://github.com/fsprojects/Paket/issues/1152

#### 2.15.1 - 2015-10-17
* BUGFIX: Fixed framework restriction filter - https://github.com/fsprojects/Paket/pull/1146
* BUGFIX: Fixed parsing of framework restrictions in lock file - https://github.com/fsprojects/Paket/pull/1144
* BUGFIX: Add monoandroid403 to be matched as Some MonoAndroid - https://github.com/fsprojects/Paket/pull/1140
* PERFORMANCE: Use locked version as prefered version when resolver strategy is min - https://github.com/fsprojects/Paket/pull/1141
* COSMETICS: Better error messages when resolver finds no matching version.
* COSMETICS: Fix error message when resolver already resolved to GlobalOverride - https://github.com/fsprojects/Paket/issues/1142

#### 2.14.0 - 2015-10-15
* BUGFIX: Handle silverlight framework identifiers comparison - https://github.com/fsprojects/Paket/pull/1138

#### 2.13.0 - 2015-10-14
* Show-Groups command - http://fsprojects.github.io/Paket/paket-show-groups.html
* BUGFIX: Fixed combine operation for framework restrictions - https://github.com/fsprojects/Paket/issues/1137
* BUGFIX: Lockfile-Parser did not to parse framework restrictions and therefore paket install could lead to wrong lock file - https://github.com/fsprojects/Paket/issues/1135
* USABILITY: Non-SemVer InformationalVersion are now allowed for paket pack - https://github.com/fsprojects/Paket/issues/1134
* USABILITY: Dependencies file parser should detects comma between install settings - https://github.com/fsprojects/Paket/issues/1129
* COSMETICS: Don't show the pin notice if dependency is transitive
* COSMETICS: Don't allow negative numbers in SemVer

#### 2.12.0 - 2015-10-12
* Better SemVer update by adding --keep-major, --keep-minor, --keep-patch to the CLI
* EXPERIMENTAL: Support for WiX installer projects

#### 2.11.0 - 2015-10-09
* Skip unchanged groups during install

#### 2.10.0 - 2015-10-08
* Make resolver to evaluate versions lazily
* BUGFIX: Paket.Pack was broken on filesystems with forward slash seperator - https://github.com/fsprojects/Paket/issues/1119
* BUGFIX: Wrong paket ProjectRefences name causes incorrect packaging - https://github.com/fsprojects/Paket/issues/1113

#### 2.9.0 - 2015-10-05
* Allow to use GitHub tokens to access GitHub files - http://fsprojects.github.io/Paket/paket-config.html
* Allow to update a single group
* BUGFIX: Resolver needs to consider Microsoft.Bcl.Build

#### 2.8.0 - 2015-10-03
* BUGFIX: Selective update needs to consider remote files
* BUGFIX: Ignore disabled upstream feeds - https://github.com/fsprojects/Paket/pull/1105
* BUGFIX: Don't forget to add settings from root dependencies
* COSMETICS: Do not write unnecessary framework restrictions into paket.lock

#### 2.7.0 - 2015-10-02
* Support for private GitHub repos - http://fsprojects.github.io/Paket/github-dependencies.html#Referencing-a-private-github-repository
* BUGFIX: Find the mono binary on OSX 10.11 - https://github.com/fsprojects/Paket/pull/1103

#### 2.6.0 - 2015-10-01
* Allow "content:once" as a package setting - http://fsprojects.github.io/Paket/nuget-dependencies.html#No-content-option
* BUGFIX: Don't add -prerelease to nuspec dependency nodes for project references - https://github.com/fsprojects/Paket/issues/1102
* BUGFIX: Do not create prerelease identifiers for transitive dependencies - https://github.com/fsprojects/Paket/issues/1099
* PERFORMANCE: Do not parse remote dependencies file twice - https://github.com/fsprojects/Paket/issues/1101
* PERFORMANCE: Check if we already downloaded paket.dependencies file for remote files in order to reduce stress on API limit - https://github.com/fsprojects/Paket/issues/1101
* PERFORMANCE: Run all calls against different NuGet protocols in parallel and take the fastest - https://github.com/fsprojects/Paket/issues/1085
* PERFORMANCE: Exclude duplicate NuGet feeds - https://github.com/fsprojects/Paket/issues/1085
* COSMETICS: Cache calls to GitHub in order to reduce stress on API limit - https://github.com/fsprojects/Paket/issues/1101

#### 2.5.0 - 2015-09-29
* Remove all Paket entries from projects which have no paket.references - https://github.com/fsprojects/Paket/issues/1097
* Allow to format VersionRequirements in NuGet syntax
* BUGFIX: Fix KeyNotFoundException when project is net4.0-client - https://github.com/fsprojects/Paket/issues/1095
* BUGFIX: Put prerelease requirement into NuSpec during paket pack - https://github.com/fsprojects/Paket/issues/1088
* BUGFIX: Inconsistent framework exclusion in paket.dependencies - https://github.com/fsprojects/Paket/issues/1093
* BUGFIX: Commands add/remove stripped link:false from file references - https://github.com/fsprojects/Paket/issues/1089
* BUGFIX: Do not create double prerelease identifiers - https://github.com/fsprojects/Paket/issues/1099
* COSMETICS: Only fixup dates in zip archive under Mono - https://github.com/fsprojects/Paket/pull/1094
* PERFORMANCE: Skip asking for versions if only a specific version is requested
* PERFORMANCE: Check if a feed supports a protocol and never retry if not - https://github.com/fsprojects/Paket/issues/1085

#### 2.4.0 - 2015-09-28
* BUGFIX: Paket does not touch config files when the list of binding redirects to add is empty - https://github.com/fsprojects/Paket/pull/1092
* BUGFIX: Fix unsupported https scheme in web proxy - https://github.com/fsprojects/Paket/pull/1080
* BUGFIX: Ignore DotNET 5.0 framework when TargetFramework 4 is specified - https://github.com/fsprojects/Paket/issues/1066
* BUGFIX: Paket failed with: The input sequence was empty - https://github.com/fsprojects/Paket/issues/1071
* BUGFIX: NullReferenceException in applyBindingRedirects during "update nuget package" - https://github.com/fsprojects/Paket/issues/1074
* COSMETICS: Improve error message for bootstrapper if download of Paket.exe fails - https://github.com/fsprojects/Paket/pull/1091

#### 2.3.0 - 2015-09-21
* Binding redirects from target platform only - https://github.com/fsprojects/Paket/pull/1070
* Allow to enable redirects per package - http://fsprojects.github.io/Paket/nuget-dependencies.html#redirects-settings
* BUGFIX: Install command without a lockfile failed when using groups - https://github.com/fsprojects/Paket/issues/1067
* BUGFIX: Only create packages.config entries for referenced packages - https://github.com/fsprojects/Paket/issues/1065
* BUGFIX: Paket update added an app.config to every project - https://github.com/fsprojects/Paket/issues/1068
* BUGFIX: Use commit w/gist download in RemoteDownload.downloadRemoteFiles - https://github.com/fsprojects/Paket/pull/1069

#### 2.1.0 - 2015-09-16
* Added support for custom internet proxy credentials with env vars - https://github.com/fsprojects/Paket/pull/1061
* Removed microsoft.bcl.build.targets from backlist and instead changed "import_targets" default for that package
* Fix handling of packages.config

#### 2.0.0 - 2015-09-15
* Support for `Dependency groups` in paket.dependencies files - http://fsprojects.github.io/Paket/groups.html
* Support for Roslyn-based analyzers - http://fsprojects.github.io/Paket/analyzers.html
* Support for reference conditions - https://github.com/fsprojects/Paket/issues/1026

#### 1.39.10 - 2015-09-13
* Fixed a bug where install and restore use different paths when specifying a project spec on a HTTP link - https://github.com/fsprojects/Paket/pull/1054
* Fix parsing of output path when condition has no spaces - https://github.com/fsprojects/Paket/pull/1058

#### 1.39.1 - 2015-09-08
* Eagerly create app.config files and add to all projects - https://github.com/fsprojects/Paket/pull/1044

#### 1.39.0 - 2015-09-08
* New Bootstrapper with better handling of Paket prereleases

#### 1.37.0 - 2015-09-07
* Support for authentication and complex hosts for HTTP dependencies - https://github.com/fsprojects/Paket/pull/1052
* Always redirect to the Redirect.Version - https://github.com/fsprojects/Paket/pull/1023
* Improvements in the BootStrapper - https://github.com/fsprojects/Paket/pull/1022

#### 1.34.0 - 2015-08-27
* Paket warns about pinned packages only when a new version is available - https://github.com/fsprojects/Paket/pull/1014
* Trace NuGet package URL if download fails
* Fallback to NuGet v2 feed if no version is found in v3

#### 1.33.0 - 2015-08-23
* Paket handles dynamic OutputPath - https://github.com/fsprojects/Paket/pull/942
* Paket warns when package is pinned - https://github.com/fsprojects/Paket/pull/999

#### 1.32.0 - 2015-08-19
* BUGFIX: Fixed compatibility issues with Klondike NuGet server - https://github.com/fsprojects/Paket/pull/997
* BUGFIX: Escape file names in a NuGet compatible way - https://github.com/fsprojects/Paket/pull/996
* BUGFIX: Paket now fails if an update of a nonexistent package is requested - https://github.com/fsprojects/Paket/pull/995

#### 1.31.0 - 2015-08-18
* BUGFIX: Delete old nodes from proj files - https://github.com/fsprojects/Paket/issues/992
* COSMETICS: Better conflict reporting - https://github.com/fsprojects/Paket/pull/994

#### 1.30.0 - 2015-08-18
* BUGFIX: Include prereleases when using NuGet3 - https://github.com/fsprojects/Paket/issues/988
* paket.template allows comments with # or // - https://github.com/fsprojects/Paket/pull/991

#### 1.29.0 - 2015-08-17
* Xamarin iOS + Mac Support - https://github.com/fsprojects/Paket/pull/980
* Handling fallbacks mainly for Xamarin against PCLs - https://github.com/fsprojects/Paket/pull/980
* Removed supported platforms for MonoTouch and MonoAndroid - https://github.com/fsprojects/Paket/pull/980
* Paket only creates requirements from lock file when updating a single package - https://github.com/fsprojects/Paket/pull/985

#### 1.28.0 - 2015-08-13
* Selective update shows better error message on conflict - https://github.com/fsprojects/Paket/pull/980
* Paket init adds default feed - https://github.com/fsprojects/Paket/pull/981
* Show better error message on conflict - https://github.com/fsprojects/Paket/issues/534
* Make option names for paket find-package-versions consistent with the other commands - https://github.com/fsprojects/Paket/issues/890
* Update specifying version does not pin version in paket.dependencies - https://github.com/fsprojects/Paket/pull/979

#### 1.27.0 - 2015-08-13
* Version range semantics changed for `>= x.y.z prerelease` - https://github.com/fsprojects/Paket/issues/976
* BUGFIX: Version trace got lost - https://twitter.com/indy9000/status/631201649219010561
* BUGFIX: copy_local behaviour was broken - https://github.com/fsprojects/Paket/issues/972

#### 1.26.0 - 2015-08-10
* BUGFIX: Paket mixed responses and downloads - https://github.com/fsprojects/Paket/issues/966

#### 1.25.0 - 2015-08-10
* Fix case-sensitivity of boostrapper on mono
* Reactive NuGet v3
* Check for conflicts in selective update - https://github.com/fsprojects/Paket/pull/964
* BUGFIX: Escape file names - https://github.com/fsprojects/Paket/pull/960

#### 1.23.0 - 2015-08-04
* BUGFIX: Selective update resolves the graph for selected package - https://github.com/fsprojects/Paket/pull/957

#### 1.22.0 - 2015-07-31
* Use FSharp.Core 4.0
* Fix build exe path which includes whitespace - https://github.com/fsprojects/ProjectScaffold/pull/185
* Preserve encoding upon saving solution - https://github.com/fsprojects/Paket/pull/940
* BUGFIX: If we specify a templatefile in paket pack it still packs all templates - https://github.com/fsprojects/Paket/pull/944
* BUGFIX: If we specify a type project templatefile in paket pack it should find the project - https://github.com/fsprojects/Paket/issues/945
* BUGFIX: Paket pack succeeded even when there're missing files - https://github.com/fsprojects/Paket/issues/948
* BUGFIX: FindAllFiles should handle paths that are longer than 260 characters - https://github.com/fsprojects/Paket/issues/949

#### 1.21.0 - 2015-07-23
* Allow NuGet packages to put version in the path - https://github.com/fsprojects/Paket/pull/928

#### 1.20.0 - 2015-07-21
* Allow to get version requirements from paket.lock instead of paket.dependencies - https://github.com/fsprojects/Paket/pull/924
* Add new ASP.NET 5.0 monikers - https://github.com/fsprojects/Paket/issues/921
* BUGFIX: Paket crashed with Null Ref Exception for MBrace - https://github.com/fsprojects/Paket/issues/923
* BUGFIX: Exclude submodules from processing - https://github.com/fsprojects/Paket/issues/918

#### 1.19.0 - 2015-07-13
* Support Odata query fallback for package details with /odata prefix - https://github.com/fsprojects/Paket/pull/922
* Establish beta-level comatibility with Klondike nuget server - https://github.com/fsprojects/Paket/pull/907
* BUGFIX: Improved SemVer parser - https://github.com/fsprojects/Paket/pull/920
* BUGFIX: Added fix for windows-style network source-paths in dependencies parser - https://github.com/fsprojects/Paket/pull/903
* BUGFIX: Settings for dependent packages are now respected - https://github.com/fsprojects/Paket/pull/919
* BUGFIX: `--force` option is working for install/update/restore remote files too
* BUGFIX: Delete cached errors if all sources fail - https://github.com/fsprojects/Paket/issues/908
* BUGFIX: Use updated globbing for paket.template
* COSMETICS: Better error message when package doesn't exist
* COSMETICS: Show better error message when a package is used in `paket.references` but not in `paket.lock`

#### 1.18.0 - 2015-06-22
* Exclusion syntax for paket.template files - https://github.com/fsprojects/Paket/pull/882
* BUGFIX: Issue with `paket pack` and multiple paket.template files fixed - https://github.com/fsprojects/Paket/issues/893

#### 1.17.0 - 2015-06-22
* Tab completion for installed packages in Paket.PowerShell - https://github.com/fsprojects/Paket/pull/892
* BUGFIX: Find-package-versions did not work - https://github.com/fsprojects/Paket/issues/886
* BUGFIX: Find-packages did not work - https://github.com/fsprojects/Paket/issues/888 https://github.com/fsprojects/Paket/issues/889
* COSMETICS: Improved the documentation for the commands - https://github.com/fsprojects/Paket/pull/891

#### 1.16.0 - 2015-06-21
* Make sure retrieved versions are ordered by version with latest version first - https://github.com/fsprojects/Paket/issues/886
* PowerShell argument tab completion for Paket-Add - https://github.com/fsprojects/Paket/pull/887
* Detection of DNX and DNXCore frameworks
* BUGFIX: Exceptions were not logged to command line - https://github.com/fsprojects/Paket/pull/885

#### 1.15.0 - 2015-06-18
* Paket.PowerShell support for Package Manager Console - https://github.com/fsprojects/Paket/pull/875
* Fix download of outdated files - https://github.com/fsprojects/Paket/issues/876

#### 1.14.0 - 2015-06-14
* Chocolatey support for Paket.PowerShell - https://github.com/fsprojects/Paket/pull/872
* BUGFIX: Single version in deps file created invalid dependend package- https://github.com/fsprojects/Paket/issues/871

#### 1.13.0 - 2015-06-12
* Paket.PowerShell support - https://github.com/fsprojects/Paket/pull/839
* EXPERIMENTAL: Allow link:false settings for file references in `paket.references` files
* BUGFIX: `paket update` did not pick latest prerelease version of indirect dependency - https://github.com/fsprojects/Paket/issues/866

#### 1.12.0 - 2015-06-09
* BUGFIX: Paket add should not update the package if it's already there
* BUGFIX: "copy_local" was not respected for indirect dependencies - https://github.com/fsprojects/Paket/issues/856
* BUGFIX: Suggest only packages from the installed sources - https://github.com/fsprojects/Paket.VisualStudio/issues/57
* BUGFIX: Trace license warning only in verbose mode - https://github.com/fsprojects/Paket/issues/862
* BUGFIX: Fix ./ issues during pack
* BUGFIX: Serialize != operator correctly - https://github.com/fsprojects/Paket/issues/857
* COSMETICS: Don't save the `paket.lock` file if it didn't changed

#### 1.11.0 - 2015-06-08
* Support for cancelling bootstrapper - https://github.com/fsprojects/Paket/pull/860
* Increase timeout for restricted access mode - https://github.com/fsprojects/Paket/issues/858

#### 1.10.0 - 2015-06-02
* `paket init` puts Paket binaries into the project path - https://github.com/fsprojects/Paket/pull/853
* Do not duplicate files in the nupkg - https://github.com/fsprojects/Paket/issues/851
* Pack command reuses project version if directly given - https://github.com/fsprojects/Paket/issues/837
* BUGFIX: `paket install` was not respecting `content:none` - https://github.com/fsprojects/Paket/issues/854

#### 1.9.0 - 2015-05-30
* Paket pack allows to specify current nuget version as dependency - https://github.com/fsprojects/Paket/issues/837
* BUGFIX: Fix long version of --silent flag - https://github.com/fsprojects/Paket/pull/849

#### 1.8.0 - 2015-05-28
* Implement --no-install and --redirects for "paket update" - https://github.com/fsprojects/Paket/pull/847
* BUGFIX: Fix inconsistent parameter names - https://github.com/fsprojects/Paket/pull/846

#### 1.7.2 - 2015-05-28
* New `--only-referenced` parameter for restore - https://github.com/fsprojects/Paket/pull/843
* Make the output path relative to the dependencies file - https://github.com/fsprojects/Paket/issues/829
* Analyze content files with case insensitive setting - https://github.com/fsprojects/Paket/issues/816
* BUGFIX: Parse NuGet package prerelease versions containing "-" - https://github.com/fsprojects/Paket/issues/841

#### 1.6.0 - 2015-05-26
* Paket init - init dependencies file with default NuGet source
* Allow to init paket in given directory
* Automatically query all package feeds in "Find packages"
* Allow to override install settings in 'paket.dependencies' with values from 'paket.references' - https://github.com/fsprojects/Paket/issues/836
* BUGFIX: `paket install` fails if package version doesn't match .nupkg file - https://github.com/fsprojects/Paket/issues/834
* BUGFIX: Try to work around issue with mono zip functions - https://github.com/fsharp/FAKE/issues/810

#### 1.5.0 - 2015-05-21
* Property tests for dependencies files parser - https://github.com/fsprojects/Paket/pull/807
* EXPERIMENTAL: Query NuGet feeds in parallel
* Allow to specify the directory for `convert-to-nuget` in PublicAPI
* Expose project Guids from project files
* Allow simplify on concrete dependencies file
* Allow to specify a concrete template file for `paket pack`
* Add overload in PublicAPI for default Restore
* Better tracing during "update package"
* Allow to register trace functions
* Allow to specify a source feed for Find-Packages and Find-Package-Versions command
* BUGFIX: Fix dates in local nuget packages
* BUGFIX: NullReferenceException in `convert-from-nuget` - https://github.com/fsprojects/Paket/pull/831
* BUGFIX: `Convert-from-nuget` quotes source feeds - https://github.com/fsprojects/Paket/pull/833
* BUGFIX: Observable.ofAsync fires OnCompleted - https://github.com/fsprojects/Paket/pull/835
* BUGFIX: Work around issue with CustomAssemblyAttributes during `paket pack` - https://github.com/fsprojects/Paket/issues/827
* BUGFIX: Fix dates after creating a package
* BUGFIX: Always trim package names from command line
* BUGFIX: Always show default nuget stream in completion

#### 1.4.0 - 2015-05-08
* EXPERIMENTAL: Find-Packages command - http://fsprojects.github.io/Paket/paket-find-packages.html
* EXPERIMENTAL: Find-Package-Versions command - http://fsprojects.github.io/Paket/paket-find-package-versions.html
* EXPERIMENTAL: Show-Installed-Packages command - http://fsprojects.github.io/Paket/paket-show-installed-packages.html
* Expose GetDefinedNuGetFeeds in Public API
* Expose GetSources in Public API
* BUGFIX: NuGet Convert works with empty version strings - https://github.com/fsprojects/Paket/pull/821
* BUGFIX: Don't shortcut conflicting addition
* BUGFIX: Better pin down behaviour during "Smart Update""
* BUGFIX: Only replace nuget package during add if the old one had no version
* BUGFIX: Put fixed packages to the end - https://github.com/fsprojects/Paket/issues/814
* BUGFIX: Fix `paket add` if package is already there - https://github.com/fsprojects/Paket/issues/814
* BUGFIX: Fix `paket add` for very first dependency - https://github.com/fsprojects/Paket/issues/814
* BUGFIX: Paket pack had issues with \ in subfolders - https://github.com/fsprojects/Paket/issues/812
* BZGFIX: Use https://api.nuget.org/v3/index.json for Autocomplete
* BUGFIX: Set exit code to 1 if the command line parser finds error
* BUGFIX: Windows restrictions were not parsed from lockfile - https://github.com/fsprojects/Paket/issues/810
* BUGFIX: Paket tries to keep the alphabetical order when using `paket add`
* BUGFIX: Do not generate entries for empty extensions in nupkg
* BUGFIX: Portable framework restrictions were not parsed from lockfile - https://github.com/fsprojects/Paket/issues/810
* COSMETICS: "Done" message in bootstrapper
* COSMETICS: -s parameter for Bootstrapper
* COSMETICS: Don't perform unnecessary installs during `paket add`
* COSMETICS: Always print the command on command parser error

#### 1.3.0 - 2015-04-30
* Paket keeps paket.dependencies as stable as possible during edits - https://github.com/fsprojects/Paket/pull/802
* `paket push` doesn't need a dependencies file any more - https://github.com/fsprojects/Paket/issues/800
* Added `--self` for self update of bootstrapper - https://github.com/fsprojects/Paket/issues/791
* BUGFIX: `convert-from-nuget` doen`t duplicate sources anymore - https://github.com/fsprojects/Paket/pull/804

#### 1.2.0 - 2015-04-24
* Add Paket.BootStrapper NuGet package - https://github.com/fsprojects/Paket/issues/790

#### 1.1.3 - 2015-04-24
* Fix StackOverflowException when using local path - https://github.com/fsprojects/Paket/issues/795

#### 1.1.2 - 2015-04-24
* `paket add` should not change dependencies file if the package is misspelled - https://github.com/fsprojects/Paket/issues/798

#### 1.1.1 - 2015-04-24
* Support developmentDependency nuget dependencies - https://github.com/fsprojects/Paket/issues/796

#### 1.1.0 - 2015-04-23
* Pack command is able to detect portable frameworks - https://github.com/fsprojects/Paket/issues/797

#### 1.0.2 - 2015-04-23
* `Convert-from-nuget` removes custom import and targets - https://github.com/fsprojects/Paket/pull/792

#### 1.0.1 - 2015-04-20
* New bootstrapper protects paket.exe from incomplete github downloads - https://github.com/fsprojects/Paket/pull/788

#### 1.0.0 - 2015-04-17
* Big release from fsharpex

#### 0.42.1 - 2015-04-17
* BUGFIX: Smart Install is no longer adding dependencies to paket.dependencies if specified in paket.references but not in paket.dependencies - https://github.com/fsprojects/Paket/issues/779
* BUGFIX: Fix smart install when we add a pinned version - https://github.com/fsprojects/Paket/issues/777
* Trace NuGet server response in verbose mode - https://github.com/fsprojects/Paket/issues/775
* BUGFIX: Fixing wrong local path detection with `paket install` - https://github.com/fsprojects/Paket/pull/773
* BUGFIX: Fixed zip opening on mono - https://github.com/fsprojects/Paket/pull/774

#### 0.41.0 - 2015-04-13
* New Testimonials page - http://fsprojects.github.io/Paket/testimonials.html
* New `PAKET.VERSION` environment variable for bootstraper - https://github.com/fsprojects/Paket/pull/771
* `convert-from-nuget` aggregates target framework from packages.config files - https://github.com/fsprojects/Paket/pull/768
* Improved config file formatting with indented binding redirects - https://github.com/fsprojects/Paket/pull/769
* BUGFIX: Fixed home path detection - https://github.com/fsprojects/Paket/pull/770
* COSMETICS: Better error message when `paket.dependencies` is missing - https://github.com/fsprojects/Paket/issues/764

#### 0.40.0 - 2015-04-09
* Try to fix dates in Nuget packages - https://github.com/fsprojects/Paket/issues/761
* `convert-from-nuget` reads target framework from packages.config files - https://github.com/fsprojects/Paket/pull/760
* Allow . in target file names for pack - https://github.com/fsprojects/Paket/issues/756

#### 0.39.0 - 2015-04-08
* Upgrading to .NET 4.5
* Removing DotNetZip and using the .NET 4.5 Zip APIs instead - https://github.com/fsprojects/Paket/pull/732
* Boostrapper download without `nuget.exe` - https://github.com/fsprojects/Paket/pull/734
* Added frameworkAssemblies to nuspec templating - https://github.com/fsprojects/Paket/issues/740
* BUGFIX: Only pick up project output files for pack that exactly match assembly filename - https://github.com/fsprojects/Paket/issues/752
* BUGFIX: Detect Silverlight version in csproj files - https://github.com/fsprojects/Paket/issues/751
* BUGFIX: Fix mono timeout during license download - https://github.com/fsprojects/Paket/issues/746
* BUGFIX: Detect `sl` as Silverlight - https://github.com/fsprojects/Paket/issues/744

#### 0.38.0 - 2015-03-30
* The restore process downloads package licenses automatically - https://github.com/fsprojects/Paket/pull/737

#### 0.37.0 - 2015-03-28
* Fallback to NuGet.exe if the bootstrapper fails to download from GitHub - https://github.com/fsprojects/Paket/pull/733
* COSMETICS: Display the file name if Paket crashes on some invalid file - https://github.com/fsprojects/Paket/pull/730

#### 0.36.0 - 2015-03-27
* Allow to add references section to paket.template file - https://github.com/fsprojects/Paket/issues/721
* Allow to compute libraries for specific framework - https://github.com/fsprojects/Paket/issues/723
* Detect .NET 4.6 - https://github.com/fsprojects/Paket/issues/727
* SemVer allows "number + build metadata" format - https://github.com/fsprojects/Paket/issues/704
* `paket push` shows status information - https://github.com/fsprojects/Paket/pull/695
* BUGFIX: Maintain order of content file items - https://github.com/fsprojects/Paket/pull/722
* BUGFIX: `Convert-from-nuget` ignores disabled NuGet feeds - https://github.com/fsprojects/Paket/pull/720
* BUGFIX: Smart install should not remove sources from `paket.dependencies` - https://github.com/fsprojects/Paket/pull/726
* BUGFIX: Smart install should create paket.lock if we have references files - https://github.com/fsprojects/Paket/pull/725
* COSMETICS: better tracing of intermediate resolution conflicts

#### 0.34.0 - 2015-03-12
* `paket pack` pretty-prints it's nuspec - https://github.com/fsprojects/Paket/issues/691
* Paket packs .MDBs docs into the nupkg - https://github.com/fsprojects/Paket/issues/693
* paket pack / paket.template support wildcard patterns - https://github.com/fsprojects/Paket/issues/690
* Allow empty lines in `paket.template` and report file name if parser fails - https://github.com/fsprojects/Paket/issues/692
* BUGFIX: paket.template - file type respects dir without slash at the end - https://github.com/fsprojects/Paket/issues/698
* BUGFIX: paket-files folder is alwaays relative to `paket.dependencies` - https://github.com/fsprojects/Paket/issues/564
* BUGFIX: `paket install` respects manual paket nodes - https://github.com/fsprojects/Paket/issues/679

#### 0.33.0 - 2015-03-10
* Paket packs XML docs into the nupkg - https://github.com/fsprojects/Paket/issues/689
* BUGFIX: Install settings from `paket.dependencies` should override package settings - https://github.com/fsprojects/Paket/issues/688

#### 0.32.0 - 2015-03-09
* PERFORMANCE: If resolver runs into conflict then use Warnsdorff's rule - https://github.com/fsprojects/Paket/pull/684
* BUGFIX: Fixed Linux install scripts - https://github.com/fsprojects/Paket/pull/681
* Support for WinExe output type - https://github.com/fsprojects/Paket/pull/675
* BUGFIX: Fix Nuget compat issue with leading zeros - https://github.com/fsprojects/Paket/pull/672
* BUGFIX: Detect inter project dependencies without matching package id - https://github.com/fsprojects/Paket/pull/671
* BUGFIX: Parse prerelease numbers into bigint since ints might overflow - https://github.com/fsprojects/Paket/pull/667
* BUGFIX: Optional fields in template files are read correctly - https://github.com/fsprojects/Paket/pull/666
* BUGFIX: Better url and endpoint handling in `paket push` - https://github.com/fsprojects/Paket/pull/663
* COSMETICS: Better tracing when resolver runs into conflict - https://github.com/fsprojects/Paket/pull/684
* COSMETICS: Better error message when a package is listed twice in `paket.references` - https://github.com/fsprojects/Paket/pull/686
* COSMETICS: Use Chessie for ROP - https://github.com/fsprojects/Chessie

#### 0.31.2 - 2015-02-26
* BUGFIX: Robust and much faster template file parser - https://github.com/fsprojects/Paket/pull/660

#### 0.31.1 - 2015-02-25
* Use latest FAKE tasks

#### 0.31.0 - 2015-02-25
* BUGFIX: Fix help for init command - https://github.com/fsprojects/Paket/pull/654
* BUGFIX: Allow non-standard API endpoint for push - https://github.com/fsprojects/Paket/pull/652
* BUGFIX: Special case nuget.org
* BUGFIX: paket add/remove with just project name - https://github.com/fsprojects/Paket/pull/650
* BUGFIX: Uploading packages as multiform content type - https://github.com/fsprojects/Paket/pull/651
* BUGFIX: Handle transient dependencies better in pack command - https://github.com/fsprojects/Paket/pull/649
* BUGFIX: Only load custom attributes if not given in TemplateFile or cmd parameter
* BUGFIX: Detect .NET 4.5.1 - https://github.com/fsprojects/Paket/pull/647

#### 0.30.0 - 2015-02-23
* New command: `paket pack` - http://fsprojects.github.io/Paket/paket-pack.html
* New command: `paket push` - http://fsprojects.github.io/Paket/paket-push.html
* Improved command line help - https://github.com/fsprojects/Paket/pull/639
* BUGFIX: fix no_auto_restore option parsing - https://github.com/fsprojects/Paket/issues/632

#### 0.29.0 - 2015-02-18
* Allow local NuGet sources with spaces in `paket.dependencies` - https://github.com/fsprojects/Paket/issues/616
* Streamlined install options in `paket.dependencies` and `paket.references` - https://github.com/fsprojects/Paket/issues/587
* Allow to opt-out of targets import - https://github.com/fsprojects/Paket/issues/587
* New option to add/remove packages for a single project - https://github.com/fsprojects/Paket/pull/610
* BUGFIX: Blacklisted Microsoft.Bcl.Build.targets - https://github.com/fsprojects/Paket/issues/618
* BUGFIX: Selective update doesn't add package twice from `paket.references` anymore
* BUGFIX: `paket install` installs GitHub source files
* COSMETICS: Respect home directories on mono - https://github.com/fsprojects/Paket/issues/612
* COSMETICS: `paket add` inserts the new package in alphabetical position - https://github.com/fsprojects/Paket/issues/596

#### 0.28.0 - 2015-02-16
* Add a simple API which allows to retrieve NuGet v3 autocomplete
* Allow unix-style comments in `paket.dependencies` file
* BUGFIX: `paket restore` does not fail on missing `paket.version` files - https://github.com/fsprojects/Paket/issues/600
* BUGFIX: Parsing of conditional dependencies should detect portable case - https://github.com/fsprojects/Paket/issues/594
* BUGFIX: Prerelease requirements in `paket.dependencies` should override package dependencies - https://github.com/fsprojects/Paket/issues/607
* BUGFIX: Try to ease the pain with mono bug in Process class - https://github.com/fsprojects/Paket/issues/599
* BUGFIX: `paket restore` does not re-download http references - https://github.com/fsprojects/Paket/issues/592
* BUGFIX: Make DeletePaketNodes more robust - https://github.com/fsprojects/Paket/issues/591
* BUGFIX: Install content files on mono - https://github.com/fsprojects/Paket/issues/561
* BUGFIX: Install process doesn't duplicate Imports of targets files any more - https://github.com/fsprojects/Paket/issues/588
* BUGFIX: Don't remove comments from `paket.dependencies` file - https://github.com/fsprojects/Paket/issues/584
* COSMETICS: Paket should not reformat app/web.config files while changing assembly redirects - https://github.com/fsprojects/Paket/issues/597

#### 0.27.0 - 2015-02-07
* Install process will reference `.props` and `.targets` files from NuGet packages - https://github.com/fsprojects/Paket/issues/516
* Don't internalize in paket.exe during ILMerge
* Allow to download from pre-authenticated MyGet feed - https://github.com/fsprojects/Paket/issues/466
* BUGFIX: Fix `paket install --hard` for FSharp.Core - https://github.com/fsprojects/Paket/issues/579
* BUGFIX: `paket convert-from-nuget` ignores casing when looking for nuget.targets - https://github.com/fsprojects/Paket/issues/580
* BUGFIX: `paket install` correctly parses HTTP references - https://github.com/fsprojects/Paket/pull/571
* BUGFIX: `paket.dependencies` parser now fails if tokens are not valid
* COSMETICS: Prerelease strings are checked that they don't contain operators
* COSMETICS: Create an install function in the API which takes a `paket.dependencies` file as text - https://github.com/fsprojects/Paket/issues/576

#### 0.26.0 - 2015-01-31
* Allow to opt-out of old frameworks in `paket.dependencies` - http://fsprojects.github.io/Paket/nuget-dependencies.html#Framework-restrictions
* Allow `copy_local` settings in `paket.references` - http://fsprojects.github.io/Paket/references-files.html#copy_local-settings
* COSMETICS: `paket.lock` beautification for HTTP specs - https://github.com/fsprojects/Paket/pull/571

#### 0.25.0 - 2015-01-25
* BUGFIX: If more than one TargetFramework-specific dependency to the same package exist, we take the latest one - https://github.com/fsprojects/Paket/pull/567
* BUGFIX: Removes interactive-shell-check on `add auth` - https://github.com/fsprojects/Paket/pull/565
* BUGFIX: Can parse open NuGet ranges in brackets - https://github.com/fsprojects/Paket/issues/560
* BUGFIX: Detect `net35-client` - https://github.com/fsprojects/Paket/issues/559
* BUGFIX: Show help for `auto-restore` command - https://github.com/fsprojects/Paket/pull/558

#### 0.24.0 - 2015-01-19
* Allow to disable Visual Studio NuGet package restore - http://fsprojects.github.io/Paket/paket-auto-restore.html
* BUGFIX: Probe for unnormalized and normalized versions in local NuGet feeds - https://github.com/fsprojects/Paket/issues/556

#### 0.23.0 - 2015-01-15
* Refactored `init` & `init auto restore` to Railway Oriented Programming - https://github.com/fsprojects/Paket/pull/533
* Refactored FindRefs to Railway Oriented Programming - https://github.com/fsprojects/Paket/pull/529
* BUGFIX: paket.bootstrapper.exe and paket.exe use better proxy detection - https://github.com/fsprojects/Paket/pull/552
* BUGFIX: `paket add` offered to add dependencies even when they are already added - https://github.com/fsprojects/Paket/issues/550
* BUGFIX: Detect `Net20-client` - https://github.com/fsprojects/Paket/issues/547
* BUGFIX: Give better error message when package is not found in a local feed - https://github.com/fsprojects/Paket/issues/545
* BUGFIX: Don't download gists that are up-to-date - https://github.com/fsprojects/Paket/issues/513
* BUGFIX: fix parsing of longer http links - https://github.com/fsprojects/Paket/pull/536
* BUGFIX: Detect correct `paket.references` filenames during convert-from-nuget
* BUGFIX: If no package source is found during convert-from-nuget we use the default NuGet feed
* COSMETICS: Config file is only saved when needed
* COSMETICS: Ignore completely empty lib folders
* COSMETICS: `paket convert-from-nuget` warns if it can't find a NuGet feed - https://github.com/fsprojects/Paket/issues/548
* COSMETICS: Remove icon from bootstrapper to make file size much smaller

#### 0.22.0 - 2015-01-05
* Bootstrapper avoids github API - https://github.com/fsprojects/Paket/issues/510
* Refactoring to Railwal Oriented Programming - http://fsharpforfunandprofit.com/rop/
* Always trim line end in lockfile
* Improved binding redirects detection - https://github.com/fsprojects/Paket/pull/507
* Don't catch NullReferenceExceptions for now - https://github.com/fsprojects/Paket/issues/505
* BUGFIX: Paket update nuget X doesn't work - https://github.com/fsprojects/Paket/issues/512

#### 0.21.0 - 2015-01-02
* New `--log-file` parameter allows to trace into logfile - https://github.com/fsprojects/Paket/pull/502
* Trace stacktrace on all NullReferenceExceptions - https://github.com/fsprojects/Paket/issues/500
* Paket.locked file has 2 minute timeout
* BUGFIX: Detect the version of a GitHub gist correctly - https://github.com/fsprojects/Paket/issues/499
* BUGFIX: Dependencies file saves http and gist links correctly - https://github.com/fsprojects/Paket/issues/498
* BUGFIX: Don't relax "OverrideAll" conditions during `paket install`
* BUGFIX: fix priority of parsing atom nuget feed for package Id - https://github.com/fsprojects/Paket/issues/494
* BUGFIX: fix JSON deserializer and reactivate cache - https://github.com/fsprojects/Paket/pull/495
* BUGFIX: Make the file search for app.config and web.config case insensitive - https://github.com/fsprojects/Paket/issues/493
* BUGFIX: Don't add duplicate lines in `packet.dependencies` - https://github.com/fsprojects/Paket/issues/492
* BUGFIX: Keep framework restrictions in `paket install`- https://github.com/fsprojects/Paket/issues/486
* WORKAROUND: Do not fail on BadCrcException during unzip and only show a warning - https://github.com/fsprojects/Paket/issues/484
* WORKAROUND: Disable NuGet v3 feed for now - seems to be unreliable.
* PERFORMANCE: Don't parse project files twice - https://github.com/fsprojects/Paket/issues/487
* PERFORMANCE: Cache platform penalty calculation - https://github.com/fsprojects/Paket/issues/487
* PERFORMANCE: Use StringBuilder for path replacement - https://github.com/fsprojects/Paket/issues/487
* PERFORMANCE: Cache feed errors - https://github.com/fsprojects/Paket/issues/487
* PERFORMANCE: Put feed url into cache filename - https://github.com/fsprojects/Paket/issues/487
* PERFORMANCE: Relax prerelease requirements for pinned versions - https://github.com/fsprojects/Paket/issues/487
* PERFORMANCE: Don't enumerate all files, since we only need lib files - https://github.com/fsprojects/Paket/issues/487
* PERFORMANCE: Pin sourcefile dependencies - https://github.com/fsprojects/Paket/issues/487
* PERFORMANCE: Cache path penalty calculation - https://github.com/fsprojects/Paket/issues/487
* PERFORMANCE: Cache path extraction - https://github.com/fsprojects/Paket/issues/487

#### 0.20.1 - 2014-12-30
* COSMETICS: Trim end of line in lockfile.

#### 0.20.0 - 2014-12-29
* `paket install` performs a selective update based on the changes in the dependencies file - http://fsprojects.github.io/Paket/lock-file.html#Performing-updates
* Paket.exe acquires a lock for all write processes - https://github.com/fsprojects/Paket/pull/469
* New command to add credentials - http://fsprojects.github.io/Paket/paket-config.html#Add-credentials
* Smarter conditional NuGet dependencies - https://github.com/fsprojects/Paket/pull/462
* If environment auth variables are empty a fallback to the config is used- https://github.com/fsprojects/Paket/pull/459
* Better handling for multiple files from same GitHub repository - https://github.com/fsprojects/Paket/pull/451
* Extend Public API for plugin
* BUGFIX: Remove parsing of invalid child element of ProjectReference - https://github.com/fsprojects/Paket/pull/453
* BUGFIX: Don't add NuGet packages twice to a references file - https://github.com/fsprojects/Paket/pull/460
* BUGFIX: Use Max strategy for `paket outdated --ingore-constraints` - https://github.com/fsprojects/Paket/pull/463
* BUGFIX: Don't delete downloaded github zip file
* BUGFIX: Cannot install nuget packages from local TeamCity feeds due to proxy - https://github.com/fsprojects/Paket/pull/482
* BUGFIX: Don't touch framework assemblies if not needed
* BUGFIX: Check versions file synchronously
* BUGFIX: Restore console color after handling exception - https://github.com/fsprojects/Paket/pull/467
* COSMETICS: `>= 0` version range simplified to empty string - https://github.com/fsprojects/Paket/pull/449
* COSMETICS: Paket.exe and paket.bootstrapper.exe have a logo - https://github.com/fsprojects/Paket/pull/473

#### 0.18.0 - 2014-12-09
* Show command help on `--help` - https://github.com/fsprojects/Paket/pull/437
* Allow to opt in to BindingRedirects - https://github.com/fsprojects/Paket/pull/436
* Don't run simplify in strict mode - https://github.com/fsprojects/Paket/pull/443
* Allow to remove NuGet packages in interactive mode - https://github.com/fsprojects/Paket/pull/432
* Added auto-unzip of downloaded archives - https://github.com/fsprojects/Paket/pull/430
* Allow to reference binary files via http reference - https://github.com/fsprojects/Paket/pull/427
* Faster BindingRedirects - https://github.com/fsprojects/Paket/pull/414
* Using a different FSharp.Core NuGet package - https://github.com/fsprojects/Paket/pull/416
* Find the paket.references file in upper directories - https://github.com/fsprojects/Paket/pull/409
* Allow `paket.references` files in upper directories - https://github.com/fsprojects/Paket/pull/403
* Clear failure message for `paket simplify`, when lock file is outdated - https://github.com/fsprojects/Paket/pull/403
* BUGFIX: `Selective update` updates only dependent packages - https://github.com/fsprojects/Paket/pull/410
* BUGFIX: If there are only prereleases we should just take these
* BUGFIX: `paket update nuget <name>` fails if <name> was not found in lockfile - https://github.com/fsprojects/Paket/issues/404
* BUGFIX: Unescape library filename - https://github.com/fsprojects/Paket/pull/412
* BUGFIX: Allow to reference multiple files from same repository directory - https://github.com/fsprojects/Paket/pull/445
* BUGFIX: Don't reference satellite assemblies - https://github.com/fsprojects/Paket/pull/444
* BUGFIX: Binding redirect version is picked from highest library version - https://github.com/fsprojects/Paket/pull/422
* BUGFIX: Handle numeric part of PreRelease identifiers correctly - https://github.com/fsprojects/Paket/pull/426
* BUGFIX: Fixed casing issue in selective update - https://github.com/fsprojects/Paket/pull/434
* BUGFIX: Parse http links from lockfile
* BUGFIX: Calculate dependencies file name for http resources - https://github.com/fsprojects/Paket/pull/428

#### 0.17.0 - 2014-11-29
* FrameworkHandling: Support more portable profiles and reduce the impact in the XML file
* FrameworkHandling: support extracting Silverlight5.0 and NetCore4.5 - https://github.com/fsprojects/Paket/pull/389
* New command `paket init` - http://fsprojects.github.io/Paket/paket-init.html
* Better error message for missing files in paket.lock file - https://github.com/fsprojects/Paket/pull/402
* BUGFIX: Crash on 'install' when input seq was empty - https://github.com/fsprojects/Paket/pull/395
* BUGFIX: Handle multiple version results from NuGet - https://github.com/fsprojects/Paket/pull/393

#### 0.16.0 - 2014-11-23
* Integrate BindingRedirects into Paket install process - https://github.com/fsprojects/Paket/pull/383
* BUGFIX: Download of GitHub files should clean it's own directory - https://github.com/fsprojects/Paket/issues/385
* BUGFIX: Don't remove custom framework references - https://github.com/fsprojects/Paket/issues/376
* BUGFIX: Path to dependencies file is now relative after `convert-from-nuget` - https://github.com/fsprojects/Paket/pull/379
* BUGFIX: Restore command in targets file didn't work with spaces in paths - https://github.com/fsprojects/Paket/issues/375
* BUGFIX: Detect FrameworkReferences without restrictions in nuspec file and install these
* BUGFIX: Read sources even if we don't find packages - https://github.com/fsprojects/Paket/issues/372

#### 0.15.0 - 2014-11-19
* Allow to use basic framework restrictions in NuGet packages - https://github.com/fsprojects/Paket/issues/307
* Support feeds that don't support NormalizedVersion - https://github.com/fsprojects/Paket/issues/361
* BUGFIX: Use Nuget v2 as fallback
* BUGFIX: Accept and normalize versions like 6.0.1302.0-Preview - https://github.com/fsprojects/Paket/issues/364
* BUGFIX: Fixed handling of package dependencies containing string "nuget" - https://github.com/fsprojects/Paket/pull/363

#### 0.14.0 - 2014-11-14
* Uses Nuget v3 API, which enables much faster resolver
* BUGFIX: Keep project file order similar to VS order
* Support unlisted dependencies if nothing else fits - https://github.com/fsprojects/Paket/issues/327

#### 0.13.0 - 2014-11-11
* New support for general HTTP dependencies - http://fsprojects.github.io/Paket/http-dependencies.html
* New F# Interactive support - http://fsprojects.github.io/Paket/reference-from-repl.html
* New `paket find-refs` command - http://fsprojects.github.io/Paket/paket-find-refs.html
* Migration of NuGet source credentials during `paket convert-from-nuget` - http://fsprojects.github.io/Paket/paket-convert-from-nuget.html#Migrating-NuGet-source-credentials
* Bootstrapper uses .NET 4.0 - https://github.com/fsprojects/Paket/pull/355
* Adding --ignore-constraints to `paket outdated` - https://github.com/fsprojects/Paket/issues/308
* PERFORMANCE: If `paket add` doesn't change the `paket.dependencies` file then the resolver process will be skipped
* BUGFIX: `paket update nuget [PACKAGENAME]` should use the same update strategy as `paket add` - https://github.com/fsprojects/Paket/issues/330
* BUGFIX: Trailing whitespace is ignored in `paket.references`

#### 0.12.0 - 2014-11-07
* New global paket.config file - http://fsprojects.github.io/Paket/paket-config.html
* Trace warning when we replace NuGet.exe with NuGet.CommandLine - https://github.com/fsprojects/Paket/issues/320
* Allow to parse relative NuGet folders - https://github.com/fsprojects/Paket/issues/317
* When paket skips a framework install because of custom nodes it shows a warning - https://github.com/fsprojects/Paket/issues/316
* Remove the namespaces from the nuspec parser - https://github.com/fsprojects/Paket/pull/315
* New function which extracts the TargetFramework of a given projectfile.
* New function which calculates dependencies for a given projectfile.
* Project output type can be detected from a project file
* Allow to retrieve inter project dependencies from a project file
* BUGFIX: Exclude unlisted NuGet packages in Resolver - https://github.com/fsprojects/Paket/issues/327
* BUGFIX: Detect Lib vs. lib folder on Linux - https://github.com/fsprojects/Paket/issues/332
* BUGFIX: Paket stopwatch was incorrect - https://github.com/fsprojects/Paket/issues/326
* BUGFIX: Paket failed on generating lockfile for LessThan version requirement - https://github.com/fsprojects/Paket/pull/314
* BUGFIX: Don't match suffixes in local NuGet packages - https://github.com/fsprojects/Paket/issues/317
* BUGFIX: Don't fail with NullReferenceException when analyzing nuget.config - https://github.com/fsprojects/Paket/issues/319

#### 0.11.0 - 2014-10-29
* Build a merged install model with all packages - https://github.com/fsprojects/Paket/issues/297
* `paket update` command allows to set a version - http://fsprojects.github.io/Paket/paket-update.html#Updating-a-single-package
* `paket.targets` is compatible with specific references files - https://github.com/fsprojects/Paket/issues/301
* BUGFIX: Paket no longer leaves transitive dependencies in lockfile after remove command - https://github.com/fsprojects/Paket/pull/306
* BUGFIX: Don't use "global override" for selective update process - https://github.com/fsprojects/Paket/issues/310
* BUGFIX: Allow spaces in quoted parameter parsing - https://github.com/fsprojects/Paket/pull/311

#### 0.10.0 - 2014-10-24
* Initial version of `paket remove` command - http://fsprojects.github.io/Paket/paket-remove.html
* Paket add doesn't fail on second attempt - https://github.com/fsprojects/Paket/issues/295
* Report full paths when access is denied - https://github.com/fsprojects/Paket/issues/242
* Visual Studio restore only restores for the current project
* BUGFIX: Selective update keeps all other versions
* BUGFIX: Install process accepts filenames with `lib`
* BUGFIX: Fix !~> resolver
* BUGFIX: Use normal 4.0 framework libs when we only specify net40
* BUGFIX: Fix timing issue with paket install --hard - https://github.com/fsprojects/Paket/issues/293
* BUGFIX: Fix namespace handling in nuspec files
* BUGFIX: Add default nuget source to dependencies file if original project has no source

#### 0.9.0 - 2014-10-22
* Allow to restore packages from paket.references files - http://fsprojects.github.io/Paket/paket-restore.html
* Detect local nuspec with old XML namespace - https://github.com/fsprojects/Paket/issues/283
* `paket add` command tries to keep all other packages stable.
* Added another profile mapping for Profile136 - https://github.com/fsprojects/Paket/pull/262
* More portable profiles - https://github.com/fsprojects/Paket/issues/281
* Added net11 to framework handling - https://github.com/fsprojects/Paket/pull/269
* Create references for Win8 - https://github.com/fsprojects/Paket/issues/280
* Detect VS automatic nuget restore and create paket restore - http://fsprojects.github.io/Paket/paket-convert-from-nuget.html#Automated-process
* `paket convert-from-nuget` doesn't duplicate paket solution items - https://github.com/fsprojects/Paket/pull/286
* BUGFIX: Paket removes old framework references if during install - https://github.com/fsprojects/Paket/issues/274
* BUGFIX: Don't let the bootstrapper fail if we already have a paket.exe
* BUGFIX: Use the Id property when NuGet package name and id are different - https://github.com/fsprojects/Paket/issues/265

#### 0.8.0 - 2014-10-15
* Smarter install in project files
* Paket handles .NET 4.5.2 and .NET 4.5.3 projects - https://github.com/fsprojects/Paket/issues/260
* New command: `paket update nuget <package id>` - http://fsprojects.github.io/Paket/paket-update.html#Updating-a-single-package
* BUGFIX: Do not expand auth when serializing dependencies file - https://github.com/fsprojects/Paket/pull/259
* BUGFIX: Create catch all case for unknown portable frameworks

#### 0.7.0 - 2014-10-14
* Initial support for referencing full github projects - http://fsprojects.github.io/Paket/http-dependencies.html#Referencing-a-GitHub-repository
* Allow to use all branches in GitHub sources - https://github.com/fsprojects/Paket/pull/249
* Initial support for frameworkAssemblies from nuspec - https://github.com/fsprojects/Paket/issues/241
* Download github source files with correct encoding - https://github.com/fsprojects/Paket/pull/248
* Add FSharp.Core.Microsoft.Signed as dependency
* Install model uses portable versions for net40 and net45 when package doesn't contain special versions
* Install command displays existing versions if constraint does not match any version
* Restore command doesn't calc install model.
* Use https in DefaultNugetStream - https://github.com/fsprojects/Paket/pull/251
* BUGFIX: Paket only deletes files which will are downloaded by init-auto-restore process - https://github.com/fsprojects/Paket/pull/254
* BUGFIX: Paket convert-from-nuget failed when package source keys contain invalid XML element chars - https://github.com/fsprojects/Paket/issues/253

#### 0.6.0 - 2014-10-11
* New restore command - http://fsprojects.github.io/Paket/paket-restore.html
* Report if we can't find packages for top level dependencies.
* Faster resolver
* Try /FindPackagesById before /Packages for nuget package version no. retrieval
* New Paket.Core package on NuGet - https://www.nuget.org/packages/Paket.Core/
* BUGFIX: Prefer full platform builds over portable builds

#### 0.5.0 - 2014-10-09
* Bootstrapper will only download stable releases by default - http://fsprojects.github.io/Paket/bootstrapper.html
* New installer model allows better compatibility with NuGet and should be much faster
* Supporting dot for references file - http://fsprojects.github.io/Paket/http-dependencies.html
* Supporting pagination for long NuGet feeds - https://github.com/fsprojects/Paket/issues/223
* Create a "use exactly this version" operator in order to override package conflicts - http://fsprojects.github.io/Paket/nuget-dependencies.html#Use-exactly-this-version-constraint
* New `content none` mode in paket.dependencies - http://fsprojects.github.io/Paket/dependencies-file.html#No-content-option
* Allow source files in content folder of NuGet packages
* No -D needed for Linux installer - https://github.com/fsprojects/Paket/pull/210
* Content files like `_._`, `*.transform` and `*.pp` are ignored - https://github.com/fsprojects/Paket/issues/207
* The `convert-from-nuget` command adds .paket folder to the sln - https://github.com/fsprojects/Paket/issues/206
* Removed duplicate transitive dependencies from lock file - https://github.com/fsprojects/Paket/issues/200
* If the package download failed Paket retries with force flag
* The `convert-from-nuget` commands sorts the dependencies file
* Use credentials from nuget.config on paket convert-from-nuget - https://github.com/fsprojects/Paket/issues/198
* Deploy fixed targets file - https://github.com/fsprojects/Paket/issues/172
* New [--pre] and [--strict] modes for paket outdated - http://fsprojects.github.io/Paket/paket-outdated.html
* New --no-auto-restore option for `convert-from-nuget` command - http://fsprojects.github.io/Paket/paket-convert-from-nuget.html#Automated-process
* Adding support for new portable profiles
* paket.exe is now signed
* Allow to reference .exe files from NuGet packages
* Use default proxy in paket.exe and bootstrapper.exe - https://github.com/fsprojects/Paket/issues/226
* Keep order of sources in paket.dependencies - https://github.com/fsprojects/Paket/issues/233
* BREAKING CHANGE: Removed --dependencies-file option - from now on it's always paket.dependencies
* BUGFIX: Bootstrapper will not throw NullReferenceException on broken paket.exe downloads
* BUGFIX: Authentication information will not be put in cache
* BUGFIX: Fixes cache issue when using multiple NuGet sources
* BUGFIX: Fixes potential casing issue on Windows
* BUGFIX: paket-files need to go to the top of a project file
* BUGFIX: Do not look for MinimalVisualStudioVersion when adding paket folder to solution - https://github.com/fsprojects/Paket/pull/221
* COSMETICS: Throw better error message if we don't get any versions from NuGet source

#### 0.4.0 - 2014-09-28
* Resolve dependencies for github modules - http://fsprojects.github.io/Paket/http-dependencies.html#Remote-dependencies
* New [--interactive] mode for paket simplify - http://fsprojects.github.io/Paket/paket-simplify.html
* Don't use version in path for github files.
* Better error message when a package resolution conflict arises.

#### 0.3.0 - 2014-09-25
* New command: paket add [--interactive] - http://fsprojects.github.io/Paket/paket-add.html
* New command: paket simplify - http://fsprojects.github.io/Paket/paket-simplify.html
* Better Visual Studio integration by using paket.targets file - http://fsprojects.github.io/Paket/paket-auto-restore.html
* Support for NuGet prereleases - http://fsprojects.github.io/Paket/nuget-dependencies.html#PreReleases
* Support for private NuGet feeds - http://fsprojects.github.io/Paket/nuget-dependencies.html#NuGet-feeds
* New NuGet package version constraints - http://fsprojects.github.io/Paket/nuget-dependencies.html#Further-version-constraints
* Respect case sensitivity for package paths for Linux - https://github.com/fsprojects/Paket/pull/137
* Improved convert-from-nuget command - http://fsprojects.github.io/Paket/paket-convert-from-nuget.html
* New paket.bootstrapper.exe (7KB) allows to download paket.exe from github.com - http://fsprojects.github.io/Paket/paket-auto-restore.html
* New package resolver algorithm
* Better verbose mode - use -v flag
* Version info is shown at paket.exe start
* paket.lock file is sorted alphabetical (case-insensitive)
* Linked source files now all go underneath a "paket-files" folder.
* BUGFIX: Ensure the NuGet cache folder exists
* BUGFIX: Async download fixed on mono

#### 0.2.0 - 2014-09-17
* Allow to directly link GitHub files - http://fsprojects.github.io/Paket/http-dependencies.html
* Automatic NuGet conversion - http://fsprojects.github.io/Paket/paket-convert-from-nuget.html
* Cleaner syntax in paket.dependencies - https://github.com/fsprojects/Paket/pull/95
* Strict mode - https://github.com/fsprojects/Paket/pull/104
* Detecting portable profiles
* Support content files from nuget - https://github.com/fsprojects/Paket/pull/84
* Package names in Dependencies file are no longer case-sensitive - https://github.com/fsprojects/Paket/pull/108

#### 0.1.4 - 2014-09-16
* Only vbproj, csproj, fsproj and pyproj files are handled

#### 0.1.3 - 2014-09-15
* Detect FSharpx.Core in packages

#### 0.1.2 - 2014-09-15
* --hard parameter allows better transition from NuGet.exe

#### 0.1.0 - 2014-09-12
* We are live - yay!<|MERGE_RESOLUTION|>--- conflicted
+++ resolved
@@ -1,13 +1,8 @@
-<<<<<<< HEAD
-#### 6.0.0-alpha030 - 2020-06-15
-=======
-#### 6.0.0-alpha031 - 2020-06-13
->>>>>>> 17835e7d
+#### 6.0.0-alpha032 - 2020-06-15
 * Full .NET Core / SDK compatible version
 * Support for XCode
 * Support for .netcoreapp5.0
 
-<<<<<<< HEAD
 #### 5.247.2 - 2020-06-15
 * Remove recursion from lock access test
 
@@ -17,8 +12,6 @@
 #### 5.247.0 - 2020-06-14
 * Added protocolVersion for NuGet source - https://github.com/fsprojects/Paket/pull/3844
 
-=======
->>>>>>> 17835e7d
 #### 5.246.1 - 2020-06-13
 * BUGFIX: Fix a misspelled TFM - https://github.com/fsprojects/Paket/pull/3855
 
