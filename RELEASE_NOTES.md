--- conflicted
+++ resolved
@@ -1,4 +1,3 @@
-<<<<<<< HEAD
 #### 0.9.0 - 22.10.2014
 * Allow to restore packages from paket.references files - http://fsprojects.github.io/Paket/paket-restore.html
 * Detect local nuspec with old XML namespace - https://github.com/fsprojects/Paket/issues/283
@@ -116,19 +115,4 @@
 * --hard parameter allows better transition from NuGet.exe
 
 #### 0.1.0 - 12.09.2014
-* We are live - yay!
-=======
-### 1.0 - Unreleased
-* More awesome stuff comming
-* Added SourceLink for Source Indexing PDB
-
-#### 0.5.1-beta - November 6 2013
-* Improved quality of solution-wide README.md files
- 
-#### 0.5.0-beta - October 29 2013
-* Improved quality of solution-wide README.md files
-
-#### 0.0.1-beta - October 24 2013
-* Changed name from fsharp-project-scaffold to FSharp.ProjectScaffold
-* Initial release
->>>>>>> b534e84c
+* We are live - yay!