--- conflicted
+++ resolved
@@ -1,5 +1,4 @@
-<<<<<<< HEAD
-#### 3.0.0-alpha100 - 06.04.2016
+#### 3.0.0-alpha101 - 07.04.2016
 * Allow to reference git repositories - http://fsprojects.github.io/Paket/git-dependencies.html
 * Allow to run build commands on git repositories - http://fsprojects.github.io/Paket/git-dependencies.html#Running-a-build-in-git-repositories
 * Allow to use git repositories as NuGet source - http://fsprojects.github.io/Paket/git-dependencies.html#Using-Git-repositories-as-NuGet-source
@@ -7,10 +6,9 @@
 * Garbage collection in packages folder - https://github.com/fsprojects/Paket/pull/1491
 * Allows to exclude dll references from a NuGet package - http://fsprojects.github.io/Paket/references-files.html#Excluding-libraries
 * BREAKING CHANGE: Removed --hard parameter from all commands. Paket threads all commands as if --hard would have been set - https://github.com/fsprojects/Paket/pull/1567
-=======
+
 #### 2.58.4 - 07.04.2016
 * BUGFIX: Github dependencies reference transitive NuGet packages to projects - https://github.com/fsprojects/Paket/issues/1578
->>>>>>> 71a687ea
 
 #### 2.58.3 - 05.04.2016
 * BUGFIX: Add "*.fsi" files as <Compile> by default - https://github.com/fsprojects/Paket/pull/1573
