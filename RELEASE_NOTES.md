--- conflicted
+++ resolved
@@ -1,12 +1,8 @@
-<<<<<<< HEAD
-#### 3.17.0-alpha010 - 29.08.2016
+#### 3.17.0-alpha011 - 29.08.2016
 * Added Add MonoAndroid44 moniker - https://github.com/fsprojects/Paket/pull/1897
 * Notified about missing libs will only be shown on direct packages (too many false positives)
 * BUGFIX: Better NuGet V3 API and async caching - https://github.com/fsprojects/Paket/pull/1892
 * BUGFIX: Resolving .net standard depedencies for net46 - https://github.com/fsprojects/Paket/issues/1883
-=======
-#### 3.16.4 - 29.08.2016
->>>>>>> e9b59915
 * BUGFIX: Change project file condition handling to be case-insensitive - https://github.com/fsprojects/Paket/pull/1890
 
 #### 3.16.3 - 25.08.2016
