<<<<<<< HEAD
#### 4.0.0-alpha043 - 06.01.2017
* Make Paket compatible with DotNet SDK preview3
* Tail Recursive Package Resolution - https://github.com/fsprojects/Paket/pull/2066
* Reorganized resolver - https://github.com/fsprojects/Paket/pull/2039
* USABILITY: Added option to have paket restore fail on check failure - https://github.com/fsprojects/Paket/pull/1963
=======
#### 3.33.2 - 08.01.2017
* BUGFIX: Ensure stable ordering of references
>>>>>>> 4dada1ef

#### 3.33.0 - 06.01.2017
* USABILITY: Ensure stable ordering of references in the same ItemGroup - https://github.com/fsprojects/Paket/pull/2105
* BUGFIX: Template with multiparagraph description was not working with LF line endings - https://github.com/fsprojects/Paket/issues/2104

#### 3.32.0 - 02.01.2017
* paket outdated: group -parameter added - https://github.com/fsprojects/Paket/pull/2097
* BUGFIX: Fix "directory doesn't exist" in NuGet v2 - https://github.com/fsprojects/Paket/pull/2102
* BUGFIX: Correctly escape no_proxy domains for bootstraper - https://github.com/fsprojects/Paket/pull/2100
* BUGFIX: Don't print incorrect warning in bootstraper - https://github.com/fsprojects/Paket/pull/2098
* BUGFIX: Update Argu to 3.6.1
* BUGFIX: Revert argu update
* BUGFIX: If we have ref and lib files then we prefer lib
* BUGFIX: Don't remove group with only remote files - https://github.com/fsprojects/Paket/pull/2089
* BUGFIX: Fix displayed package name for packages found in another group - https://github.com/fsprojects/Paket/pull/2088
* BUGFIX: Avoid infinite recursive calls in followODataLink - https://github.com/fsprojects/Paket/pull/2081 
* BUGFIX: One of the file writes was missing a Directory.Create() - https://github.com/fsprojects/Paket/pull/2080
* BUGFIX: NuGetV2-OData: retrieve versions in descending order for artifactory - https://github.com/fsprojects/Paket/pull/2073
* BUGFIX: Default address of NuGet v3 stream points to https - https://github.com/fsprojects/Paket/pull/2071
 
#### 3.31.0 - 04.12.2016
* Added monoandroid70 moniker (Android 7 Nougat) - https://github.com/fsprojects/Paket/pull/2065
* BUGFIX: Package names are compared using non-linguistic Ordinal comparison - https://github.com/fsprojects/Paket/pull/2067
* BUGFIX: Fixed Git dependency change detection - https://github.com/fsprojects/Paket/pull/2061
* BUGFIX: Relax prerelease condition for --keep-patch - https://github.com/fsprojects/Paket/issues/2048
* BUGFIX: Allow specify auto-detect in specific groups - https://github.com/fsprojects/Paket/issues/2011

#### 3.30.0 - 22.11.2016
* Allow override of NuGetCacheFolder location through environment variable - https://github.com/fsprojects/Paket/pull/2035
* BUGFIX: Add authorization headers to Paket Push - https://github.com/fsprojects/Paket/pull/2034
* BUGFIX: Fix package name displayed when package is found in different group - https://github.com/fsprojects/Paket/issues/2031
* BUGFIX: Report which nuspec file is invalid when the nuspec cannot be loaded - https://github.com/fsprojects/Paket/issues/2026

#### 3.29.0 - 18.11.2016
* BUGFIX: Paket adds stricter prerelease dependencies to make NuGet happy - https://github.com/fsprojects/Paket/issues/2024

#### 3.28.0 - 17.11.2016
* BUGFIX: Optimize deps to make #2020 work - https://github.com/fsprojects/Paket/pull/2020
* BUGFIX: Added missing tolower() - https://github.com/fsprojects/Paket/pull/2023
* BUGFIX: Fix broken condition in WhenNode - https://github.com/fsprojects/Paket/pull/2022
* REVERT: NuGetV2-OData: retrieve versions in descending order - https://github.com/fsprojects/Paket/pull/2008
* BUGFIX: Git Dependency failed to install when space exists in User Folder name - https://github.com/fsprojects/Paket/pull/2015

#### 3.27.0 - 09.11.2016
* Verbose bootstrapper - https://github.com/fsprojects/Paket/pull/2007 
* BUGFIX: NuGetV2-OData: retrieve versions in descending order - https://github.com/fsprojects/Paket/pull/2008
* BUGFIX: Paket doesn't reference libs for UWP apps - https://github.com/fsprojects/Paket/issues/2001
* BUGFIX: Version constraint was missing on referenced projects packed separately - https://github.com/fsprojects/Paket/issues/1976
* BUGFIX: Make download loop to terminate in max N=5 iterations - https://github.com/fsprojects/Paket/pull/1999

#### 3.26.0 - 31.10.2016
* New Command: paket why - http://theimowski.com/blog/2016/10-30-paket-why-command/index.html
* BUGFIX: Do not remove main group - https://github.com/fsprojects/Paket/issues/1950
* BUGFIX: Fix out-of-date-check
* BUGFIX: Be more conservative during paket add and paket remove - https://github.com/fsprojects/Paket/issues/1652

#### 3.25.0 - 28.10.2016
* Allow to put required paket version into the paket.dependencies file - https://github.com/fsprojects/Paket/pull/1983
* BUGFIX: Custom print for NugetSourceAuthentication types - https://github.com/fsprojects/Paket/pull/1985
* BUGFIX: DependenciesFileParser now tracks inner exceptions for package sources - https://github.com/fsprojects/Paket/pull/1987

#### 3.24.1 - 25.10.2016
* USABILITY: New magic mode bootstrapper - https://github.com/fsprojects/Paket/pull/1961
* USABILITY: Specify Chessie version - https://github.com/fsprojects/Paket/issues/1958
* REVERT: Support long paths for NTFS - https://github.com/fsprojects/Paket/pull/1944

#### 3.23.0 - 10.10.2016
* BUGFIX: Support long paths for NTFS - https://github.com/fsprojects/Paket/pull/1944

#### 3.22.0 - 10.10.2016
* BUGFIX: generate-include-scripts: don't check dll order when it can be skipped - https://github.com/fsprojects/Paket/pull/1945
* BUGFIX: generate-include-script doesn't not #r FSharp.Core.dll anymore - https://github.com/fsprojects/Paket/pull/1946
* BUGFIX: Paket failed to get packages from feed with credentials - https://github.com/fsprojects/Paket/pull/1947
* BUGFIX: Fix public API
* BUGFIX: Set network credentials - https://github.com/fsprojects/Paket/issues/1941
* BUGFIX: Swapped parameters of FindVersionsForPackage
* BUGFIX: Transforming wildcard syntax to regex, which is used by WebProxy for NoProxy bypassing - https://github.com/fsprojects/Paket/pull/1939
* BUGFIX: Work around dependencies issue in VSTS - https://github.com/fsprojects/Paket/issues/1798
* COSMETICS: XML paket.config is now beautified - https://github.com/fsprojects/Paket/pull/1954

#### 3.21.0 - 04.10.2016
* Added MsBuild reserved properties - https://github.com/fsprojects/Paket/pull/1934
* BUGFIX: Make VisualStudio.com nuget feed behave like nuget.org - https://github.com/fsprojects/Paket/issues/1798
* BUGFIX: Generate binding redirect that covers entire range of possible assembly versions - https://github.com/fsprojects/Paket/pull/1932
* COSMETICS: Paket shows context for missing references - https://github.com/fsprojects/Paket/issues/1936

#### 3.20.2 - 29.09.2016
* BUGFIX: Fix dependency compression issue - https://github.com/fsprojects/Paket/issues/1929
* BUGFIX: Calling `Paket.Dependencies.GetInstalledPackageModel` with wrong casing on mono failed - https://github.com/fsprojects/Paket/issues/1928
* BUGFIX: Convert from nuget with analyzers - https://github.com/fsprojects/Paket/pull/1922
* BUGFIX: Don't fail on restore - https://github.com/fsprojects/Paket/pull/1923
* BUGFIX: Fix double space encoding during pack - https://github.com/fsprojects/Paket/issues/1837
* BUGFIX: Try to resolve "$(TargetFrameworkIdentifier) == 'true'" issue
* BUGFIX: Push correct Paket.Core - https://github.com/fsprojects/Paket/pull/1911

#### 3.19.0 - 04.09.2016
* NEW Dotnetcore build for Paket.Core - https://github.com/fsprojects/Paket/pull/1785
* BUGFIX: Allow to overwrite copy_local settings for ref files
* BUGFIX: Fixed invalid Cache Folder when Current Directory is different - https://github.com/fsprojects/Paket/issues/1910

#### 3.18.0 - 02.09.2016
* BUGFIX: Fixed issues around .NET Standard resolution
* BUGFIX: Fixed toLower > tolower for odata url parameter  - https://github.com/fsprojects/Paket/pull/1906
* BUGFIX: Fix deduplication condition
* Revert fix for #1898

#### 3.17.0 - 29.08.2016
* Added Add MonoAndroid44 moniker - https://github.com/fsprojects/Paket/pull/1897
* Notified about missing libs will only be shown on direct packages (too many false positives)
* Fixed props import for fsproj/cspro - https://github.com/fsprojects/Paket/issues/1898
* BUGFIX: Do not copy ref files to output dir - https://github.com/fsprojects/Paket/issues/1895
* BUGFIX: Scan group folder for packages
* BUGFIX: Better NuGet V3 API and async caching - https://github.com/fsprojects/Paket/pull/1892
* BUGFIX: Resolving .net standard depedencies for net46 - https://github.com/fsprojects/Paket/issues/1883
* BUGFIX: Change project file condition handling to be case-insensitive - https://github.com/fsprojects/Paket/pull/1890

#### 3.16.3 - 25.08.2016
* BUGFIX: Don't remove non-duplicate framework dependencies - https://github.com/fsprojects/Paket/pull/1888

#### 3.16.2 - 25.08.2016
* BUGFIX: Fixed lowest_matching constraint - https://github.com/fsprojects/Paket/pull/1882

#### 3.16.1 - 25.08.2016
* Allow printing of version number through command-line option - https://github.com/fsprojects/Paket/pull/1878
* BUGFIX: Async cache fix in multi-thread-environment for GitHub downloads - https://github.com/fsprojects/Paket/pull/1880

#### 3.16.0 - 24.08.2016
* Allow to use github access token from environment variable for github dependencies - http://fsprojects.github.io/Paket/github-dependencies.html#Using-a-GitHub-auth-key-from-environment-variable
* BUGFIX: Look for OutDir in .vcxproj - https://github.com/fsprojects/Paket/issues/1870
* USABILITY: Skip invalid meta-data in cpp projects - https://github.com/fsprojects/Paket/issues/1870
* USABILITY: Add better tracing during resolve - https://github.com/fsprojects/Paket/issues/1871
* USABILITY: Use .dll as default during pack - https://github.com/fsprojects/Paket/issues/1870

#### 3.15.0 - 23.08.2016
* When converting from Nuget Paket removes NuGetPackageImportStamp - https://github.com/fsprojects/Paket/pull/1865
* BUGFIX: Fixed strange issue during directory cleanup
* BUGFIX: Fallback to LocalApplicationData if we don't have UserProfile avaulable - https://github.com/fsprojects/Paket/issues/1863
* BUGFIX: Fixed octokit parsing - https://github.com/fsprojects/Paket/issues/1867
* BUGFIX: Faulty conditions were generated when using condition attributes - https://github.com/fsprojects/Paket/issues/1860

#### 3.14.0 - 22.08.2016
* Show message when a package version is not installed because it is unlisted
* BUGFIX: Bootstrapper had issues with partial download - https://github.com/fsprojects/Paket/pull/1859
* BUGFIX: Use ConcurrentDictionary correctly - https://github.com/fsprojects/Paket/pull/1853

#### 3.13.0 - 12.08.2016
* Allow to pack referenced projects by setting paket.template switch - https://github.com/fsprojects/Paket/issues/1851

#### 3.12.0 - 12.08.2016
* BUGFIX: Paket doesn't add duplicate references to framework assemblies anymore - https://github.com/fsprojects/Paket/issues/1333
* BUGFIX: Run resolver after convert
* BUGFIX: Selective paket update doesn't ignore paket.dependencies rules anymore - https://github.com/fsprojects/Paket/issues/1841
* BUGFIX: Update with any of the --keep-?? flags didn't honour redirects:on in paket.dependencies - https://github.com/fsprojects/Paket/issues/1844

#### 3.11.0 - 04.08.2016
* Allow Pack to pin only project references - https://github.com/fsprojects/Paket/issues/1649

#### 3.10.0 - 03.08.2016
* Allow to specify nupkg version for source override in paket.local file - https://github.com/fsprojects/Paket/issues/1803
* BUGFIX: Allow "auto-restore on" to be done twice - https://github.com/fsprojects/Paket/issues/1836
* BUGFIX: be careful with distinction between .NET 4.0 client and .NET 4.0 full profile - https://github.com/fsprojects/Paket/issues/1830
* BUGFIX: Don't allow empty string as description in template file - https://github.com/fsprojects/Paket/pull/1831
* BUGFIX: Respect comments in dependencies file

#### 3.9.0 - 22.07.2016
* Don't create runtime references for CoreClr anymore - new concept coming soon 
* BUGFIX: Allow to install packages that have "native" in package name - https://github.com/fsprojects/Paket/issues/1829
* PERFORMANCE: Much faster computation of the InstallModel

#### 3.8.0 - 18.07.2016
* Paket automatically packs localized assemblies - https://github.com/fsprojects/Paket/pull/1816
* BUGFIX: Fix possible null ref when processing a vcxproj file - https://github.com/fsprojects/Paket/issues/1814
* BUGFIX: Changing NuGet uri from http to https in paket.dependencies don't causes error any more - https://github.com/fsprojects/Paket/issues/1820
* BUGFIX: Paket 'pack' should exclude 'project' template files correctly - https://github.com/fsprojects/Paket/issues/1818
* PERFORMANCE: Do not scan node_modules path for project files - https://github.com/fsprojects/Paket/issues/1782
* Exposed license url in public namespace - https://github.com/fsprojects/Paket/pull/1811

#### 3.7.0 - 14.07.2016
* Paket automatically packs localized assemblies - https://github.com/fsprojects/Paket/pull/1807
* BUGFIX: Fixed incorrect CopyRuntimeDependencies.ProjectFile causing 'Could not find paket.dependencies' - https://github.com/fsprojects/Paket/pull/1802

#### 3.6.0 - 12.07.2016
* Generate include script for each group - https://github.com/fsprojects/Paket/pull/1787
* USABILITY: Improve error messages for dependency groups - https://github.com/fsprojects/Paket/pull/1797

#### 3.5.0 - 12.07.2016
* Support for .NET 4.6.3 and .NET Standard 1.6
* Using Argu 3 
* Support groups in paket.local - https://github.com/fsprojects/Paket/pull/1788
* Paket config can be run from everywhere - https://github.com/fsprojects/Paket/pull/1781
* BUGFIX: Install older frameworks if things don't work out - https://github.com/fsprojects/Paket/issues/1779
* BUGFIX: Fixed detection of framework version with spaces - https://github.com/fsprojects/Paket/pull/1791
* BUGFIX: Fixed error with local sources and run convert-from-nuget - https://github.com/fsprojects/Paket/pull/1795
 
#### 3.4.0 - 30.06.2016
* Inaccessible caches are excluded for the duration of running a command - https://github.com/fsprojects/Paket/pull/1770
* BUGFIX: NuGet OData search is now case-insensitive - https://github.com/fsprojects/Paket/issues/1775
* BUGFIX: Allows to use colons in git build argument - https://github.com/fsprojects/Paket/issues/1773
* BUGFIX: auto-restore on fixes old targets file references - https://github.com/fsprojects/Paket/issues/1768
* BUGFIX: Added handling for cache not being accessible - https://github.com/fsprojects/Paket/pull/1764
* BUGFIX: Fixed out-of-date check for remote files - https://github.com/fsprojects/Paket/issues/1760, https://github.com/fsprojects/Paket/issues/1762, https://github.com/fsprojects/Paket/issues/1766
* BUGFIX: Using network cache with invalid credentials should not fail restore - https://github.com/fsprojects/Paket/issues/1758
* BUGFIX: Make the copy task more robust if we can't parse target framework - https://github.com/fsprojects/Paket/issues/1756
* BUGFIX: Paket warns on dependencies file that has same package twice in same group - https://github.com/fsprojects/Paket/issues/1757
* USABILITY: Show out-of-sync warning message if paket.lock is not matching paket.dependencies - https://github.com/fsprojects/Paket/issues/1750
* COSMETICS: Don't trace download of remote files twice

#### 3.3.0 - 25.06.2016
* Paket fails on dependencies file that has same package twice in same group - https://github.com/fsprojects/Paket/issues/1757
* Paket.SemVer.Parse is now in PublicAPI.fs - https://github.com/fsprojects/Paket/pull/1754
* BUGFIX: Automatic repair of broken file paths in NuGet packages - https://github.com/fsprojects/Paket/issues/1755
* BUGFIX: Fixed out-of-date check for auto-detection of frameworks - https://github.com/fsprojects/Paket/issues/1750

#### 3.2.0 - 24.06.2016
* Show out-of-sync error message if paket.lock is not matching paket.dependencies - https://github.com/fsprojects/Paket/issues/1750
* BUGFIX: Dependency resolution for .NETFramework4.5 and .NETPortable0.0-wp8+netcore45+net45+wp81+wpa81 fixed - https://github.com/fsprojects/Paket/issues/1753
* BUGFIX: Don't report warnings for packages that are not installed for current target framework - https://github.com/fsprojects/Paket/issues/1693
* BUGFIX: Runtime deps are copied based on TargetFramework - https://github.com/fsprojects/Paket/issues/1751
* BUGFIX: Do not take over control over manual nodes - https://github.com/fsprojects/Paket/issues/1746
* BUGFIX: Better error message when log file is missing - https://github.com/fsprojects/Paket/issues/1743
* BUGFIX: Create folder if needed during package extraction - https://github.com/fsprojects/Paket/issues/1741
* BUGFIX: Simplify works with auto-detected target frameworks - https://github.com/fsprojects/Paket/pull/1740
* BUGFIX: Make sure Guid in project reference is parsed well - https://github.com/fsprojects/Paket/pull/1738
* BUGFIX: Added a username and password option scripting - https://github.com/fsprojects/Paket/pull/1736
* BUGFIX: Trailing slash will be removed from credentials - https://github.com/fsprojects/Paket/pull/1735
* COSMETICS: Add condition to AfterBuild target to unbreak nCrunch - https://github.com/fsprojects/Paket/pull/1734
* BUGFIX: Ignore case in aliases dll names - https://github.com/fsprojects/Paket/pull/1733

#### 3.1.0 - 16.06.2016
* Paket pack doesn't allow empty string as authors and description metadata - https://github.com/fsprojects/Paket/pull/1728
* Made Name and Guid in ProjectRefrence optional - https://github.com/fsprojects/Paket/issues/1729
* BUGFIX: Prerelease version range are working with ~> again
* BUGFIX: Filter empty When conditions - https://github.com/fsprojects/Paket/issues/1727
* BUGFIX: Do not garbage collect packages with version in path

#### 3.0.0 - 15.06.2016
* Allow to reference git repositories - http://fsprojects.github.io/Paket/git-dependencies.html
* Allow to run build commands on git repositories - http://fsprojects.github.io/Paket/git-dependencies.html#Running-a-build-in-git-repositories
* Allow to use git repositories as NuGet source - http://fsprojects.github.io/Paket/git-dependencies.html#Using-Git-repositories-as-NuGet-source
* Allow to override package sources in paket.local - http://fsprojects.github.io/Paket/local-file.html http://theimowski.com/blog/2016/05-19-paket-workflow-for-testing-new-nuget-package-before-release/index.html
* NEW COMMAND: "paket generate-include-scripts" creates package include scripts for F# Interactive - http://fsprojects.github.io/Paket/paket-generate-include-scripts.html
* Additional local caches - http://fsprojects.github.io/Paket/caches.html
* Garbage collection in packages folder - https://github.com/fsprojects/Paket/pull/1491
* Allows to exclude dll references from a NuGet package - http://fsprojects.github.io/Paket/references-files.html#Excluding-libraries
* Allows to use aliases for libraries - http://fsprojects.github.io/Paket/references-files.html#Library-aliases
* Create Choose nodes for .NET Standard
* Remove command removes empty group when removing last dependency - https://github.com/fsprojects/Paket/pull/1706
* New bootstrapper option --max-file-age - http://fsprojects.github.io/Paket/bootstrapper.html 
* USABILITY: Removed "specs:" from paket.lock since it was copied from Bundler and had no meaning in Paket - https://github.com/fsprojects/Paket/pull/1608
* BREAKING CHANGE: "lib", "runtimes" are not allowed as group names
* BREAKING CHANGE: Removed --hard parameter from all commands. 
    - Paket threads all commands as if --hard would have been set - https://github.com/fsprojects/Paket/pull/1567
    - For the --hard use in the binding redirects there is a new parameter --clean-redirects - https://github.com/fsprojects/Paket/pull/1692 

#### 2.66.10 - 15.06.2016
* BUGFIX: Paket update failed on silverlight projects - https://github.com/fsprojects/Paket/pull/1719

#### 2.66.9 - 03.06.2016
* BUGFIX: Automatic prerelease expansion should not be done if explicit prereleases are requested - https://github.com/fsprojects/Paket/issues/1716 https://github.com/fsprojects/Paket/issues/1714

#### 2.66.6 - 31.05.2016
* BUGFIX: Groups with different sources should not resolve to wrong packages - https://github.com/fsprojects/Paket/issues/1711

#### 2.66.5 - 30.05.2016
* BUGFIX: Don't remove trailing zero if version is in package path - https://github.com/fsprojects/Paket/issues/1708

#### 2.66.4 - 26.05.2016
* BUGFIX: Optimization of local dependencies - https://github.com/fsprojects/Paket/issues/1703

#### 2.66.3 - 24.05.2016
* BUGFIX: Use utf-8 to download strings - https://github.com/fsprojects/Paket/pull/1702

#### 2.66.2 - 23.05.2016
* BUGFIX: Update with any of the --keep-major flag didn't honour content:none in paket.dependencies - https://github.com/fsprojects/Paket/issues/1701

#### 2.66.0 - 23.05.2016
* Package groups be excluded in a paket.template file - https://github.com/fsprojects/Paket/pull/1696
* BUGFIX: Fallback from portable to net45 must be conversative - https://github.com/fsprojects/Paket/issues/1117

#### 2.65.0 - 18.05.2016
* BUGFIX: Fixed compatibility issues with nuget.org and myget - https://github.com/fsprojects/Paket/pull/1694
* BUGFIX: DateTime in package should not be in the future
* BUGFIX: Don't push non existing files - https://github.com/fsprojects/Paket/pull/1688
* BUGFIX: Paket should imports build targets from packages in build dependency groups - https://github.com/fsprojects/Paket/pull/1674
* BUGFIX: Framework resolution strategy for Google.Apis.Oauth2.v2 - https://github.com/fsprojects/Paket/issues/1663
* BUGFIX: Blacklisting install.xdt and uninstall.xdt files - https://github.com/fsprojects/Paket/pull/1667

#### 2.64.0 - 05.05.2016
* Implemented support for NativeReference - https://github.com/fsprojects/Paket/issues/1658
* Added monoandroid60 to be matched as Some MonoAndroid - https://github.com/fsprojects/Paket/pull/1659
* BUGFIX: Understand InterprojectDependencies without Name - https://github.com/fsprojects/Paket/issues/1657
* BUGFIX: Fix path issue on linux - https://github.com/fsprojects/Paket/pull/1644/files
* BUGFIX: Don't pack template files in packages or paket-files

#### 2.63.0 - 22.04.2016
* Added monoandroid43 to be matched as Some MonoAndroid - https://github.com/fsprojects/Paket/pull/1631
* Added support for MonoAndroid22 and MonoAndroid23 - https://github.com/fsprojects/Paket/pull/1628
* BUGFIX: allow directory names with + in paket.template
* BUGFIX: Generates binding redirect for references targeting different profiles - https://github.com/fsprojects/Paket/pull/1634
* EXPERIMENTAL: paket resolves runtime dependency libs - https://github.com/fsprojects/Paket/pull/1626
* USABILITY: remove command restricts install to the specified group only - https://github.com/fsprojects/Paket/pull/1612

#### 2.62.0 - 17.04.2016
* Refactoring Bootstrapper to introduce better coverage and testing - https://github.com/fsprojects/Paket/pull/1603

#### 2.61.0 - 17.04.2016
* Support .NET platform standard packages - https://github.com/fsprojects/Paket/issues/1614
* Support .NET 4.6.2 - https://github.com/fsprojects/Paket/issues/1614
* BUGFIX: Don't set CopyToOutputDirectory for Compile items - https://github.com/fsprojects/Paket/issues/1592
* BUGFIX: Allow to pack packages with ReflectedDefinition - https://github.com/fsprojects/Paket/pull/1602

#### 2.60.0 - 12.04.2016
* Various performance optimizations - https://github.com/fsprojects/Paket/pull/1599
* BUGFIX: Fix CleanDir function - https://github.com/fsprojects/Paket/commit/1c2250ed5fae51a5f086325347fecefe16bba27a#commitcomment-17064085
* BUGFIX: Detect net30 moniker

#### 2.59.0 - 12.04.2016
* BUGFIX: Remove process should remove packages from specified groups - https://github.com/fsprojects/Paket/issues/1596
* BUGFIX: Compare full filename for pack with template file - https://github.com/fsprojects/Paket/issues/1594
* BUGFIX: Dependencies file should not take shortened versions - https://github.com/fsprojects/Paket/issues/1591
* BUGFIX: Breaking some parallism and trying to prevent race conditions - https://github.com/fsprojects/Paket/issues/1589
* BUGFIX: "paket.exe pack" with "include-referenced-projects" and "minimum-from-lock-file" did not work when project references have a paket.template file - https://github.com/fsprojects/Paket/issues/1586
* BUGFIX: Property Definitions are placed after FSharp Targets - https://github.com/fsprojects/Paket/issues/1585
* BUGFIX: Redirects for assemblies in the GAC were removed - https://github.com/fsprojects/Paket/issues/1574
* BUGFIX: Paket.dependency with version ranges failed when package has pinned dependency and that version is unlisted - https://github.com/fsprojects/Paket/issues/1579
* BUGFIX: Github dependencies reference transitive NuGet packages to projects - https://github.com/fsprojects/Paket/issues/1578
* BUGFIX: Add "*.fsi" files as <Compile> by default - https://github.com/fsprojects/Paket/pull/1573
* BUGFIX: Touch feature disabled by default in Add, Update, Install; enabled with --touch-affected-refs - https://github.com/fsprojects/Paket/pull/1571
* BUGFIX: Property Definitions: placed after csharp targets - https://github.com/fsprojects/Paket/pull/1522
* BUGFIX: Create folder for all source file dependencies
* USABILITY: Using saved api key credentials for the push operation - https://github.com/fsprojects/Paket/pull/1570
* USABILITY: Paket update supports combining filter with specific version - https://github.com/fsprojects/Paket/pull/1580

#### 2.57.0 - 30.03.2016
* BUGFIX: Property Definitions: placed after non-paket imports if they directly follow the top property groups - https://github.com/fsprojects/Paket/pull/1561
* BUGFIX: Fixed inconsistent condition generation in paket.lock file - https://github.com/fsprojects/Paket/issues/1552
* BUGFIX: Removing transitive dependencies from dependencies list during pack - https://github.com/fsprojects/Paket/pull/1547
* USABILITY: Better WPF support - https://github.com/fsprojects/Paket/pull/1550

#### 2.56.0 - 24.03.2016
* BUGFIX: Move props definitions further up in project files - https://github.com/fsprojects/Paket/issues/1537
* BUGFIX: Fixed missing src files when packing with symbols on Linux - https://github.com/fsprojects/Paket/pull/1545
* BUGFIX: Ensuring that dependent dll's are not included in the package when usng include-referenced-projects - https://github.com/fsprojects/Paket/pull/1543
* BUGFIX: Global redirects:false is not disabling everything below anymore - https://github.com/fsprojects/Paket/issues/1544

#### 2.55.0 - 23.03.2016
* Correct src folder structure for packing with symbols - https://github.com/fsprojects/Paket/pull/1538
* Fix resolver bug spotted by property based testing - https://github.com/fsprojects/Paket/issues/1524

#### 2.54.0 - 21.03.2016
* It's possible to influence the CopyToOutputDirectory property for content references in project files - http://fsprojects.github.io/Paket/nuget-dependencies.html#CopyToOutputDirectory-settings
* BUGFIX: Fix regression where paket skipped packages with name ending in lib - https://github.com/fsprojects/Paket/issues/1531
* USABILITY: Unknown package settings are now reported
* USABILITY: Improve warning text on conflict - https://github.com/fsprojects/Paket/pull/1530

#### 2.53.0 - 19.03.2016
* Allow to restore recursively from remote dependencies file - https://github.com/fsprojects/Paket/issues/1507
* BUGFIX: Fix mixed mode solutions with Native - https://github.com/fsprojects/Paket/issues/1523
* BUGFIX: Do not generate useless true conditions for Native - https://github.com/fsprojects/Paket/issues/1523
* BUGFIX: Native settings are filtered correctly - https://github.com/fsprojects/Paket/issues/1523
* BUGFIX: Force resolver to look into deeper levels - https://github.com/fsprojects/Paket/issues/1520
* COSMETICS: Emit net40-full moniker instead of net-40
* COSMETICS: Simplify single when conditions with single true statement
* USABILITY: Improved error message when paket.dependencies can't be found - https://github.com/fsprojects/Paket/pull/1519
* USABILITY: Automatically retry with force flag if we can't get package details for a given version - https://github.com/fsprojects/Paket/issues/1526
* USABILITY: Better error message when paket.lock an paket.dependencies are out of sync.
* USABILITY: Content:once doesn't add paket flags to the csproj file in order to make Orleans tools happy - https://github.com/fsprojects/Paket/issues/1513
* USABILITY: Be more robust in paket.references files - https://github.com/fsprojects/Paket/issues/1514
* USABILITY: Improved stability in lock acquiring process - https://github.com/fsprojects/Paket/issues/858

#### 2.52.0 - 10.03.2016
* Allow to restore dll from remote dependencies file - https://github.com/fsprojects/Paket/issues/1507
* Prevent paket holding locks on assemblies during binding redirects - https://github.com/fsprojects/Paket/pull/1492
* ProjectFile.save with forceTouch to only modify the last write time without content if unchanged - https://github.com/fsprojects/Paket/pull/1493
* BUGFIX: Don't accept "Unsupported0.0" as full framework - https://github.com/fsprojects/Paket/issues/1494
* BUGFIX: Revert 1487 - https://github.com/fsprojects/Paket/issues/1487
* BUGFIX: Fall back to v2 for VSTS - https://github.com/fsprojects/Paket/issues/1496
* BUGFIX: Fixed duplicate frameworks during auto-detection - https://github.com/fsprojects/Paket/issues/1500
* BUGFIX: Fixed conditional references created for group dependencies - https://github.com/fsprojects/Paket/issues/1505
* BUGFIX: Fixed parsing error in lock file parser - https://github.com/fsprojects/Paket/issues/1500
* BUGFIX: Merge Chessie into PowerShell package - https://github.com/fsprojects/Paket/issues/1499
* BUGFIX: Make v3 API more robust
* BUGFIX: Do not install packages with same version from different groups twice - https://github.com/fsprojects/Paket/issues/1458
* BUGFIX: When adding framework specification to paket.dependencies .props include was moved to the bottom of csproj file - https://github.com/fsprojects/Paket/issues/1487
* BUGFIX: Allow to use LOCKEDVERSION with packages that are not in main group - https://github.com/fsprojects/Paket/issues/1483
* USABILITY: only complain about missing references if there are references at all

#### 2.51.0 - 29.02.2016
* Experimental Visual C++ support in binding redirects - https://github.com/fsprojects/Paket/issues/1467
* Restore: optional --touch-affected-refs to touch refs affected by a restore - https://github.com/fsprojects/Paket/pull/1485
* BUGFIX: fixed group transitive dependency checking - https://github.com/fsprojects/Paket/pull/1479
* BUGFIX: Do not try to pack output folder - https://github.com/fsprojects/Paket/issues/1473
* BUGFIX: Fix StackOverflow from https://github.com/fsprojects/Paket/issues/1432
* BUGFIX: Do not pack absolute paths - https://github.com/fsprojects/Paket/issues/1472
* BUGFIX: Keep Auth from dependencies file for fast path - https://github.com/fsprojects/Paket/issues/1469
* BUGFIX: Fix Platform matching bug in CPP projects - https://github.com/fsprojects/Paket/issues/1467
* USABILITY: Touch project files when paket.lock changed in order to support incremental builds with MsBuild  - https://github.com/fsprojects/Paket/issues/1471 
* USABILITY: Prevent paket holding locks on assemblies during binding redirects
* USABILITY: Don't fail when we can't turn on auto-restote during convert

#### 2.50.0 - 09.02.2016
* Experimental Visual C++ support - https://github.com/fsprojects/Paket/issues/1467
* BUGFIX: Install packages that end in .dll - https://github.com/fsprojects/Paket/issues/1466
* BUGFIX: Prevent race condition - https://github.com/fsprojects/Paket/issues/1460
* BUGFIX: Download of HTTP dependencies should delete folder before we unzip
* BUGFIX: Do not touch project files in packages folder - https://github.com/fsprojects/Paket/issues/1455
* BUGFIX: Keep versions locked for dependencies during pack - https://github.com/fsprojects/Paket/issues/1457
* BUGFIX: Do not fail on auth check for remote dependencies file - https://github.com/fsprojects/Paket/issues/1456
* WORKAROUND: Don't use v3 getPackageDetails on nuget.org or myget

#### 2.49.0 - 03.02.2016
* Added paket pack switch minimum-from-lock-file - http://fsprojects.github.io/Paket/paket-pack.html#Version-ranges
* Automatic framework detection - http://fsprojects.github.io/Paket/dependencies-file.html#Automatic-framework-detection
* BUGFIX: Work around auth issues with VSTS feed - https://github.com/fsprojects/Paket/issues/1453
* USABILITY: Show warning if a dependency is installed for wrong target framework - https://github.com/fsprojects/Paket/pull/1445

#### 2.48.0 - 28.01.2016
* New lowest_matching option that allows to use lowest matching version of direct dependencies - http://fsprojects.github.io/Paket/dependencies-file.html#Lowest-matching-option
* BUGFIX: Fix convert-from-nuget command - https://github.com/fsprojects/Paket/pull/1437
* BUGFIX: paket pack with enabled include-referenced-projects flag doesn't throwh NRE - https://github.com/fsprojects/Paket/issues/1434
* BUGFIX: Fixed pack package dependencies for dependent projects - https://github.com/fsprojects/Paket/issues/1429
* BUGFIX: Fixed pack package dependencies for dependent projects - https://github.com/fsprojects/Paket/pull/1417
* BUGFIX: Pack with concrete template file should work for type project - https://github.com/fsprojects/Paket/issues/1414
* BUGFIX: Don't use symbol packages when using filesystem source with symbol package - https://github.com/fsprojects/Paket/issues/1413

#### 2.46.0 - 19.01.2016
* BootStrapper caches paket.exe in NuGet cache - https://github.com/fsprojects/Paket/pull/1400
* Case insensitive autocomplete for NuGet v2 protocol - https://github.com/fsprojects/Paket/pull/1410

#### 2.45.0 - 18.01.2016
* Initial support for autocomplete of private sources - https://github.com/fsprojects/Paket/issues/1298
* Allow to set project url in paket pack
* Added include-pdbs switch in paket.template files - https://github.com/fsprojects/Paket/pull/1403
* BUGFIX: Fixed symbol sources creation on projects that contain linked files - https://github.com/fsprojects/Paket/pull/1402
* BUGFIX: Fixed inter project dependencies
* BUGFIX: Reduce pressure from call stack - https://github.com/fsprojects/Paket/issues/1392
* BUGFIX: Symbols package fix for projects that contained linked files - https://github.com/fsprojects/Paket/pull/1390

#### 2.44.0 - 14.01.2016
* Paket pack for symbols packages allows for pulling in referenced projects. - https://github.com/fsprojects/Paket/pull/1383

#### 2.43.0 - 14.01.2016
* BUGFIX: Use registration data from normalized NuGet version - https://github.com/fsprojects/Paket/issues/1387
* BUGFIX: $(SolutionDir) in ProjectReference include attribute will be parsed - https://github.com/fsprojects/Paket/issues/1377
* BUGFIX: Restore groups sequentially - https://github.com/fsprojects/Paket/issues/1371
* PERFORMANCE: Fix issue with bad performance - https://github.com/fsprojects/Paket/issues/1387
* PERFORMANCE: Try relaxed resolver only when there is a chance to succeed
* USABILITY: Fail if credentials are invalid - https://github.com/fsprojects/Paket/issues/1382

#### 2.42.0 - 10.01.2016
* Nemerle projects support
* BUGFIX: Incorrect package dependencies graph resolution with prereleases - https://github.com/fsprojects/Paket/pull/1359
* BUGFIX: NuGetV2: avoid revealing password also if more than one source is defined - https://github.com/fsprojects/Paket/pull/1357

#### 2.41.0 - 07.01.2016
* Allow to reference dlls from HTTP resources - https://github.com/fsprojects/Paket/issues/1341
* BUGFIX: Fixed prerelease comparision - https://github.com/fsprojects/Paket/issues/1316
* BUGFIX: Fixed problem with prerelease versions during pack - https://github.com/fsprojects/Paket/issues/1316
* BUGFIX: Do not copy dlls from paket-files - https://github.com/fsprojects/Paket/issues/1341
* BUGFIX: Fixed problem with @ char in paths during pack - https://github.com/fsprojects/Paket/pull/1351
* BUGFIX: Allow to reference dlls from HTTP resources on mono - https://github.com/fsprojects/Paket/pull/1349
* PERFORMANCE: Don't parse lock file in FullUpdate mode
* WORKAROUND: ConfigFile password encryption did not work on specific machines - https://github.com/fsprojects/Paket/pull/1347
* USABILITY: Show warning when paket.references is used in nupkg content - https://github.com/fsprojects/Paket/issues/1344
* USABILITY: Report group name in download trace - https://github.com/fsprojects/Paket/issues/1337
* USABILITY: Be more robust against flaky NuGet feeds

#### 2.40.0 - 29.12.2015
* BUGFIX: Better packaging of prerelease dependencies - https://github.com/fsprojects/Paket/issues/1316
* BUGFIX: Allow to overwrite versions in template files without id - https://github.com/fsprojects/Paket/issues/1321
* BUGFIX: Accept dotnet54 as moniker
* BUGFIX: Download file:/// to paket-files/localhost
* BUGFIX: Compare normalized Urls
* BUGFIX: Call OnCompleted in Observable.flatten - https://github.com/fsprojects/Paket/pull/1330
* BUGFIX: Allow to restore packages from private feeds - https://github.com/fsprojects/Paket/issues/1326
* PERFORMANCE: Cache which source contains versions in GetVersions - https://github.com/fsprojects/Paket/pull/1327
* PERFORMANCE: Prefer package-versions protocol for nuget.org and myget.org

#### 2.38.0 - 22.12.2015
* Support new NuGet version range for empty restrictions
* USABILITY: Don't use /odata for nuget.org or myget.org
* BUGFIX: paket pack ignored specific-version parameter - https://github.com/fsprojects/Paket/issues/1321
* COSMETICS: Better error messages in GetVersions
* COSMETICS: Normalize NuGet source feeds in lock files
* PERFORMANCE: Keep traffic for GetVersions and GetPackageDetails low

#### 2.37.0 - 21.12.2015
* New "clear-cache" command allows to clear the NuGet cache - http://fsprojects.github.io/Paket/paket-clear-cache.html
* Paket checks PackageDetails only for sources that responded with versions for a package - https://github.com/fsprojects/Paket/issues/1317
* Implemented support for specifying per-template versions in paket pack - https://github.com/fsprojects/Paket/pull/1314
* Added support for relative src link to package content - https://github.com/fsprojects/Paket/pull/1311
* BUGFIX: Fix NullReferenceException - https://github.com/fsprojects/Paket/issues/1307
* BUGFIX: Check that cached NuGet package belongs to requested package
* BUGFIX: NuGet packages with FrameworkAssembly nodes did not work - https://github.com/fsprojects/Paket/issues/1306
* Paket install did an unnecessary update when framework restriction were present - https://github.com/fsprojects/Paket/issues/1305
* COSMETICS: No need to show cache warnings

#### 2.36.0 - 10.12.2015
* Getting assembly metadata without loading the assembly - https://github.com/fsprojects/Paket/pull/1293

#### 2.35.0 - 09.12.2015
* "redirects off" skips binding redirects completely  - https://github.com/fsprojects/Paket/pull/1299

#### 2.34.0 - 07.12.2015
* BootStrapper uses named temp files - https://github.com/fsprojects/Paket/pull/1296
* Making user prompts work with stdin - https://github.com/fsprojects/Paket/pull/1292

#### 2.33.0 - 04.12.2015
* Option to force a binding redirects - https://github.com/fsprojects/Paket/pull/1290
* Use GetCustomAttributesData instead of GetCustomAttributes - https://github.com/fsprojects/Paket/issues/1289
* Don't touch app.config if we don't logically change it - https://github.com/fsprojects/Paket/issues/1248
* Normalize versions in lock file for nuget.org - https://github.com/fsprojects/Paket/issues/1282
* Using AssemblyTitle if no title is specified in a project template - https://github.com/fsprojects/Paket/pull/1285
* Binding redirects should work with multiple groups - https://github.com/fsprojects/Paket/issues/1284 
* Resolver is more tolerant with prereleases - https://github.com/fsprojects/Paket/issues/1280

#### 2.32.0 - 02.12.2015
* Provided more user-friendly messages for bootstrapper - https://github.com/fsprojects/Paket/pull/1278
* EXPERIMENTAL: Added ability to create symbol/source packages - https://github.com/fsprojects/Paket/pull/1275
* BUGFIX: Fixed coreProps root element in generated nuspec - https://github.com/fsprojects/Paket/pull/1276

#### 2.31.0 - 01.12.2015
* Add options to force Nuget source and use local file paths with bootstrapper - https://github.com/fsprojects/Paket/pull/1268
* Implement exclude parameter for pack - https://github.com/fsprojects/Paket/pull/1274
* Handle different platforms in ProjectFile.GetOutputPath - https://github.com/fsprojects/Paket/pull/1269
* Support local read-only .nupkg-files - https://github.com/fsprojects/Paket/pull/1272

#### 2.30.0 - 01.12.2015
* Switched to using Chessie Nuget package - https://github.com/fsprojects/Paket/pull/1266
* Adding .NET 4.6.1 support - https://github.com/fsprojects/Paket/issues/1270

#### 2.29.0 - 27.11.2015
* Allow specifying Nuget Source and provide option to specify parameters with config file in bootstrapper - https://github.com/fsprojects/Paket/pull/1261
* BUGFIX: Do not normalize versions since it might break Klondike - https://github.com/fsprojects/Paket/issues/1257
* COSMETICS: Better error message when lock file doesn't contain version pin - https://github.com/fsprojects/Paket/issues/1256
* COSMETICS: Show a warning when the resolver selects an unlisted version - https://github.com/fsprojects/Paket/pull/1258

#### 2.28.0 - 25.11.2015
* Reuse more of the NuGet v3 API for protocol selection
* Using new NuGet v3 protocol to retrieve unlisted packages - https://github.com/fsprojects/Paket/issues/1254
* Created installer demo - https://github.com/fsprojects/Paket/issues/1251
* Adding monoandroid41 framework moniker - https://github.com/fsprojects/Paket/pull/1245
* BUGFIX: Specifying prereleases did not work with pessimistic version constraint - https://github.com/fsprojects/Paket/issues/1252
* BUGFIX: Unlisted property get properly filled from NuGet v3 API - https://github.com/fsprojects/Paket/issues/1242
* BUGFIX: Bootstrapper compares version per SemVer - https://github.com/fsprojects/Paket/pull/1236
* PERFORMANCE: Avoid requests to teamcity that lead to server error
* USABILITY: If parsing of lock file fails Paket reports the lock file filename - https://github.com/fsprojects/Paket/issues/1247

#### 2.27.0 - 19.11.2015
* Binding redirects get cleaned during install - https://github.com/fsprojects/Paket/pull/1235
* BUGFIX: Bootstrapper compares version per SemVer - https://github.com/fsprojects/Paket/pull/1236
* BUGFIX: Do not print feed password to output - https://github.com/fsprojects/Paket/pull/1238
* USABILITY: Always write non-version into lock file to keep ProGet happy - https://github.com/fsprojects/Paket/issues/1239

#### 2.26.0 - 18.11.2015
* BUGFIX: Better parsing of framework restrictions - https://github.com/fsprojects/Paket/issues/1232
* BUGFIX: Fix props files - https://github.com/fsprojects/Paket/issues/1233
* BUGFIX: Detect AssemblyName from project file name if empty - https://github.com/fsprojects/Paket/issues/1234
* BUGFIX: Fixed issue with V3 feeds doing api requests even when the paket.lock is fully specified - https://github.com/fsprojects/Paket/pull/1231
* BUGFIX: Update ProjectFile.GetTargetProfile to work with conditional nodes - https://github.com/fsprojects/Paket/pull/1227
* BUGFIX: Putting .targets import on correct location in project files - https://github.com/fsprojects/Paket/issues/1226
* BUGFIX: Putting braces around OData conditions to work around ProGet issues - https://github.com/fsprojects/Paket/issues/1225
* USABILITY: Always write nomalized version into lock file to keep the lockfile as stable as possible
* USABILITY: Always try 3 times to download and extract a package
* USABILITY: Sets default resolver strategy for convert from nuget to None - https://github.com/fsprojects/Paket/pull/1228

#### 2.25.0 - 13.11.2015
* Unified cache implementation for V2 and V3 - https://github.com/fsprojects/Paket/pull/1222
* BUGFIX: Putting .props and .targets import on correct location in project files - https://github.com/fsprojects/Paket/issues/1219
* BUGFIX: Propagate framework restriction correctly - https://github.com/fsprojects/Paket/issues/1213
* BUGFIX: Match auth - https://github.com/fsprojects/Paket/issues/1210
* BUGFIX: Better error message when something goes wrong during package download

#### 2.24.0 - 11.11.2015
* Support for feeds that only provide NuGet v3 API - https://github.com/fsprojects/Paket/pull/1205
* BUGFIX: Made PublicAPI.ListTemplateFiles more robust - https://github.com/fsprojects/Paket/pull/1209
* BUGFIX: Allow to specify empty file patterns in paket.template
* BUGFIX: Filter excluded dependencies in template files - https://github.com/fsprojects/Paket/issues/1208
* BUGFIX: Framework dependencies were handled too strict - https://github.com/fsprojects/Paket/issues/1206

#### 2.23.0 - 09.11.2015
* Allow to exclude dependencies in template files - https://github.com/fsprojects/Paket/issues/1199
* Exposed TemplateFile types and Dependencies member - https://github.com/fsprojects/Paket/pull/1203
* Paket uses lock free version of Async.Choice
* Paket generates and parses strategy option in lock file - https://github.com/fsprojects/Paket/pull/1196
* BUGFIX: Fixed version requirement parse issue noticed in FsBlog
* USABILITY: Paket shows parsing errors in app.config files - https://github.com/fsprojects/Paket/issues/1195

#### 2.22.0 - 05.11.2015
* Paket adds binding redirect only for applicable assemblies - https://github.com/fsprojects/Paket/issues/1187
* BUGFIX: Add missing transitive dependencies after paket update - https://github.com/fsprojects/Paket/issues/1190
* BUGFIX: Work around issue with # in file names on mono - https://github.com/fsprojects/Paket/issues/1189
* USABILITY: Better error reporting when prereleases are involved - https://github.com/fsprojects/Paket/issues/1186

#### 2.21.0 - 01.11.2015
* Adding LOCKEDVERSION placeholder to templatefile - https://github.com/fsprojects/Paket/issues/1183

#### 2.20.0 - 30.10.2015
* Allow filtered updates of packages matching a regex - https://github.com/fsprojects/Paket/pull/1178
* Search for paket.references in startup directory (auto-restore feature) - https://github.com/fsprojects/Paket/pull/1179
* BUGFIX: Framework filtering for transisitve packages - https://github.com/fsprojects/Paket/issues/1182

#### 2.19.0 - 29.10.2015
* Resolver changed to breadth first search to escape more quickly from conflict situations - https://github.com/fsprojects/Paket/issues/1174
* Paket init downloads stable version of bootstraper - https://github.com/fsprojects/Paket/issues/1040
* BUGFIX: SemVer updates were broken

#### 2.18.0 - 28.10.2015
* Use branch and bound strategy to escape quickly from conflict situations - https://github.com/fsprojects/Paket/issues/1169
* Queries all feeds in parallel for package details
* New moniker monoandroid50 - https://github.com/fsprojects/Paket/pull/1171
* Reintroduced missing public API functions for docs
* USABILITY: Improved paket's conflict reporting during resolution time - https://github.com/fsprojects/Paket/pull/1168

#### 2.17.0 - 24.10.2015
* Global "oldest matching version" resolver strategy option - http://fsprojects.github.io/Paket/dependencies-file.html#Strategy-option
* Convert-from-nuget and simplify commands simplify framework restrictions if possible - https://github.com/fsprojects/Paket/pull/1159
* BUGFIX: Queries every NuGet feed in parallel and combines the results - https://github.com/fsprojects/Paket/pull/1163
* USABILITY: Give better error message when a file can't be found on a github repo - https://github.com/fsprojects/Paket/issues/1162

#### 2.16.0 - 21.10.2015
* Check that download http status code was 200
* Try to report better error when file is blocked by Firewall - https://github.com/fsprojects/Paket/pull/1155
* BUGFIX: Fixed loading of Project files on mono - https://github.com/fsprojects/Paket/pull/1149
* PERFORMANCE: Caching proxy scheme - https://github.com/fsprojects/Paket/pull/1153
* USABILITY: If caching fails Paket should recover - https://github.com/fsprojects/Paket/issues/1152

#### 2.15.1 - 17.10.2015
* BUGFIX: Fixed framework restriction filter - https://github.com/fsprojects/Paket/pull/1146
* BUGFIX: Fixed parsing of framework restrictions in lock file - https://github.com/fsprojects/Paket/pull/1144
* BUGFIX: Add monoandroid403 to be matched as Some MonoAndroid - https://github.com/fsprojects/Paket/pull/1140
* PERFORMANCE: Use locked version as prefered version when resolver strategy is min - https://github.com/fsprojects/Paket/pull/1141
* COSMETICS: Better error messages when resolver finds no matching version.
* COSMETICS: Fix error message when resolver already resolved to GlobalOverride - https://github.com/fsprojects/Paket/issues/1142

#### 2.14.0 - 15.10.2015
* BUGFIX: Handle silverlight framework identifiers comparison - https://github.com/fsprojects/Paket/pull/1138

#### 2.13.0 - 14.10.2015
* Show-Groups command - http://fsprojects.github.io/Paket/paket-show-groups.html
* BUGFIX: Fixed combine operation for framework restrictions - https://github.com/fsprojects/Paket/issues/1137
* BUGFIX: Lockfile-Parser did not to parse framework restrictions and therefore paket install could lead to wrong lock file - https://github.com/fsprojects/Paket/issues/1135
* USABILITY: Non-SemVer InformationalVersion are now allowed for paket pack - https://github.com/fsprojects/Paket/issues/1134
* USABILITY: Dependencies file parser should detects comma between install settings - https://github.com/fsprojects/Paket/issues/1129
* COSMETICS: Don't show the pin notice if dependency is transitive
* COSMETICS: Don't allow negative numbers in SemVer

#### 2.12.0 - 12.10.2015
* Better SemVer update by adding --keep-major, --keep-minor, --keep-patch to the CLI
* EXPERIMENTAL: Support for WiX installer projects

#### 2.11.0 - 09.10.2015
* Skip unchanged groups during install

#### 2.10.0 - 08.10.2015
* Make resolver to evaluate versions lazily
* BUGFIX: Paket.Pack was broken on filesystems with forward slash seperator - https://github.com/fsprojects/Paket/issues/1119
* BUGFIX: Wrong paket ProjectRefences name causes incorrect packaging - https://github.com/fsprojects/Paket/issues/1113

#### 2.9.0 - 05.10.2015
* Allow to use GitHub tokens to access GitHub files - http://fsprojects.github.io/Paket/paket-config.html
* Allow to update a single group
* BUGFIX: Resolver needs to consider Microsoft.Bcl.Build

#### 2.8.0 - 03.10.2015
* BUGFIX: Selective update needs to consider remote files
* BUGFIX: Ignore disabled upstream feeds - https://github.com/fsprojects/Paket/pull/1105
* BUGFIX: Don't forget to add settings from root dependencies
* COSMETICS: Do not write unnecessary framework restrictions into paket.lock

#### 2.7.0 - 02.10.2015
* Support for private GitHub repos - http://fsprojects.github.io/Paket/github-dependencies.html#Referencing-a-private-github-repository
* BUGFIX: Find the mono binary on OSX 10.11 - https://github.com/fsprojects/Paket/pull/1103

#### 2.6.0 - 01.10.2015
* Allow "content:once" as a package setting - http://fsprojects.github.io/Paket/nuget-dependencies.html#No-content-option
* BUGFIX: Don't add -prerelease to nuspec dependency nodes for project references - https://github.com/fsprojects/Paket/issues/1102
* BUGFIX: Do not create prerelease identifiers for transitive dependencies - https://github.com/fsprojects/Paket/issues/1099
* PERFORMANCE: Do not parse remote dependencies file twice - https://github.com/fsprojects/Paket/issues/1101
* PERFORMANCE: Check if we already downloaded paket.dependencies file for remote files in order to reduce stress on API limit - https://github.com/fsprojects/Paket/issues/1101
* PERFORMANCE: Run all calls against different NuGet protocols in parallel and take the fastest - https://github.com/fsprojects/Paket/issues/1085
* PERFORMANCE: Exclude duplicate NuGet feeds - https://github.com/fsprojects/Paket/issues/1085
* COSMETICS: Cache calls to GitHub in order to reduce stress on API limit - https://github.com/fsprojects/Paket/issues/1101

#### 2.5.0 - 29.09.2015
* Remove all Paket entries from projects which have no paket.references - https://github.com/fsprojects/Paket/issues/1097
* Allow to format VersionRequirements in NuGet syntax
* BUGFIX: Fix KeyNotFoundException when project is net4.0-client - https://github.com/fsprojects/Paket/issues/1095
* BUGFIX: Put prerelease requirement into NuSpec during paket pack - https://github.com/fsprojects/Paket/issues/1088
* BUGFIX: Inconsistent framework exclusion in paket.dependencies - https://github.com/fsprojects/Paket/issues/1093
* BUGFIX: Commands add/remove stripped link:false from file references - https://github.com/fsprojects/Paket/issues/1089
* BUGFIX: Do not create double prerelease identifiers - https://github.com/fsprojects/Paket/issues/1099
* COSMETICS: Only fixup dates in zip archive under Mono - https://github.com/fsprojects/Paket/pull/1094
* PERFORMANCE: Skip asking for versions if only a specific version is requested
* PERFORMANCE: Check if a feed supports a protocol and never retry if not - https://github.com/fsprojects/Paket/issues/1085

#### 2.4.0 - 28.09.2015
* BUGFIX: Paket does not touch config files when the list of binding redirects to add is empty - https://github.com/fsprojects/Paket/pull/1092
* BUGFIX: Fix unsupported https scheme in web proxy - https://github.com/fsprojects/Paket/pull/1080
* BUGFIX: Ignore DotNET 5.0 framework when TargetFramework 4 is specified - https://github.com/fsprojects/Paket/issues/1066
* BUGFIX: Paket failed with: The input sequence was empty - https://github.com/fsprojects/Paket/issues/1071
* BUGFIX: NullReferenceException in applyBindingRedirects during "update nuget package" - https://github.com/fsprojects/Paket/issues/1074
* COSMETICS: Improve error message for bootstrapper if download of Paket.exe fails - https://github.com/fsprojects/Paket/pull/1091

#### 2.3.0 - 21.09.2015
* Binding redirects from target platform only - https://github.com/fsprojects/Paket/pull/1070
* Allow to enable redirects per package - http://fsprojects.github.io/Paket/nuget-dependencies.html#redirects-settings
* BUGFIX: Install command without a lockfile failed when using groups - https://github.com/fsprojects/Paket/issues/1067
* BUGFIX: Only create packages.config entries for referenced packages - https://github.com/fsprojects/Paket/issues/1065
* BUGFIX: Paket update added an app.config to every project - https://github.com/fsprojects/Paket/issues/1068
* BUGFIX: Use commit w/gist download in RemoteDownload.downloadRemoteFiles - https://github.com/fsprojects/Paket/pull/1069

#### 2.1.0 - 16.09.2015
* Added support for custom internet proxy credentials with env vars - https://github.com/fsprojects/Paket/pull/1061
* Removed microsoft.bcl.build.targets from backlist and instead changed "import_targets" default for that package
* Fix handling of packages.config

#### 2.0.0 - 15.09.2015
* Support for `Dependency groups` in paket.dependencies files - http://fsprojects.github.io/Paket/groups.html
* Support for Roslyn-based analyzers - http://fsprojects.github.io/Paket/analyzers.html
* Support for reference conditions - https://github.com/fsprojects/Paket/issues/1026

#### 1.39.10 - 13.09.2015
* Fixed a bug where install and restore use different paths when specifying a project spec on a HTTP link - https://github.com/fsprojects/Paket/pull/1054
* Fix parsing of output path when condition has no spaces - https://github.com/fsprojects/Paket/pull/1058

#### 1.39.1 - 08.09.2015
* Eagerly create app.config files and add to all projects - https://github.com/fsprojects/Paket/pull/1044

#### 1.39.0 - 08.09.2015
* New Bootstrapper with better handling of Paket prereleases

#### 1.37.0 - 07.09.2015
* Support for authentication and complex hosts for HTTP dependencies - https://github.com/fsprojects/Paket/pull/1052
* Always redirect to the Redirect.Version - https://github.com/fsprojects/Paket/pull/1023
* Improvements in the BootStrapper - https://github.com/fsprojects/Paket/pull/1022

#### 1.34.0 - 27.08.2015
* Paket warns about pinned packages only when a new version is available - https://github.com/fsprojects/Paket/pull/1014
* Trace NuGet package URL if download fails
* Fallback to NuGet v2 feed if no version is found in v3

#### 1.33.0 - 23.08.2015
* Paket handles dynamic OutputPath - https://github.com/fsprojects/Paket/pull/942
* Paket warns when package is pinned - https://github.com/fsprojects/Paket/pull/999

#### 1.32.0 - 19.08.2015
* BUGFIX: Fixed compatibility issues with Klondike NuGet server - https://github.com/fsprojects/Paket/pull/997
* BUGFIX: Escape file names in a NuGet compatible way - https://github.com/fsprojects/Paket/pull/996
* BUGFIX: Paket now fails if an update of a nonexistent package is requested - https://github.com/fsprojects/Paket/pull/995

#### 1.31.0 - 18.08.2015
* BUGFIX: Delete old nodes from proj files - https://github.com/fsprojects/Paket/issues/992
* COSMETICS: Better conflict reporting - https://github.com/fsprojects/Paket/pull/994

#### 1.30.0 - 18.08.2015
* BUGFIX: Include prereleases when using NuGet3 - https://github.com/fsprojects/Paket/issues/988
* paket.template allows comments with # or // - https://github.com/fsprojects/Paket/pull/991

#### 1.29.0 - 17.08.2015
* Xamarin iOS + Mac Support - https://github.com/fsprojects/Paket/pull/980
* Handling fallbacks mainly for Xamarin against PCLs - https://github.com/fsprojects/Paket/pull/980
* Removed supported platforms for MonoTouch and MonoAndroid - https://github.com/fsprojects/Paket/pull/980
* Paket only creates requirements from lock file when updating a single package - https://github.com/fsprojects/Paket/pull/985

#### 1.28.0 - 13.08.2015
* Selective update shows better error message on conflict - https://github.com/fsprojects/Paket/pull/980
* Paket init adds default feed - https://github.com/fsprojects/Paket/pull/981
* Show better error message on conflict - https://github.com/fsprojects/Paket/issues/534
* Make option names for paket find-package-versions consistent with the other commands - https://github.com/fsprojects/Paket/issues/890
* Update specifying version does not pin version in paket.dependencies - https://github.com/fsprojects/Paket/pull/979

#### 1.27.0 - 13.08.2015
* Version range semantics changed for `>= x.y.z prerelease` - https://github.com/fsprojects/Paket/issues/976
* BUGFIX: Version trace got lost - https://twitter.com/indy9000/status/631201649219010561
* BUGFIX: copy_local behaviour was broken - https://github.com/fsprojects/Paket/issues/972

#### 1.26.0 - 10.08.2015
* BUGFIX: Paket mixed responses and downloads - https://github.com/fsprojects/Paket/issues/966

#### 1.25.0 - 10.08.2015
* Fix case-sensitivity of boostrapper on mono
* Reactive NuGet v3
* Check for conflicts in selective update - https://github.com/fsprojects/Paket/pull/964
* BUGFIX: Escape file names - https://github.com/fsprojects/Paket/pull/960

#### 1.23.0 - 04.08.2015
* BUGFIX: Selective update resolves the graph for selected package - https://github.com/fsprojects/Paket/pull/957

#### 1.22.0 - 31.07.2015
* Use FSharp.Core 4.0
* Fix build exe path which includes whitespace - https://github.com/fsprojects/ProjectScaffold/pull/185
* Preserve encoding upon saving solution - https://github.com/fsprojects/Paket/pull/940
* BUGFIX: If we specify a templatefile in paket pack it still packs all templates - https://github.com/fsprojects/Paket/pull/944
* BUGFIX: If we specify a type project templatefile in paket pack it should find the project - https://github.com/fsprojects/Paket/issues/945
* BUGFIX: Paket pack succeeded even when there're missing files - https://github.com/fsprojects/Paket/issues/948
* BUGFIX: FindAllFiles should handle paths that are longer than 260 characters - https://github.com/fsprojects/Paket/issues/949

#### 1.21.0 - 23.07.2015
* Allow NuGet packages to put version in the path - https://github.com/fsprojects/Paket/pull/928

#### 1.20.0 - 21.07.2015
* Allow to get version requirements from paket.lock instead of paket.dependencies - https://github.com/fsprojects/Paket/pull/924
* Add new ASP.NET 5.0 monikers - https://github.com/fsprojects/Paket/issues/921
* BUGFIX: Paket crashed with Null Ref Exception for MBrace - https://github.com/fsprojects/Paket/issues/923
* BUGFIX: Exclude submodules from processing - https://github.com/fsprojects/Paket/issues/918

#### 1.19.0 - 13.07.2015
* Support Odata query fallback for package details with /odata prefix - https://github.com/fsprojects/Paket/pull/922
* Establish beta-level comatibility with Klondike nuget server - https://github.com/fsprojects/Paket/pull/907
* BUGFIX: Improved SemVer parser - https://github.com/fsprojects/Paket/pull/920
* BUGFIX: Added fix for windows-style network source-paths in dependencies parser - https://github.com/fsprojects/Paket/pull/903
* BUGFIX: Settings for dependent packages are now respected - https://github.com/fsprojects/Paket/pull/919
* BUGFIX: `--force` option is working for install/update/restore remote files too
* BUGFIX: Delete cached errors if all sources fail - https://github.com/fsprojects/Paket/issues/908
* BUGFIX: Use updated globbing for paket.template
* COSMETICS: Better error message when package doesn't exist
* COSMETICS: Show better error message when a package is used in `paket.references` but not in `paket.lock`

#### 1.18.0 - 22.06.2015
* Exclusion syntax for paket.template files - https://github.com/fsprojects/Paket/pull/882
* BUGFIX: Issue with `paket pack` and multiple paket.template files fixed - https://github.com/fsprojects/Paket/issues/893

#### 1.17.0 - 22.06.2015
* Tab completion for installed packages in Paket.PowerShell - https://github.com/fsprojects/Paket/pull/892
* BUGFIX: Find-package-versions did not work - https://github.com/fsprojects/Paket/issues/886
* BUGFIX: Find-packages did not work - https://github.com/fsprojects/Paket/issues/888 https://github.com/fsprojects/Paket/issues/889
* COSMETICS: Improved the documentation for the commands - https://github.com/fsprojects/Paket/pull/891

#### 1.16.0 - 21.06.2015
* Make sure retrieved versions are ordered by version with latest version first - https://github.com/fsprojects/Paket/issues/886
* PowerShell argument tab completion for Paket-Add - https://github.com/fsprojects/Paket/pull/887
* Detection of DNX and DNXCore frameworks
* BUGFIX: Exceptions were not logged to command line - https://github.com/fsprojects/Paket/pull/885

#### 1.15.0 - 18.06.2015
* Paket.PowerShell support for Package Manager Console - https://github.com/fsprojects/Paket/pull/875
* Fix download of outdated files - https://github.com/fsprojects/Paket/issues/876

#### 1.14.0 - 14.06.2015
* Chocolatey support for Paket.PowerShell - https://github.com/fsprojects/Paket/pull/872
* BUGFIX: Single version in deps file created invalid dependend package- https://github.com/fsprojects/Paket/issues/871

#### 1.13.0 - 12.06.2015
* Paket.PowerShell support - https://github.com/fsprojects/Paket/pull/839
* EXPERIMENTAL: Allow link:false settings for file references in `paket.references` files
* BUGFIX: `paket update` did not pick latest prerelease version of indirect dependency - https://github.com/fsprojects/Paket/issues/866

#### 1.12.0 - 09.06.2015
* BUGFIX: Paket add should not update the package if it's already there
* BUGFIX: "copy_local" was not respected for indirect dependencies - https://github.com/fsprojects/Paket/issues/856
* BUGFIX: Suggest only packages from the installed sources - https://github.com/fsprojects/Paket.VisualStudio/issues/57
* BUGFIX: Trace license warning only in verbose mode - https://github.com/fsprojects/Paket/issues/862
* BUGFIX: Fix ./ issues during pack
* BUGFIX: Serialize != operator correctly - https://github.com/fsprojects/Paket/issues/857
* COSMETICS: Don't save the `paket.lock` file if it didn't changed

#### 1.11.0 - 08.06.2015
* Support for cancelling bootstrapper - https://github.com/fsprojects/Paket/pull/860
* Increase timeout for restricted access mode - https://github.com/fsprojects/Paket/issues/858

#### 1.10.0 - 02.06.2015
* `paket init` puts Paket binaries into the project path - https://github.com/fsprojects/Paket/pull/853
* Do not duplicate files in the nupkg - https://github.com/fsprojects/Paket/issues/851
* Pack command reuses project version if directly given - https://github.com/fsprojects/Paket/issues/837
* BUGFIX: `paket install` was not respecting `content:none` - https://github.com/fsprojects/Paket/issues/854

#### 1.9.0 - 30.05.2015
* Paket pack allows to specify current nuget version as dependency - https://github.com/fsprojects/Paket/issues/837
* BUGFIX: Fix long version of --silent flag - https://github.com/fsprojects/Paket/pull/849

#### 1.8.0 - 28.05.2015
* Implement --no-install and --redirects for "paket update" - https://github.com/fsprojects/Paket/pull/847
* BUGFIX: Fix inconsistent parameter names - https://github.com/fsprojects/Paket/pull/846

#### 1.7.2 - 28.05.2015
* New `--only-referenced` parameter for restore - https://github.com/fsprojects/Paket/pull/843
* Make the output path relative to the dependencies file - https://github.com/fsprojects/Paket/issues/829
* Analyze content files with case insensitive setting - https://github.com/fsprojects/Paket/issues/816
* BUGFIX: Parse NuGet package prerelease versions containing "-" - https://github.com/fsprojects/Paket/issues/841

#### 1.6.0 - 26.05.2015
* Paket init - init dependencies file with default NuGet source
* Allow to init paket in given directory
* Automatically query all package feeds in "Find packages"
* Allow to override install settings in 'paket.dependencies' with values from 'paket.references' - https://github.com/fsprojects/Paket/issues/836
* BUGFIX: `paket install` fails if package version doesn't match .nupkg file - https://github.com/fsprojects/Paket/issues/834
* BUGFIX: Try to work around issue with mono zip functions - https://github.com/fsharp/FAKE/issues/810

#### 1.5.0 - 21.05.2015
* Property tests for dependencies files parser - https://github.com/fsprojects/Paket/pull/807
* EXPERIMENTAL: Query NuGet feeds in parallel
* Allow to specify the directory for `convert-to-nuget` in PublicAPI
* Expose project Guids from project files
* Allow simplify on concrete dependencies file
* Allow to specify a concrete template file for `paket pack`
* Add overload in PublicAPI for default Restore
* Better tracing during "update package"
* Allow to register trace functions
* Allow to specify a source feed for Find-Packages and Find-Package-Versions command
* BUGFIX: Fix dates in local nuget packages
* BUGFIX: NullReferenceException in `convert-from-nuget` - https://github.com/fsprojects/Paket/pull/831
* BUGFIX: `Convert-from-nuget` quotes source feeds - https://github.com/fsprojects/Paket/pull/833
* BUGFIX: Observable.ofAsync fires OnCompleted - https://github.com/fsprojects/Paket/pull/835
* BUGFIX: Work around issue with CustomAssemblyAttributes during `paket pack` - https://github.com/fsprojects/Paket/issues/827
* BUGFIX: Fix dates after creating a package
* BUGFIX: Always trim package names from command line
* BUGFIX: Always show default nuget stream in completion

#### 1.4.0 - 08.05.2015
* EXPERIMENTAL: Find-Packages command - http://fsprojects.github.io/Paket/paket-find-packages.html
* EXPERIMENTAL: Find-Package-Versions command - http://fsprojects.github.io/Paket/paket-find-package-versions.html
* EXPERIMENTAL: Show-Installed-Packages command - http://fsprojects.github.io/Paket/paket-show-installed-packages.html
* Expose GetDefinedNuGetFeeds in Public API
* Expose GetSources in Public API
* BUGFIX: NuGet Convert works with empty version strings - https://github.com/fsprojects/Paket/pull/821
* BUGFIX: Don't shortcut conflicting addition
* BUGFIX: Better pin down behaviour during "Smart Update""
* BUGFIX: Only replace nuget package during add if the old one had no version
* BUGFIX: Put fixed packages to the end - https://github.com/fsprojects/Paket/issues/814
* BUGFIX: Fix `paket add` if package is already there - https://github.com/fsprojects/Paket/issues/814
* BUGFIX: Fix `paket add` for very first dependency - https://github.com/fsprojects/Paket/issues/814
* BUGFIX: Paket pack had issues with \ in subfolders - https://github.com/fsprojects/Paket/issues/812
* BZGFIX: Use https://api.nuget.org/v3/index.json for Autocomplete
* BUGFIX: Set exit code to 1 if the command line parser finds error
* BUGFIX: Windows restrictions were not parsed from lockfile - https://github.com/fsprojects/Paket/issues/810
* BUGFIX: Paket tries to keep the alphabetical order when using `paket add`
* BUGFIX: Do not generate entries for empty extensions in nupkg
* BUGFIX: Portable framework restrictions were not parsed from lockfile - https://github.com/fsprojects/Paket/issues/810
* COSMETICS: "Done" message in bootstrapper
* COSMETICS: -s parameter for Bootstrapper
* COSMETICS: Don't perform unnecessary installs during `paket add`
* COSMETICS: Always print the command on command parser error

#### 1.3.0 - 30.04.2015
* Paket keeps paket.dependencies as stable as possible during edits - https://github.com/fsprojects/Paket/pull/802
* `paket push` doesn't need a dependencies file any more - https://github.com/fsprojects/Paket/issues/800
* Added `--self` for self update of bootstrapper - https://github.com/fsprojects/Paket/issues/791
* BUGFIX: `convert-from-nuget` doen`t duplicate sources anymore - https://github.com/fsprojects/Paket/pull/804

#### 1.2.0 - 24.04.2015
* Add Paket.BootStrapper NuGet package - https://github.com/fsprojects/Paket/issues/790

#### 1.1.3 - 24.04.2015
* Fix StackOverflowException when using local path - https://github.com/fsprojects/Paket/issues/795

#### 1.1.2 - 24.04.2015
* `paket add` should not change dependencies file if the package is misspelled - https://github.com/fsprojects/Paket/issues/798

#### 1.1.1 - 24.04.2015
* Support developmentDependency nuget dependencies - https://github.com/fsprojects/Paket/issues/796

#### 1.1.0 - 23.04.2015
* Pack command is able to detect portable frameworks - https://github.com/fsprojects/Paket/issues/797

#### 1.0.2 - 23.04.2015
* `Convert-from-nuget` removes custom import and targets - https://github.com/fsprojects/Paket/pull/792

#### 1.0.1 - 20.04.2015
* New bootstrapper protects paket.exe from incomplete github downloads - https://github.com/fsprojects/Paket/pull/788

#### 1.0.0 - 17.04.2015
* Big release from fsharpex

#### 0.42.1 - 17.04.2015
* BUGFIX: Smart Install is no longer adding dependencies to paket.dependencies if specified in paket.references but not in paket.dependencies - https://github.com/fsprojects/Paket/issues/779
* BUGFIX: Fix smart install when we add a pinned version - https://github.com/fsprojects/Paket/issues/777
* Trace NuGet server response in verbose mode - https://github.com/fsprojects/Paket/issues/775
* BUGFIX: Fixing wrong local path detection with `paket install` - https://github.com/fsprojects/Paket/pull/773
* BUGFIX: Fixed zip opening on mono - https://github.com/fsprojects/Paket/pull/774

#### 0.41.0 - 13.04.2015
* New Testimonials page - http://fsprojects.github.io/Paket/testimonials.html
* New `PAKET.VERSION` environment variable for bootstraper - https://github.com/fsprojects/Paket/pull/771
* `convert-from-nuget` aggregates target framework from packages.config files - https://github.com/fsprojects/Paket/pull/768
* Improved config file formatting with indented binding redirects - https://github.com/fsprojects/Paket/pull/769
* BUGFIX: Fixed home path detection - https://github.com/fsprojects/Paket/pull/770
* COSMETICS: Better error message when `paket.dependencies` is missing - https://github.com/fsprojects/Paket/issues/764

#### 0.40.0 - 09.04.2015
* Try to fix dates in Nuget packages - https://github.com/fsprojects/Paket/issues/761
* `convert-from-nuget` reads target framework from packages.config files - https://github.com/fsprojects/Paket/pull/760
* Allow . in target file names for pack - https://github.com/fsprojects/Paket/issues/756

#### 0.39.0 - 08.04.2015
* Upgrading to .NET 4.5
* Removing DotNetZip and using the .NET 4.5 Zip APIs instead - https://github.com/fsprojects/Paket/pull/732
* Boostrapper download without `nuget.exe` - https://github.com/fsprojects/Paket/pull/734
* Added frameworkAssemblies to nuspec templating - https://github.com/fsprojects/Paket/issues/740
* BUGFIX: Only pick up project output files for pack that exactly match assembly filename - https://github.com/fsprojects/Paket/issues/752
* BUGFIX: Detect Silverlight version in csproj files - https://github.com/fsprojects/Paket/issues/751
* BUGFIX: Fix mono timeout during license download - https://github.com/fsprojects/Paket/issues/746
* BUGFIX: Detect `sl` as Silverlight - https://github.com/fsprojects/Paket/issues/744

#### 0.38.0 - 30.03.2015
* The restore process downloads package licenses automatically - https://github.com/fsprojects/Paket/pull/737

#### 0.37.0 - 28.03.2015
* Fallback to NuGet.exe if the bootstrapper fails to download from GitHub - https://github.com/fsprojects/Paket/pull/733
* COSMETICS: Display the file name if Paket crashes on some invalid file - https://github.com/fsprojects/Paket/pull/730

#### 0.36.0 - 27.03.2015
* Allow to add references section to paket.template file - https://github.com/fsprojects/Paket/issues/721
* Allow to compute libraries for specific framework - https://github.com/fsprojects/Paket/issues/723
* Detect .NET 4.6 - https://github.com/fsprojects/Paket/issues/727
* SemVer allows "number + build metadata" format - https://github.com/fsprojects/Paket/issues/704
* `paket push` shows status information - https://github.com/fsprojects/Paket/pull/695
* BUGFIX: Maintain order of content file items - https://github.com/fsprojects/Paket/pull/722
* BUGFIX: `Convert-from-nuget` ignores disabled NuGet feeds - https://github.com/fsprojects/Paket/pull/720
* BUGFIX: Smart install should not remove sources from `paket.dependencies` - https://github.com/fsprojects/Paket/pull/726
* BUGFIX: Smart install should create paket.lock if we have references files - https://github.com/fsprojects/Paket/pull/725
* COSMETICS: better tracing of intermediate resolution conflicts

#### 0.34.0 - 12.03.2015
* `paket pack` pretty-prints it's nuspec - https://github.com/fsprojects/Paket/issues/691
* Paket packs .MDBs docs into the nupkg - https://github.com/fsprojects/Paket/issues/693
* paket pack / paket.template support wildcard patterns - https://github.com/fsprojects/Paket/issues/690
* Allow empty lines in `paket.template` and report file name if parser fails - https://github.com/fsprojects/Paket/issues/692
* BUGFIX: paket.template - file type respects dir without slash at the end - https://github.com/fsprojects/Paket/issues/698
* BUGFIX: paket-files folder is alwaays relative to `paket.dependencies` - https://github.com/fsprojects/Paket/issues/564
* BUGFIX: `paket install` respects manual paket nodes - https://github.com/fsprojects/Paket/issues/679

#### 0.33.0 - 10.03.2015
* Paket packs XML docs into the nupkg - https://github.com/fsprojects/Paket/issues/689
* BUGFIX: Install settings from `paket.dependencies` should override package settings - https://github.com/fsprojects/Paket/issues/688

#### 0.32.0 - 09.03.2015
* PERFORMANCE: If resolver runs into conflict then use Warnsdorff's rule - https://github.com/fsprojects/Paket/pull/684
* BUGFIX: Fixed Linux install scripts - https://github.com/fsprojects/Paket/pull/681
* Support for WinExe output type - https://github.com/fsprojects/Paket/pull/675
* BUGFIX: Fix Nuget compat issue with leading zeros - https://github.com/fsprojects/Paket/pull/672
* BUGFIX: Detect inter project dependencies without matching package id - https://github.com/fsprojects/Paket/pull/671
* BUGFIX: Parse prerelease numbers into bigint since ints might overflow - https://github.com/fsprojects/Paket/pull/667
* BUGFIX: Optional fields in template files are read correctly - https://github.com/fsprojects/Paket/pull/666
* BUGFIX: Better url and endpoint handling in `paket push` - https://github.com/fsprojects/Paket/pull/663
* COSMETICS: Better tracing when resolver runs into conflict - https://github.com/fsprojects/Paket/pull/684
* COSMETICS: Better error message when a package is listed twice in `paket.references` - https://github.com/fsprojects/Paket/pull/686
* COSMETICS: Use Chessie for ROP - https://github.com/fsprojects/Chessie

#### 0.31.2 - 26.02.2015
* BUGFIX: Robust and much faster template file parser - https://github.com/fsprojects/Paket/pull/660

#### 0.31.1 - 25.02.2015
* Use latest FAKE tasks

#### 0.31.0 - 25.02.2015
* BUGFIX: Fix help for init command - https://github.com/fsprojects/Paket/pull/654
* BUGFIX: Allow non-standard API endpoint for push - https://github.com/fsprojects/Paket/pull/652
* BUGFIX: Special case nuget.org
* BUGFIX: paket add/remove with just project name - https://github.com/fsprojects/Paket/pull/650
* BUGFIX: Uploading packages as multiform content type - https://github.com/fsprojects/Paket/pull/651
* BUGFIX: Handle transient dependencies better in pack command - https://github.com/fsprojects/Paket/pull/649
* BUGFIX: Only load custom attributes if not given in TemplateFile or cmd parameter
* BUGFIX: Detect .NET 4.5.1 - https://github.com/fsprojects/Paket/pull/647

#### 0.30.0 - 23.02.2015
* New command: `paket pack` - http://fsprojects.github.io/Paket/paket-pack.html
* New command: `paket push` - http://fsprojects.github.io/Paket/paket-push.html
* Improved command line help - https://github.com/fsprojects/Paket/pull/639
* BUGFIX: fix no_auto_restore option parsing  - https://github.com/fsprojects/Paket/issues/632

#### 0.29.0 - 18.02.2015
* Allow local NuGet sources with spaces in `paket.dependencies` - https://github.com/fsprojects/Paket/issues/616
* Streamlined install options in `paket.dependencies` and `paket.references` - https://github.com/fsprojects/Paket/issues/587
* Allow to opt-out of targets import - https://github.com/fsprojects/Paket/issues/587
* New option to add/remove packages for a single project - https://github.com/fsprojects/Paket/pull/610
* BUGFIX: Blacklisted Microsoft.Bcl.Build.targets - https://github.com/fsprojects/Paket/issues/618
* BUGFIX: Selective update doesn't add package twice from `paket.references` anymore
* BUGFIX: `paket install` installs GitHub source files
* COSMETICS: Respect home directories on mono - https://github.com/fsprojects/Paket/issues/612
* COSMETICS: `paket add` inserts the new package in alphabetical position - https://github.com/fsprojects/Paket/issues/596

#### 0.28.0 - 16.02.2015
* Add a simple API which allows to retrieve NuGet v3 autocomplete
* Allow unix-style comments in `paket.dependencies` file
* BUGFIX: `paket restore` does not fail on missing `paket.version` files - https://github.com/fsprojects/Paket/issues/600
* BUGFIX: Parsing of conditional dependencies should detect portable case - https://github.com/fsprojects/Paket/issues/594
* BUGFIX: Prerelease requirements in `paket.dependencies` should override package dependencies - https://github.com/fsprojects/Paket/issues/607
* BUGFIX: Try to ease the pain with mono bug in Process class - https://github.com/fsprojects/Paket/issues/599
* BUGFIX: `paket restore` does not re-download http references - https://github.com/fsprojects/Paket/issues/592
* BUGFIX: Make DeletePaketNodes more robust - https://github.com/fsprojects/Paket/issues/591
* BUGFIX: Install content files on mono - https://github.com/fsprojects/Paket/issues/561
* BUGFIX: Install process doesn't duplicate Imports of targets files any more - https://github.com/fsprojects/Paket/issues/588
* BUGFIX: Don't remove comments from `paket.dependencies` file - https://github.com/fsprojects/Paket/issues/584
* COSMETICS: Paket should not reformat app/web.config files while changing assembly redirects - https://github.com/fsprojects/Paket/issues/597

#### 0.27.0 - 07.02.2015
* Install process will reference `.props` and `.targets` files from NuGet packages - https://github.com/fsprojects/Paket/issues/516
* Don't internalize in paket.exe during ILMerge
* Allow to download from pre-authenticated MyGet feed - https://github.com/fsprojects/Paket/issues/466
* BUGFIX: Fix `paket install --hard` for FSharp.Core - https://github.com/fsprojects/Paket/issues/579
* BUGFIX: `paket convert-from-nuget` ignores casing when looking for nuget.targets - https://github.com/fsprojects/Paket/issues/580
* BUGFIX: `paket install` correctly parses HTTP references - https://github.com/fsprojects/Paket/pull/571
* BUGFIX: `paket.dependencies` parser now fails if tokens are not valid
* COSMETICS: Prerelease strings are checked that they don't contain operators
* COSMETICS: Create an install function in the API which takes a `paket.dependencies` file as text - https://github.com/fsprojects/Paket/issues/576

#### 0.26.0 - 31.01.2015
* Allow to opt-out of old frameworks in `paket.dependencies` - http://fsprojects.github.io/Paket/nuget-dependencies.html#Framework-restrictions
* Allow `copy_local` settings in `paket.references` - http://fsprojects.github.io/Paket/references-files.html#copy_local-settings
* COSMETICS: `paket.lock` beautification for HTTP specs - https://github.com/fsprojects/Paket/pull/571

#### 0.25.0 - 25.01.2015
* BUGFIX: If more than one TargetFramework-specific dependency to the same package exist, we take the latest one - https://github.com/fsprojects/Paket/pull/567
* BUGFIX: Removes interactive-shell-check on `add auth` - https://github.com/fsprojects/Paket/pull/565
* BUGFIX: Can parse open NuGet ranges in brackets - https://github.com/fsprojects/Paket/issues/560
* BUGFIX: Detect `net35-client` - https://github.com/fsprojects/Paket/issues/559
* BUGFIX: Show help for `auto-restore` command - https://github.com/fsprojects/Paket/pull/558

#### 0.24.0 - 19.01.2015
* Allow to disable Visual Studio NuGet package restore - http://fsprojects.github.io/Paket/paket-auto-restore.html
* BUGFIX: Probe for unnormalized and normalized versions in local NuGet feeds - https://github.com/fsprojects/Paket/issues/556

#### 0.23.0 - 15.01.2015
* Refactored `init` & `init auto restore` to Railway Oriented Programming - https://github.com/fsprojects/Paket/pull/533
* Refactored FindRefs to Railway Oriented Programming - https://github.com/fsprojects/Paket/pull/529
* BUGFIX: paket.bootstrapper.exe and paket.exe use better proxy detection - https://github.com/fsprojects/Paket/pull/552
* BUGFIX: `paket add` offered to add dependencies even when they are already added - https://github.com/fsprojects/Paket/issues/550
* BUGFIX: Detect `Net20-client` - https://github.com/fsprojects/Paket/issues/547
* BUGFIX: Give better error message when package is not found in a local feed - https://github.com/fsprojects/Paket/issues/545
* BUGFIX: Don't download gists that are up-to-date - https://github.com/fsprojects/Paket/issues/513
* BUGFIX: fix parsing of longer http links - https://github.com/fsprojects/Paket/pull/536
* BUGFIX: Detect correct `paket.references` filenames during convert-from-nuget
* BUGFIX: If no package source is found during convert-from-nuget we use the default NuGet feed
* COSMETICS: Config file is only saved when needed
* COSMETICS: Ignore completely empty lib folders
* COSMETICS: `paket convert-from-nuget` warns if it can't find a NuGet feed - https://github.com/fsprojects/Paket/issues/548
* COSMETICS: Remove icon from bootstrapper to make file size much smaller

#### 0.22.0 - 05.01.2015
* Bootstrapper avoids github API - https://github.com/fsprojects/Paket/issues/510
* Refactoring to Railwal Oriented Programming - http://fsharpforfunandprofit.com/rop/
* Always trim line end in lockfile
* Improved binding redirects detection - https://github.com/fsprojects/Paket/pull/507
* Don't catch NullReferenceExceptions for now - https://github.com/fsprojects/Paket/issues/505
* BUGFIX: Paket update nuget X doesn't work - https://github.com/fsprojects/Paket/issues/512

#### 0.21.0 - 02.01.2015
* New `--log-file` parameter allows to trace into logfile - https://github.com/fsprojects/Paket/pull/502
* Trace stacktrace on all NullReferenceExceptions - https://github.com/fsprojects/Paket/issues/500
* Paket.locked file has 2 minute timeout
* BUGFIX: Detect the version of a GitHub gist correctly - https://github.com/fsprojects/Paket/issues/499
* BUGFIX: Dependencies file saves http and gist links correctly - https://github.com/fsprojects/Paket/issues/498
* BUGFIX: Don't relax "OverrideAll" conditions during `paket install`
* BUGFIX: fix priority of parsing atom nuget feed for package Id - https://github.com/fsprojects/Paket/issues/494
* BUGFIX: fix JSON deserializer and reactivate cache - https://github.com/fsprojects/Paket/pull/495
* BUGFIX: Make the file search for app.config and web.config case insensitive - https://github.com/fsprojects/Paket/issues/493
* BUGFIX: Don't add duplicate lines in `packet.dependencies` - https://github.com/fsprojects/Paket/issues/492
* BUGFIX: Keep framework restrictions in `paket install`- https://github.com/fsprojects/Paket/issues/486
* WORKAROUND: Do not fail on BadCrcException during unzip and only show a warning - https://github.com/fsprojects/Paket/issues/484
* WORKAROUND: Disable NuGet v3 feed for now - seems to be unreliable.
* PERFORMANCE: Don't parse project files twice - https://github.com/fsprojects/Paket/issues/487
* PERFORMANCE: Cache platform penalty calculation - https://github.com/fsprojects/Paket/issues/487
* PERFORMANCE: Use StringBuilder for path replacement - https://github.com/fsprojects/Paket/issues/487
* PERFORMANCE: Cache feed errors - https://github.com/fsprojects/Paket/issues/487
* PERFORMANCE: Put feed url into cache filename - https://github.com/fsprojects/Paket/issues/487
* PERFORMANCE: Relax prerelease requirements for pinned versions - https://github.com/fsprojects/Paket/issues/487
* PERFORMANCE: Don't enumerate all files, since we only need lib files - https://github.com/fsprojects/Paket/issues/487
* PERFORMANCE: Pin sourcefile dependencies - https://github.com/fsprojects/Paket/issues/487
* PERFORMANCE: Cache path penalty calculation - https://github.com/fsprojects/Paket/issues/487
* PERFORMANCE: Cache path extraction - https://github.com/fsprojects/Paket/issues/487

#### 0.20.1 - 30.12.2014
* COSMETICS: Trim end of line in lockfile.

#### 0.20.0 - 29.12.2014
* `paket install` performs a selective update based on the changes in the dependencies file - http://fsprojects.github.io/Paket/lock-file.html#Performing-updates
* Paket.exe acquires a lock for all write processes - https://github.com/fsprojects/Paket/pull/469
* New command to add credentials - http://fsprojects.github.io/Paket/paket-config-file.html#Add-credentials
* Smarter conditional NuGet dependencies - https://github.com/fsprojects/Paket/pull/462
* If environment auth variables are empty a fallback to the config is used- https://github.com/fsprojects/Paket/pull/459
* Better handling for multiple files from same GitHub repository - https://github.com/fsprojects/Paket/pull/451
* Extend Public API for plugin
* BUGFIX: Remove parsing of invalid child element of ProjectReference - https://github.com/fsprojects/Paket/pull/453
* BUGFIX: Don't add NuGet packages twice to a references file - https://github.com/fsprojects/Paket/pull/460
* BUGFIX: Use Max strategy for `paket outdated --ingore-constraints` - https://github.com/fsprojects/Paket/pull/463
* BUGFIX: Don't delete downloaded github zip file
* BUGFIX: Cannot install nuget packages from local TeamCity feeds due to proxy - https://github.com/fsprojects/Paket/pull/482
* BUGFIX: Don't touch framework assemblies if not needed
* BUGFIX: Check versions file synchronously
* BUGFIX: Restore console color after handling exception - https://github.com/fsprojects/Paket/pull/467
* COSMETICS: `>= 0` version range simplified to empty string - https://github.com/fsprojects/Paket/pull/449
* COSMETICS: Paket.exe and paket.bootstrapper.exe have a logo - https://github.com/fsprojects/Paket/pull/473

#### 0.18.0 - 09.12.2014
* Show command help on `--help` - https://github.com/fsprojects/Paket/pull/437
* Allow to opt in to BindingRedirects - https://github.com/fsprojects/Paket/pull/436
* Don't run simplify in strict mode - https://github.com/fsprojects/Paket/pull/443
* Allow to remove NuGet packages in interactive mode - https://github.com/fsprojects/Paket/pull/432
* Added auto-unzip of downloaded archives - https://github.com/fsprojects/Paket/pull/430
* Allow to reference binary files via http reference - https://github.com/fsprojects/Paket/pull/427
* Faster BindingRedirects - https://github.com/fsprojects/Paket/pull/414
* Using a different FSharp.Core NuGet package - https://github.com/fsprojects/Paket/pull/416
* Find the paket.references file in upper directories - https://github.com/fsprojects/Paket/pull/409
* Allow `paket.references` files in upper directories - https://github.com/fsprojects/Paket/pull/403
* Clear failure message for `paket simplify`, when lock file is outdated - https://github.com/fsprojects/Paket/pull/403
* BUGFIX: `Selective update` updates only dependent packages - https://github.com/fsprojects/Paket/pull/410
* BUGFIX: If there are only prereleases we should just take these
* BUGFIX: `paket update nuget <name>` fails if <name> was not found in lockfile - https://github.com/fsprojects/Paket/issues/404
* BUGFIX: Unescape library filename - https://github.com/fsprojects/Paket/pull/412
* BUGFIX: Allow to reference multiple files from same repository directory - https://github.com/fsprojects/Paket/pull/445
* BUGFIX: Don't reference satellite assemblies - https://github.com/fsprojects/Paket/pull/444
* BUGFIX: Binding redirect version is picked from highest library version - https://github.com/fsprojects/Paket/pull/422
* BUGFIX: Handle numeric part of PreRelease identifiers correctly - https://github.com/fsprojects/Paket/pull/426
* BUGFIX: Fixed casing issue in selective update - https://github.com/fsprojects/Paket/pull/434
* BUGFIX: Parse http links from lockfile
* BUGFIX: Calculate dependencies file name for http resources - https://github.com/fsprojects/Paket/pull/428

#### 0.17.0 - 29.11.2014
* FrameworkHandling: Support more portable profiles and reduce the impact in the XML file
* FrameworkHandling: support extracting Silverlight5.0 and NetCore4.5 - https://github.com/fsprojects/Paket/pull/389
* New command `paket init` - http://fsprojects.github.io/Paket/paket-init.html
* Better error message for missing files in paket.lock file - https://github.com/fsprojects/Paket/pull/402
* BUGFIX: Crash on 'install' when input seq was empty - https://github.com/fsprojects/Paket/pull/395
* BUGFIX: Handle multiple version results from NuGet - https://github.com/fsprojects/Paket/pull/393

#### 0.16.0 - 23.11.2014
* Integrate BindingRedirects into Paket install process - https://github.com/fsprojects/Paket/pull/383
* BUGFIX: Download of GitHub files should clean it's own directory - https://github.com/fsprojects/Paket/issues/385
* BUGFIX: Don't remove custom framework references - https://github.com/fsprojects/Paket/issues/376
* BUGFIX: Path to dependencies file is now relative after `convert-from-nuget` - https://github.com/fsprojects/Paket/pull/379
* BUGFIX: Restore command in targets file didn't work with spaces in paths - https://github.com/fsprojects/Paket/issues/375
* BUGFIX: Detect FrameworkReferences without restrictions in nuspec file and install these
* BUGFIX: Read sources even if we don't find packages - https://github.com/fsprojects/Paket/issues/372

#### 0.15.0 - 19.11.2014
* Allow to use basic framework restrictions in NuGet packages - https://github.com/fsprojects/Paket/issues/307
* Support feeds that don't support NormalizedVersion - https://github.com/fsprojects/Paket/issues/361
* BUGFIX: Use Nuget v2 as fallback
* BUGFIX: Accept and normalize versions like 6.0.1302.0-Preview - https://github.com/fsprojects/Paket/issues/364
* BUGFIX: Fixed handling of package dependencies containing string "nuget" - https://github.com/fsprojects/Paket/pull/363

#### 0.14.0 - 14.11.2014
* Uses Nuget v3 API, which enables much faster resolver
* BUGFIX: Keep project file order similar to VS order
* Support unlisted dependencies if nothing else fits - https://github.com/fsprojects/Paket/issues/327

#### 0.13.0 - 11.11.2014
* New support for general HTTP dependencies - http://fsprojects.github.io/Paket/http-dependencies.html
* New F# Interactive support - http://fsprojects.github.io/Paket/reference-from-repl.html
* New `paket find-refs` command - http://fsprojects.github.io/Paket/paket-find-refs.html
* Migration of NuGet source credentials during `paket convert-from-nuget` - http://fsprojects.github.io/Paket/paket-convert-from-nuget.html#Migrating-NuGet-source-credentials
* Bootstrapper uses .NET 4.0 - https://github.com/fsprojects/Paket/pull/355
* Adding --ignore-constraints to `paket outdated` - https://github.com/fsprojects/Paket/issues/308
* PERFORMANCE: If `paket add` doesn't change the `paket.dependencies` file then the resolver process will be skipped
* BUGFIX: `paket update nuget [PACKAGENAME]` should use the same update strategy as `paket add` - https://github.com/fsprojects/Paket/issues/330
* BUGFIX: Trailing whitespace is ignored in `paket.references`

#### 0.12.0 - 07.11.2014
* New global paket.config file - http://fsprojects.github.io/Paket/paket-config-file.html
* Trace warning when we replace NuGet.exe with NuGet.CommandLine - https://github.com/fsprojects/Paket/issues/320
* Allow to parse relative NuGet folders - https://github.com/fsprojects/Paket/issues/317
* When paket skips a framework install because of custom nodes it shows a warning - https://github.com/fsprojects/Paket/issues/316
* Remove the namespaces from the nuspec parser - https://github.com/fsprojects/Paket/pull/315
* New function which extracts the TargetFramework of a given projectfile.
* New function which calculates dependencies for a given projectfile.
* Project output type can be detected from a project file
* Allow to retrieve inter project dependencies from a project file
* BUGFIX: Exclude unlisted NuGet packages in Resolver - https://github.com/fsprojects/Paket/issues/327
* BUGFIX: Detect Lib vs. lib folder on Linux - https://github.com/fsprojects/Paket/issues/332
* BUGFIX: Paket stopwatch was incorrect - https://github.com/fsprojects/Paket/issues/326
* BUGFIX: Paket failed on generating lockfile for LessThan version requirement - https://github.com/fsprojects/Paket/pull/314
* BUGFIX: Don't match suffixes in local NuGet packages - https://github.com/fsprojects/Paket/issues/317
* BUGFIX: Don't fail with NullReferenceException when analyzing nuget.config - https://github.com/fsprojects/Paket/issues/319

#### 0.11.0 - 29.10.2014
* Build a merged install model with all packages - https://github.com/fsprojects/Paket/issues/297
* `paket update` command allows to set a version - http://fsprojects.github.io/Paket/paket-update.html#Updating-a-single-package
* `paket.targets` is compatible with specific references files - https://github.com/fsprojects/Paket/issues/301
* BUGFIX: Paket no longer leaves transitive dependencies in lockfile after remove command - https://github.com/fsprojects/Paket/pull/306
* BUGFIX: Don't use "global override" for selective update process - https://github.com/fsprojects/Paket/issues/310
* BUGFIX: Allow spaces in quoted parameter parsing - https://github.com/fsprojects/Paket/pull/311

#### 0.10.0 - 24.10.2014
* Initial version of `paket remove` command - http://fsprojects.github.io/Paket/paket-remove.html
* Paket add doesn't fail on second attempt - https://github.com/fsprojects/Paket/issues/295
* Report full paths when access is denied - https://github.com/fsprojects/Paket/issues/242
* Visual Studio restore only restores for the current project
* BUGFIX: Selective update keeps all other versions
* BUGFIX: Install process accepts filenames with `lib`
* BUGFIX: Fix !~> resolver
* BUGFIX: Use normal 4.0 framework libs when we only specify net40
* BUGFIX: Fix timing issue with paket install --hard - https://github.com/fsprojects/Paket/issues/293
* BUGFIX: Fix namespace handling in nuspec files
* BUGFIX: Add default nuget source to dependencies file if original project has no source

#### 0.9.0 - 22.10.2014
* Allow to restore packages from paket.references files - http://fsprojects.github.io/Paket/paket-restore.html
* Detect local nuspec with old XML namespace - https://github.com/fsprojects/Paket/issues/283
* `paket add` command tries to keep all other packages stable.
* Added another profile mapping for Profile136 - https://github.com/fsprojects/Paket/pull/262
* More portable profiles - https://github.com/fsprojects/Paket/issues/281
* Added net11 to framework handling - https://github.com/fsprojects/Paket/pull/269
* Create references for Win8 - https://github.com/fsprojects/Paket/issues/280
* Detect VS automatic nuget restore and create paket restore - http://fsprojects.github.io/Paket/paket-convert-from-nuget.html#Automated-process
* `paket convert-from-nuget` doesn't duplicate paket solution items - https://github.com/fsprojects/Paket/pull/286
* BUGFIX: Paket removes old framework references if during install - https://github.com/fsprojects/Paket/issues/274
* BUGFIX: Don't let the bootstrapper fail if we already have a paket.exe
* BUGFIX: Use the Id property when NuGet package name and id are different - https://github.com/fsprojects/Paket/issues/265

#### 0.8.0 - 15.10.2014
* Smarter install in project files
* Paket handles .NET 4.5.2 and .NET 4.5.3 projects - https://github.com/fsprojects/Paket/issues/260
* New command: `paket update nuget <package id>` - http://fsprojects.github.io/Paket/paket-update.html#Updating-a-single-package
* BUGFIX: Do not expand auth when serializing dependencies file - https://github.com/fsprojects/Paket/pull/259
* BUGFIX: Create catch all case for unknown portable frameworks

#### 0.7.0 - 14.10.2014
* Initial support for referencing full github projects - http://fsprojects.github.io/Paket/http-dependencies.html#Referencing-a-GitHub-repository
* Allow to use all branches in GitHub sources - https://github.com/fsprojects/Paket/pull/249
* Initial support for frameworkAssemblies from nuspec - https://github.com/fsprojects/Paket/issues/241
* Download github source files with correct encoding - https://github.com/fsprojects/Paket/pull/248
* Add FSharp.Core.Microsoft.Signed as dependency
* Install model uses portable versions for net40 and net45 when package doesn't contain special versions
* Install command displays existing versions if constraint does not match any version
* Restore command doesn't calc install model.
* Use https in DefaultNugetStream - https://github.com/fsprojects/Paket/pull/251
* BUGFIX: Paket only deletes files which will are downloaded by init-auto-restore process - https://github.com/fsprojects/Paket/pull/254
* BUGFIX: Paket convert-from-nuget failed when package source keys contain invalid XML element chars  - https://github.com/fsprojects/Paket/issues/253

#### 0.6.0 - 11.10.2014
* New restore command - http://fsprojects.github.io/Paket/paket-restore.html
* Report if we can't find packages for top level dependencies.
* Faster resolver
* Try /FindPackagesById before /Packages for nuget package version no. retrieval
* New Paket.Core package on NuGet - https://www.nuget.org/packages/Paket.Core/
* BUGFIX: Prefer full platform builds over portable builds

#### 0.5.0 - 09.10.2014
* Bootstrapper will only download stable releases by default - http://fsprojects.github.io/Paket/bootstrapper.html
* New installer model allows better compatibility with NuGet and should be much faster
* Supporting dot for references file - http://fsprojects.github.io/Paket/http-dependencies.html
* Supporting pagination for long NuGet feeds - https://github.com/fsprojects/Paket/issues/223
* Create a "use exactly this version" operator in order to override package conflicts - http://fsprojects.github.io/Paket/nuget-dependencies.html#Use-exactly-this-version-constraint
* New `content none` mode in paket.dependencies - http://fsprojects.github.io/Paket/dependencies-file.html#No-content-option
* Allow source files in content folder of NuGet packages
* No -D needed for Linux installer - https://github.com/fsprojects/Paket/pull/210
* Content files like `_._`, `*.transform` and `*.pp` are ignored - https://github.com/fsprojects/Paket/issues/207
* The `convert-from-nuget` command adds .paket folder to the sln - https://github.com/fsprojects/Paket/issues/206
* Removed duplicate transitive dependencies from lock file - https://github.com/fsprojects/Paket/issues/200
* If the package download failed Paket retries with force flag
* The `convert-from-nuget` commands sorts the dependencies file
* Use credentials from nuget.config on paket convert-from-nuget - https://github.com/fsprojects/Paket/issues/198
* Deploy fixed targets file - https://github.com/fsprojects/Paket/issues/172
* New [--pre] and [--strict] modes for paket outdated - http://fsprojects.github.io/Paket/paket-outdated.html
* New --no-auto-restore option for `convert-from-nuget` command - http://fsprojects.github.io/Paket/paket-convert-from-nuget.html#Automated-process
* Adding support for new portable profiles
* paket.exe is now signed
* Allow to reference .exe files from NuGet packages
* Use default proxy in paket.exe and bootstrapper.exe - https://github.com/fsprojects/Paket/issues/226
* Keep order of sources in paket.dependencies - https://github.com/fsprojects/Paket/issues/233
* BREAKING CHANGE: Removed --dependencies-file option - from now on it's always paket.dependencies
* BUGFIX: Bootstrapper will not throw NullReferenceException on broken paket.exe downloads
* BUGFIX: Authentication information will not be put in cache
* BUGFIX: Fixes cache issue when using multiple NuGet sources
* BUGFIX: Fixes potential casing issue on Windows
* BUGFIX: paket-files need to go to the top of a project file
* BUGFIX: Do not look for MinimalVisualStudioVersion when adding paket folder to solution - https://github.com/fsprojects/Paket/pull/221
* COSMETICS: Throw better error message if we don't get any versions from NuGet source

#### 0.4.0 - 28.09.2014
* Resolve dependencies for github modules - http://fsprojects.github.io/Paket/http-dependencies.html#Remote-dependencies
* New [--interactive] mode for paket simplify - http://fsprojects.github.io/Paket/paket-simplify.html
* Don't use version in path for github files.
* Better error message when a package resolution conflict arises.

#### 0.3.0 - 25.09.2014
* New command: paket add [--interactive] - http://fsprojects.github.io/Paket/paket-add.html
* New command: paket simplify - http://fsprojects.github.io/Paket/paket-simplify.html
* Better Visual Studio integration by using paket.targets file - http://fsprojects.github.io/Paket/paket-init-auto-restore.html
* Support for NuGet prereleases - http://fsprojects.github.io/Paket/nuget-dependencies.html#PreReleases
* Support for private NuGet feeds - http://fsprojects.github.io/Paket/nuget-dependencies.html#NuGet-feeds
* New NuGet package version constraints - http://fsprojects.github.io/Paket/nuget-dependencies.html#Further-version-constraints
* Respect case sensitivity for package paths for Linux - https://github.com/fsprojects/Paket/pull/137
* Improved convert-from-nuget command - http://fsprojects.github.io/Paket/paket-convert-from-nuget.html
* New paket.bootstrapper.exe (7KB) allows to download paket.exe from github.com - http://fsprojects.github.io/Paket/paket-init-auto-restore.html
* New package resolver algorithm
* Better verbose mode - use -v flag
* Version info is shown at paket.exe start
* paket.lock file is sorted alphabetical (case-insensitive)
* Linked source files now all go underneath a "paket-files" folder.
* BUGFIX: Ensure the NuGet cache folder exists
* BUGFIX: Async download fixed on mono

#### 0.2.0 - 17.09.2014
* Allow to directly link GitHub files - http://fsprojects.github.io/Paket/http-dependencies.html
* Automatic NuGet conversion - http://fsprojects.github.io/Paket/paket-convert-from-nuget.html
* Cleaner syntax in paket.dependencies - https://github.com/fsprojects/Paket/pull/95
* Strict mode - https://github.com/fsprojects/Paket/pull/104
* Detecting portable profiles
* Support content files from nuget - https://github.com/fsprojects/Paket/pull/84
* Package names in Dependencies file are no longer case-sensitive - https://github.com/fsprojects/Paket/pull/108

#### 0.1.4 - 16.09.2014
* Only vbproj, csproj and fsproj files are handled

#### 0.1.3 - 15.09.2014
* Detect FSharpx.Core in packages

#### 0.1.2 - 15.09.2014
* --hard parameter allows better transition from NuGet.exe

#### 0.1.0 - 12.09.2014
* We are live - yay!<|MERGE_RESOLUTION|>--- conflicted
+++ resolved
@@ -1,13 +1,11 @@
-<<<<<<< HEAD
-#### 4.0.0-alpha043 - 06.01.2017
+#### 4.0.0-alpha044 - 08.01.2017
 * Make Paket compatible with DotNet SDK preview3
 * Tail Recursive Package Resolution - https://github.com/fsprojects/Paket/pull/2066
 * Reorganized resolver - https://github.com/fsprojects/Paket/pull/2039
 * USABILITY: Added option to have paket restore fail on check failure - https://github.com/fsprojects/Paket/pull/1963
-=======
+
 #### 3.33.2 - 08.01.2017
 * BUGFIX: Ensure stable ordering of references
->>>>>>> 4dada1ef
 
 #### 3.33.0 - 06.01.2017
 * USABILITY: Ensure stable ordering of references in the same ItemGroup - https://github.com/fsprojects/Paket/pull/2105
