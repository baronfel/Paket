<<<<<<< HEAD
#### 4.0.0-alpha020 - 30.10.2016
* Make Paket compatible with dotnet sdk preview3
* New Command: paket why - http://theimowski.com/blog/2016/10-30-paket-why-command/index.html
* USABILITY: Added option to have paket restore fail on check failure - https://github.com/fsprojects/Paket/pull/1963

#### 3.25.3 - 30.10.2016
=======
#### 3.26.0 - 31.10.2016
* New Command: paket why - http://theimowski.com/blog/2016/10-30-paket-why-command/index.html
>>>>>>> 490cccc9
* BUGFIX: Do not remove main group - https://github.com/fsprojects/Paket/issues/1950
* BUGFIX: Fix out-of-date-check
* BUGFIX: Be more conservative during paket add and paket remove - https://github.com/fsprojects/Paket/issues/1652

#### 3.25.0 - 28.10.2016
* Allow to put required paket version into the paket.dependencies file - https://github.com/fsprojects/Paket/pull/1983
* BUGFIX: Custom print for NugetSourceAuthentication types - https://github.com/fsprojects/Paket/pull/1985
* BUGFIX: DependenciesFileParser now tracks inner exceptions for package sources - https://github.com/fsprojects/Paket/pull/1987

#### 3.24.1 - 25.10.2016
* USABILITY: New magic mode bootstrapper - https://github.com/fsprojects/Paket/pull/1961
* USABILITY: Specify Chessie version - https://github.com/fsprojects/Paket/issues/1958
* REVERT: Support long paths for NTFS - https://github.com/fsprojects/Paket/pull/1944

#### 3.23.0 - 10.10.2016
* BUGFIX: Support long paths for NTFS - https://github.com/fsprojects/Paket/pull/1944

#### 3.22.0 - 10.10.2016
* BUGFIX: generate-include-scripts: don't check dll order when it can be skipped - https://github.com/fsprojects/Paket/pull/1945
* BUGFIX: generate-include-script doesn't not #r FSharp.Core.dll anymore - https://github.com/fsprojects/Paket/pull/1946
* BUGFIX: Paket failed to get packages from feed with credentials - https://github.com/fsprojects/Paket/pull/1947
* BUGFIX: Fix public API
* BUGFIX: Set network credentials - https://github.com/fsprojects/Paket/issues/1941
* BUGFIX: Swapped parameters of FindVersionsForPackage
* BUGFIX: Transforming wildcard syntax to regex, which is used by WebProxy for NoProxy bypassing - https://github.com/fsprojects/Paket/pull/1939
* BUGFIX: Work around dependencies issue in VSTS - https://github.com/fsprojects/Paket/issues/1798
* COSMETICS: XML paket.config is now beautified - https://github.com/fsprojects/Paket/pull/1954

#### 3.21.0 - 04.10.2016
* Added MsBuild reserved properties - https://github.com/fsprojects/Paket/pull/1934
* BUGFIX: Make VisualStudio.com nuget feed behave like nuget.org - https://github.com/fsprojects/Paket/issues/1798
* BUGFIX: Generate binding redirect that covers entire range of possible assembly versions - https://github.com/fsprojects/Paket/pull/1932
* COSMETICS: Paket shows context for missing references - https://github.com/fsprojects/Paket/issues/1936

#### 3.20.2 - 29.09.2016
* BUGFIX: Fix dependency compression issue - https://github.com/fsprojects/Paket/issues/1929
* BUGFIX: Calling `Paket.Dependencies.GetInstalledPackageModel` with wrong casing on mono failed - https://github.com/fsprojects/Paket/issues/1928
* BUGFIX: Convert from nuget with analyzers - https://github.com/fsprojects/Paket/pull/1922
* BUGFIX: Don't fail on restore - https://github.com/fsprojects/Paket/pull/1923
* BUGFIX: Fix double space encoding during pack - https://github.com/fsprojects/Paket/issues/1837
* BUGFIX: Try to resolve "$(TargetFrameworkIdentifier) == 'true'" issue
* BUGFIX: Push correct Paket.Core - https://github.com/fsprojects/Paket/pull/1911

#### 3.19.0 - 04.09.2016
* NEW Dotnetcore build for Paket.Core - https://github.com/fsprojects/Paket/pull/1785
* BUGFIX: Allow to overwrite copy_local settings for ref files
* BUGFIX: Fixed invalid Cache Folder when Current Directory is different - https://github.com/fsprojects/Paket/issues/1910

#### 3.18.0 - 02.09.2016
* BUGFIX: Fixed issues around .NET Standard resolution
* BUGFIX: Fixed toLower > tolower for odata url parameter  - https://github.com/fsprojects/Paket/pull/1906
* BUGFIX: Fix deduplication condition
* Revert fix for #1898

#### 3.17.0 - 29.08.2016
* Added Add MonoAndroid44 moniker - https://github.com/fsprojects/Paket/pull/1897
* Notified about missing libs will only be shown on direct packages (too many false positives)
* Fixed props import for fsproj/cspro - https://github.com/fsprojects/Paket/issues/1898
* BUGFIX: Do not copy ref files to output dir - https://github.com/fsprojects/Paket/issues/1895
* BUGFIX: Scan group folder for packages
* BUGFIX: Better NuGet V3 API and async caching - https://github.com/fsprojects/Paket/pull/1892
* BUGFIX: Resolving .net standard depedencies for net46 - https://github.com/fsprojects/Paket/issues/1883
* BUGFIX: Change project file condition handling to be case-insensitive - https://github.com/fsprojects/Paket/pull/1890

#### 3.16.3 - 25.08.2016
* BUGFIX: Don't remove non-duplicate framework dependencies - https://github.com/fsprojects/Paket/pull/1888

#### 3.16.2 - 25.08.2016
* BUGFIX: Fixed lowest_matching constraint - https://github.com/fsprojects/Paket/pull/1882

#### 3.16.1 - 25.08.2016
* Allow printing of version number through command-line option - https://github.com/fsprojects/Paket/pull/1878
* BUGFIX: Async cache fix in multi-thread-environment for GitHub downloads - https://github.com/fsprojects/Paket/pull/1880

#### 3.16.0 - 24.08.2016
* Allow to use github access token from environment variable for github dependencies - http://fsprojects.github.io/Paket/github-dependencies.html#Using-a-GitHub-auth-key-from-environment-variable
* BUGFIX: Look for OutDir in .vcxproj - https://github.com/fsprojects/Paket/issues/1870
* USABILITY: Skip invalid meta-data in cpp projects - https://github.com/fsprojects/Paket/issues/1870
* USABILITY: Add better tracing during resolve - https://github.com/fsprojects/Paket/issues/1871
* USABILITY: Use .dll as default during pack - https://github.com/fsprojects/Paket/issues/1870

#### 3.15.0 - 23.08.2016
* When converting from Nuget Paket removes NuGetPackageImportStamp - https://github.com/fsprojects/Paket/pull/1865
* BUGFIX: Fixed strange issue during directory cleanup
* BUGFIX: Fallback to LocalApplicationData if we don't have UserProfile avaulable - https://github.com/fsprojects/Paket/issues/1863
* BUGFIX: Fixed octokit parsing - https://github.com/fsprojects/Paket/issues/1867
* BUGFIX: Faulty conditions were generated when using condition attributes - https://github.com/fsprojects/Paket/issues/1860

#### 3.14.0 - 22.08.2016
* Show message when a package version is not installed because it is unlisted
* BUGFIX: Bootstrapper had issues with partial download - https://github.com/fsprojects/Paket/pull/1859
* BUGFIX: Use ConcurrentDictionary correctly - https://github.com/fsprojects/Paket/pull/1853

#### 3.13.0 - 12.08.2016
* Allow to pack referenced projects by setting paket.template switch - https://github.com/fsprojects/Paket/issues/1851

#### 3.12.0 - 12.08.2016
* BUGFIX: Paket doesn't add duplicate references to framework assemblies anymore - https://github.com/fsprojects/Paket/issues/1333
* BUGFIX: Run resolver after convert
* BUGFIX: Selective paket update doesn't ignore paket.dependencies rules anymore - https://github.com/fsprojects/Paket/issues/1841
* BUGFIX: Update with any of the --keep-?? flags didn't honour redirects:on in paket.dependencies - https://github.com/fsprojects/Paket/issues/1844

#### 3.11.0 - 04.08.2016
* Allow Pack to pin only project references - https://github.com/fsprojects/Paket/issues/1649

#### 3.10.0 - 03.08.2016
* Allow to specify nupkg version for source override in paket.local file - https://github.com/fsprojects/Paket/issues/1803
* BUGFIX: Allow "auto-restore on" to be done twice - https://github.com/fsprojects/Paket/issues/1836
* BUGFIX: be careful with distinction between .NET 4.0 client and .NET 4.0 full profile - https://github.com/fsprojects/Paket/issues/1830
* BUGFIX: Don't allow empty string as description in template file - https://github.com/fsprojects/Paket/pull/1831
* BUGFIX: Respect comments in dependencies file

#### 3.9.0 - 22.07.2016
* Don't create runtime references for CoreClr anymore - new concept coming soon 
* BUGFIX: Allow to install packages that have "native" in package name - https://github.com/fsprojects/Paket/issues/1829
* PERFORMANCE: Much faster computation of the InstallModel

#### 3.8.0 - 18.07.2016
* Paket automatically packs localized assemblies - https://github.com/fsprojects/Paket/pull/1816
* BUGFIX: Fix possible null ref when processing a vcxproj file - https://github.com/fsprojects/Paket/issues/1814
* BUGFIX: Changing NuGet uri from http to https in paket.dependencies don't causes error any more - https://github.com/fsprojects/Paket/issues/1820
* BUGFIX: Paket 'pack' should exclude 'project' template files correctly - https://github.com/fsprojects/Paket/issues/1818
* PERFORMANCE: Do not scan node_modules path for project files - https://github.com/fsprojects/Paket/issues/1782
* Exposed license url in public namespace - https://github.com/fsprojects/Paket/pull/1811

#### 3.7.0 - 14.07.2016
* Paket automatically packs localized assemblies - https://github.com/fsprojects/Paket/pull/1807
* BUGFIX: Fixed incorrect CopyRuntimeDependencies.ProjectFile causing 'Could not find paket.dependencies' - https://github.com/fsprojects/Paket/pull/1802

#### 3.6.0 - 12.07.2016
* Generate include script for each group - https://github.com/fsprojects/Paket/pull/1787
* USABILITY: Improve error messages for dependency groups - https://github.com/fsprojects/Paket/pull/1797

#### 3.5.0 - 12.07.2016
* Support for .NET 4.6.3 and .NET Standard 1.6
* Using Argu 3 
* Support groups in paket.local - https://github.com/fsprojects/Paket/pull/1788
* Paket config can be run from everywhere - https://github.com/fsprojects/Paket/pull/1781
* BUGFIX: Install older frameworks if things don't work out - https://github.com/fsprojects/Paket/issues/1779
* BUGFIX: Fixed detection of framework version with spaces - https://github.com/fsprojects/Paket/pull/1791
* BUGFIX: Fixed error with local sources and run convert-from-nuget - https://github.com/fsprojects/Paket/pull/1795
 
#### 3.4.0 - 30.06.2016
* Inaccessible caches are excluded for the duration of running a command - https://github.com/fsprojects/Paket/pull/1770
* BUGFIX: NuGet OData search is now case-insensitive - https://github.com/fsprojects/Paket/issues/1775
* BUGFIX: Allows to use colons in git build argument - https://github.com/fsprojects/Paket/issues/1773
* BUGFIX: auto-restore on fixes old targets file references - https://github.com/fsprojects/Paket/issues/1768
* BUGFIX: Added handling for cache not being accessible - https://github.com/fsprojects/Paket/pull/1764
* BUGFIX: Fixed out-of-date check for remote files - https://github.com/fsprojects/Paket/issues/1760, https://github.com/fsprojects/Paket/issues/1762, https://github.com/fsprojects/Paket/issues/1766
* BUGFIX: Using network cache with invalid credentials should not fail restore - https://github.com/fsprojects/Paket/issues/1758
* BUGFIX: Make the copy task more robust if we can't parse target framework - https://github.com/fsprojects/Paket/issues/1756
* BUGFIX: Paket warns on dependencies file that has same package twice in same group - https://github.com/fsprojects/Paket/issues/1757
* USABILITY: Show out-of-sync warning message if paket.lock is not matching paket.dependencies - https://github.com/fsprojects/Paket/issues/1750
* COSMETICS: Don't trace download of remote files twice

#### 3.3.0 - 25.06.2016
* Paket fails on dependencies file that has same package twice in same group - https://github.com/fsprojects/Paket/issues/1757
* Paket.SemVer.Parse is now in PublicAPI.fs - https://github.com/fsprojects/Paket/pull/1754
* BUGFIX: Automatic repair of broken file paths in NuGet packages - https://github.com/fsprojects/Paket/issues/1755
* BUGFIX: Fixed out-of-date check for auto-detection of frameworks - https://github.com/fsprojects/Paket/issues/1750

#### 3.2.0 - 24.06.2016
* Show out-of-sync error message if paket.lock is not matching paket.dependencies - https://github.com/fsprojects/Paket/issues/1750
* BUGFIX: Dependency resolution for .NETFramework4.5 and .NETPortable0.0-wp8+netcore45+net45+wp81+wpa81 fixed - https://github.com/fsprojects/Paket/issues/1753
* BUGFIX: Don't report warnings for packages that are not installed for current target framework - https://github.com/fsprojects/Paket/issues/1693
* BUGFIX: Runtime deps are copied based on TargetFramework - https://github.com/fsprojects/Paket/issues/1751
* BUGFIX: Do not take over control over manual nodes - https://github.com/fsprojects/Paket/issues/1746
* BUGFIX: Better error message when log file is missing - https://github.com/fsprojects/Paket/issues/1743
* BUGFIX: Create folder if needed during package extraction - https://github.com/fsprojects/Paket/issues/1741
* BUGFIX: Simplify works with auto-detected target frameworks - https://github.com/fsprojects/Paket/pull/1740
* BUGFIX: Make sure Guid in project reference is parsed well - https://github.com/fsprojects/Paket/pull/1738
* BUGFIX: Added a username and password option scripting - https://github.com/fsprojects/Paket/pull/1736
* BUGFIX: Trailing slash will be removed from credentials - https://github.com/fsprojects/Paket/pull/1735
* COSMETICS: Add condition to AfterBuild target to unbreak nCrunch - https://github.com/fsprojects/Paket/pull/1734
* BUGFIX: Ignore case in aliases dll names - https://github.com/fsprojects/Paket/pull/1733

#### 3.1.0 - 16.06.2016
* Paket pack doesn't allow empty string as authors and description metadata - https://github.com/fsprojects/Paket/pull/1728
* Made Name and Guid in ProjectRefrence optional - https://github.com/fsprojects/Paket/issues/1729
* BUGFIX: Prerelease version range are working with ~> again
* BUGFIX: Filter empty When conditions - https://github.com/fsprojects/Paket/issues/1727
* BUGFIX: Do not garbage collect packages with version in path

#### 3.0.0 - 15.06.2016
* Allow to reference git repositories - http://fsprojects.github.io/Paket/git-dependencies.html
* Allow to run build commands on git repositories - http://fsprojects.github.io/Paket/git-dependencies.html#Running-a-build-in-git-repositories
* Allow to use git repositories as NuGet source - http://fsprojects.github.io/Paket/git-dependencies.html#Using-Git-repositories-as-NuGet-source
* Allow to override package sources in paket.local - http://fsprojects.github.io/Paket/local-file.html http://theimowski.com/blog/2016/05-19-paket-workflow-for-testing-new-nuget-package-before-release/index.html
* NEW COMMAND: "paket generate-include-scripts" creates package include scripts for F# Interactive - http://fsprojects.github.io/Paket/paket-generate-include-scripts.html
* Additional local caches - http://fsprojects.github.io/Paket/caches.html
* Garbage collection in packages folder - https://github.com/fsprojects/Paket/pull/1491
* Allows to exclude dll references from a NuGet package - http://fsprojects.github.io/Paket/references-files.html#Excluding-libraries
* Allows to use aliases for libraries - http://fsprojects.github.io/Paket/references-files.html#Library-aliases
* Create Choose nodes for .NET Standard
* Remove command removes empty group when removing last dependency - https://github.com/fsprojects/Paket/pull/1706
* New bootstrapper option --max-file-age - http://fsprojects.github.io/Paket/bootstrapper.html 
* USABILITY: Removed "specs:" from paket.lock since it was copied from Bundler and had no meaning in Paket - https://github.com/fsprojects/Paket/pull/1608
* BREAKING CHANGE: "lib", "runtimes" are not allowed as group names
* BREAKING CHANGE: Removed --hard parameter from all commands. 
    - Paket threads all commands as if --hard would have been set - https://github.com/fsprojects/Paket/pull/1567
    - For the --hard use in the binding redirects there is a new parameter --clean-redirects - https://github.com/fsprojects/Paket/pull/1692 

#### 2.66.10 - 15.06.2016
* BUGFIX: Paket update failed on silverlight projects - https://github.com/fsprojects/Paket/pull/1719

#### 2.66.9 - 03.06.2016
* BUGFIX: Automatic prerelease expansion should not be done if explicit prereleases are requested - https://github.com/fsprojects/Paket/issues/1716 https://github.com/fsprojects/Paket/issues/1714

#### 2.66.6 - 31.05.2016
* BUGFIX: Groups with different sources should not resolve to wrong packages - https://github.com/fsprojects/Paket/issues/1711

#### 2.66.5 - 30.05.2016
* BUGFIX: Don't remove trailing zero if version is in package path - https://github.com/fsprojects/Paket/issues/1708

#### 2.66.4 - 26.05.2016
* BUGFIX: Optimization of local dependencies - https://github.com/fsprojects/Paket/issues/1703

#### 2.66.3 - 24.05.2016
* BUGFIX: Use utf-8 to download strings - https://github.com/fsprojects/Paket/pull/1702

#### 2.66.2 - 23.05.2016
* BUGFIX: Update with any of the --keep-major flag didn't honour content:none in paket.dependencies - https://github.com/fsprojects/Paket/issues/1701

#### 2.66.0 - 23.05.2016
* Package groups be excluded in a paket.template file - https://github.com/fsprojects/Paket/pull/1696
* BUGFIX: Fallback from portable to net45 must be conversative - https://github.com/fsprojects/Paket/issues/1117

#### 2.65.0 - 18.05.2016
* BUGFIX: Fixed compatibility issues with nuget.org and myget - https://github.com/fsprojects/Paket/pull/1694
* BUGFIX: DateTime in package should not be in the future
* BUGFIX: Don't push non existing files - https://github.com/fsprojects/Paket/pull/1688
* BUGFIX: Paket should imports build targets from packages in build dependency groups - https://github.com/fsprojects/Paket/pull/1674
* BUGFIX: Framework resolution strategy for Google.Apis.Oauth2.v2 - https://github.com/fsprojects/Paket/issues/1663
* BUGFIX: Blacklisting install.xdt and uninstall.xdt files - https://github.com/fsprojects/Paket/pull/1667

#### 2.64.0 - 05.05.2016
* Implemented support for NativeReference - https://github.com/fsprojects/Paket/issues/1658
* Added monoandroid60 to be matched as Some MonoAndroid - https://github.com/fsprojects/Paket/pull/1659
* BUGFIX: Understand InterprojectDependencies without Name - https://github.com/fsprojects/Paket/issues/1657
* BUGFIX: Fix path issue on linux - https://github.com/fsprojects/Paket/pull/1644/files
* BUGFIX: Don't pack template files in packages or paket-files

#### 2.63.0 - 22.04.2016
* Added monoandroid43 to be matched as Some MonoAndroid - https://github.com/fsprojects/Paket/pull/1631
* Added support for MonoAndroid22 and MonoAndroid23 - https://github.com/fsprojects/Paket/pull/1628
* BUGFIX: allow directory names with + in paket.template
* BUGFIX: Generates binding redirect for references targeting different profiles - https://github.com/fsprojects/Paket/pull/1634
* EXPERIMENTAL: paket resolves runtime dependency libs - https://github.com/fsprojects/Paket/pull/1626
* USABILITY: remove command restricts install to the specified group only - https://github.com/fsprojects/Paket/pull/1612

#### 2.62.0 - 17.04.2016
* Refactoring Bootstrapper to introduce better coverage and testing - https://github.com/fsprojects/Paket/pull/1603

#### 2.61.0 - 17.04.2016
* Support .NET platform standard packages - https://github.com/fsprojects/Paket/issues/1614
* Support .NET 4.6.2 - https://github.com/fsprojects/Paket/issues/1614
* BUGFIX: Don't set CopyToOutputDirectory for Compile items - https://github.com/fsprojects/Paket/issues/1592
* BUGFIX: Allow to pack packages with ReflectedDefinition - https://github.com/fsprojects/Paket/pull/1602

#### 2.60.0 - 12.04.2016
* Various performance optimizations - https://github.com/fsprojects/Paket/pull/1599
* BUGFIX: Fix CleanDir function - https://github.com/fsprojects/Paket/commit/1c2250ed5fae51a5f086325347fecefe16bba27a#commitcomment-17064085
* BUGFIX: Detect net30 moniker

#### 2.59.0 - 12.04.2016
* BUGFIX: Remove process should remove packages from specified groups - https://github.com/fsprojects/Paket/issues/1596
* BUGFIX: Compare full filename for pack with template file - https://github.com/fsprojects/Paket/issues/1594
* BUGFIX: Dependencies file should not take shortened versions - https://github.com/fsprojects/Paket/issues/1591
* BUGFIX: Breaking some parallism and trying to prevent race conditions - https://github.com/fsprojects/Paket/issues/1589
* BUGFIX: "paket.exe pack" with "include-referenced-projects" and "minimum-from-lock-file" did not work when project references have a paket.template file - https://github.com/fsprojects/Paket/issues/1586
* BUGFIX: Property Definitions are placed after FSharp Targets - https://github.com/fsprojects/Paket/issues/1585
* BUGFIX: Redirects for assemblies in the GAC were removed - https://github.com/fsprojects/Paket/issues/1574
* BUGFIX: Paket.dependency with version ranges failed when package has pinned dependency and that version is unlisted - https://github.com/fsprojects/Paket/issues/1579
* BUGFIX: Github dependencies reference transitive NuGet packages to projects - https://github.com/fsprojects/Paket/issues/1578
* BUGFIX: Add "*.fsi" files as <Compile> by default - https://github.com/fsprojects/Paket/pull/1573
* BUGFIX: Touch feature disabled by default in Add, Update, Install; enabled with --touch-affected-refs - https://github.com/fsprojects/Paket/pull/1571
* BUGFIX: Property Definitions: placed after csharp targets - https://github.com/fsprojects/Paket/pull/1522
* BUGFIX: Create folder for all source file dependencies
* USABILITY: Using saved api key credentials for the push operation - https://github.com/fsprojects/Paket/pull/1570
* USABILITY: Paket update supports combining filter with specific version - https://github.com/fsprojects/Paket/pull/1580

#### 2.57.0 - 30.03.2016
* BUGFIX: Property Definitions: placed after non-paket imports if they directly follow the top property groups - https://github.com/fsprojects/Paket/pull/1561
* BUGFIX: Fixed inconsistent condition generation in paket.lock file - https://github.com/fsprojects/Paket/issues/1552
* BUGFIX: Removing transitive dependencies from dependencies list during pack - https://github.com/fsprojects/Paket/pull/1547
* USABILITY: Better WPF support - https://github.com/fsprojects/Paket/pull/1550

#### 2.56.0 - 24.03.2016
* BUGFIX: Move props definitions further up in project files - https://github.com/fsprojects/Paket/issues/1537
* BUGFIX: Fixed missing src files when packing with symbols on Linux - https://github.com/fsprojects/Paket/pull/1545
* BUGFIX: Ensuring that dependent dll's are not included in the package when usng include-referenced-projects - https://github.com/fsprojects/Paket/pull/1543
* BUGFIX: Global redirects:false is not disabling everything below anymore - https://github.com/fsprojects/Paket/issues/1544

#### 2.55.0 - 23.03.2016
* Correct src folder structure for packing with symbols - https://github.com/fsprojects/Paket/pull/1538
* Fix resolver bug spotted by property based testing - https://github.com/fsprojects/Paket/issues/1524

#### 2.54.0 - 21.03.2016
* It's possible to influence the CopyToOutputDirectory property for content references in project files - http://fsprojects.github.io/Paket/nuget-dependencies.html#CopyToOutputDirectory-settings
* BUGFIX: Fix regression where paket skipped packages with name ending in lib - https://github.com/fsprojects/Paket/issues/1531
* USABILITY: Unknown package settings are now reported
* USABILITY: Improve warning text on conflict - https://github.com/fsprojects/Paket/pull/1530

#### 2.53.0 - 19.03.2016
* Allow to restore recursively from remote dependencies file - https://github.com/fsprojects/Paket/issues/1507
* BUGFIX: Fix mixed mode solutions with Native - https://github.com/fsprojects/Paket/issues/1523
* BUGFIX: Do not generate useless true conditions for Native - https://github.com/fsprojects/Paket/issues/1523
* BUGFIX: Native settings are filtered correctly - https://github.com/fsprojects/Paket/issues/1523
* BUGFIX: Force resolver to look into deeper levels - https://github.com/fsprojects/Paket/issues/1520
* COSMETICS: Emit net40-full moniker instead of net-40
* COSMETICS: Simplify single when conditions with single true statement
* USABILITY: Improved error message when paket.dependencies can't be found - https://github.com/fsprojects/Paket/pull/1519
* USABILITY: Automatically retry with force flag if we can't get package details for a given version - https://github.com/fsprojects/Paket/issues/1526
* USABILITY: Better error message when paket.lock an paket.dependencies are out of sync.
* USABILITY: Content:once doesn't add paket flags to the csproj file in order to make Orleans tools happy - https://github.com/fsprojects/Paket/issues/1513
* USABILITY: Be more robust in paket.references files - https://github.com/fsprojects/Paket/issues/1514
* USABILITY: Improved stability in lock acquiring process - https://github.com/fsprojects/Paket/issues/858

#### 2.52.0 - 10.03.2016
* Allow to restore dll from remote dependencies file - https://github.com/fsprojects/Paket/issues/1507
* Prevent paket holding locks on assemblies during binding redirects - https://github.com/fsprojects/Paket/pull/1492
* ProjectFile.save with forceTouch to only modify the last write time without content if unchanged - https://github.com/fsprojects/Paket/pull/1493
* BUGFIX: Don't accept "Unsupported0.0" as full framework - https://github.com/fsprojects/Paket/issues/1494
* BUGFIX: Revert 1487 - https://github.com/fsprojects/Paket/issues/1487
* BUGFIX: Fall back to v2 for VSTS - https://github.com/fsprojects/Paket/issues/1496
* BUGFIX: Fixed duplicate frameworks during auto-detection - https://github.com/fsprojects/Paket/issues/1500
* BUGFIX: Fixed conditional references created for group dependencies - https://github.com/fsprojects/Paket/issues/1505
* BUGFIX: Fixed parsing error in lock file parser - https://github.com/fsprojects/Paket/issues/1500
* BUGFIX: Merge Chessie into PowerShell package - https://github.com/fsprojects/Paket/issues/1499
* BUGFIX: Make v3 API more robust
* BUGFIX: Do not install packages with same version from different groups twice - https://github.com/fsprojects/Paket/issues/1458
* BUGFIX: When adding framework specification to paket.dependencies .props include was moved to the bottom of csproj file - https://github.com/fsprojects/Paket/issues/1487
* BUGFIX: Allow to use LOCKEDVERSION with packages that are not in main group - https://github.com/fsprojects/Paket/issues/1483
* USABILITY: only complain about missing references if there are references at all

#### 2.51.0 - 29.02.2016
* Experimental Visual C++ support in binding redirects - https://github.com/fsprojects/Paket/issues/1467
* Restore: optional --touch-affected-refs to touch refs affected by a restore - https://github.com/fsprojects/Paket/pull/1485
* BUGFIX: fixed group transitive dependency checking - https://github.com/fsprojects/Paket/pull/1479
* BUGFIX: Do not try to pack output folder - https://github.com/fsprojects/Paket/issues/1473
* BUGFIX: Fix StackOverflow from https://github.com/fsprojects/Paket/issues/1432
* BUGFIX: Do not pack absolute paths - https://github.com/fsprojects/Paket/issues/1472
* BUGFIX: Keep Auth from dependencies file for fast path - https://github.com/fsprojects/Paket/issues/1469
* BUGFIX: Fix Platform matching bug in CPP projects - https://github.com/fsprojects/Paket/issues/1467
* USABILITY: Touch project files when paket.lock changed in order to support incremental builds with MsBuild  - https://github.com/fsprojects/Paket/issues/1471 
* USABILITY: Prevent paket holding locks on assemblies during binding redirects
* USABILITY: Don't fail when we can't turn on auto-restote during convert

#### 2.50.0 - 09.02.2016
* Experimental Visual C++ support - https://github.com/fsprojects/Paket/issues/1467
* BUGFIX: Install packages that end in .dll - https://github.com/fsprojects/Paket/issues/1466
* BUGFIX: Prevent race condition - https://github.com/fsprojects/Paket/issues/1460
* BUGFIX: Download of HTTP dependencies should delete folder before we unzip
* BUGFIX: Do not touch project files in packages folder - https://github.com/fsprojects/Paket/issues/1455
* BUGFIX: Keep versions locked for dependencies during pack - https://github.com/fsprojects/Paket/issues/1457
* BUGFIX: Do not fail on auth check for remote dependencies file - https://github.com/fsprojects/Paket/issues/1456
* WORKAROUND: Don't use v3 getPackageDetails on nuget.org or myget

#### 2.49.0 - 03.02.2016
* Added paket pack switch minimum-from-lock-file - http://fsprojects.github.io/Paket/paket-pack.html#Version-ranges
* Automatic framework detection - http://fsprojects.github.io/Paket/dependencies-file.html#Automatic-framework-detection
* BUGFIX: Work around auth issues with VSTS feed - https://github.com/fsprojects/Paket/issues/1453
* USABILITY: Show warning if a dependency is installed for wrong target framework - https://github.com/fsprojects/Paket/pull/1445

#### 2.48.0 - 28.01.2016
* New lowest_matching option that allows to use lowest matching version of direct dependencies - http://fsprojects.github.io/Paket/dependencies-file.html#Lowest-matching-option
* BUGFIX: Fix convert-from-nuget command - https://github.com/fsprojects/Paket/pull/1437
* BUGFIX: paket pack with enabled include-referenced-projects flag doesn't throwh NRE - https://github.com/fsprojects/Paket/issues/1434
* BUGFIX: Fixed pack package dependencies for dependent projects - https://github.com/fsprojects/Paket/issues/1429
* BUGFIX: Fixed pack package dependencies for dependent projects - https://github.com/fsprojects/Paket/pull/1417
* BUGFIX: Pack with concrete template file should work for type project - https://github.com/fsprojects/Paket/issues/1414
* BUGFIX: Don't use symbol packages when using filesystem source with symbol package - https://github.com/fsprojects/Paket/issues/1413

#### 2.46.0 - 19.01.2016
* BootStrapper caches paket.exe in NuGet cache - https://github.com/fsprojects/Paket/pull/1400
* Case insensitive autocomplete for NuGet v2 protocol - https://github.com/fsprojects/Paket/pull/1410

#### 2.45.0 - 18.01.2016
* Initial support for autocomplete of private sources - https://github.com/fsprojects/Paket/issues/1298
* Allow to set project url in paket pack
* Added include-pdbs switch in paket.template files - https://github.com/fsprojects/Paket/pull/1403
* BUGFIX: Fixed symbol sources creation on projects that contain linked files - https://github.com/fsprojects/Paket/pull/1402
* BUGFIX: Fixed inter project dependencies
* BUGFIX: Reduce pressure from call stack - https://github.com/fsprojects/Paket/issues/1392
* BUGFIX: Symbols package fix for projects that contained linked files - https://github.com/fsprojects/Paket/pull/1390

#### 2.44.0 - 14.01.2016
* Paket pack for symbols packages allows for pulling in referenced projects. - https://github.com/fsprojects/Paket/pull/1383

#### 2.43.0 - 14.01.2016
* BUGFIX: Use registration data from normalized NuGet version - https://github.com/fsprojects/Paket/issues/1387
* BUGFIX: $(SolutionDir) in ProjectReference include attribute will be parsed - https://github.com/fsprojects/Paket/issues/1377
* BUGFIX: Restore groups sequentially - https://github.com/fsprojects/Paket/issues/1371
* PERFORMANCE: Fix issue with bad performance - https://github.com/fsprojects/Paket/issues/1387
* PERFORMANCE: Try relaxed resolver only when there is a chance to succeed
* USABILITY: Fail if credentials are invalid - https://github.com/fsprojects/Paket/issues/1382

#### 2.42.0 - 10.01.2016
* Nemerle projects support
* BUGFIX: Incorrect package dependencies graph resolution with prereleases - https://github.com/fsprojects/Paket/pull/1359
* BUGFIX: NuGetV2: avoid revealing password also if more than one source is defined - https://github.com/fsprojects/Paket/pull/1357

#### 2.41.0 - 07.01.2016
* Allow to reference dlls from HTTP resources - https://github.com/fsprojects/Paket/issues/1341
* BUGFIX: Fixed prerelease comparision - https://github.com/fsprojects/Paket/issues/1316
* BUGFIX: Fixed problem with prerelease versions during pack - https://github.com/fsprojects/Paket/issues/1316
* BUGFIX: Do not copy dlls from paket-files - https://github.com/fsprojects/Paket/issues/1341
* BUGFIX: Fixed problem with @ char in paths during pack - https://github.com/fsprojects/Paket/pull/1351
* BUGFIX: Allow to reference dlls from HTTP resources on mono - https://github.com/fsprojects/Paket/pull/1349
* PERFORMANCE: Don't parse lock file in FullUpdate mode
* WORKAROUND: ConfigFile password encryption did not work on specific machines - https://github.com/fsprojects/Paket/pull/1347
* USABILITY: Show warning when paket.references is used in nupkg content - https://github.com/fsprojects/Paket/issues/1344
* USABILITY: Report group name in download trace - https://github.com/fsprojects/Paket/issues/1337
* USABILITY: Be more robust against flaky NuGet feeds

#### 2.40.0 - 29.12.2015
* BUGFIX: Better packaging of prerelease dependencies - https://github.com/fsprojects/Paket/issues/1316
* BUGFIX: Allow to overwrite versions in template files without id - https://github.com/fsprojects/Paket/issues/1321
* BUGFIX: Accept dotnet54 as moniker
* BUGFIX: Download file:/// to paket-files/localhost
* BUGFIX: Compare normalized Urls
* BUGFIX: Call OnCompleted in Observable.flatten - https://github.com/fsprojects/Paket/pull/1330
* BUGFIX: Allow to restore packages from private feeds - https://github.com/fsprojects/Paket/issues/1326
* PERFORMANCE: Cache which source contains versions in GetVersions - https://github.com/fsprojects/Paket/pull/1327
* PERFORMANCE: Prefer package-versions protocol for nuget.org and myget.org

#### 2.38.0 - 22.12.2015
* Support new NuGet version range for empty restrictions
* USABILITY: Don't use /odata for nuget.org or myget.org
* BUGFIX: paket pack ignored specific-version parameter - https://github.com/fsprojects/Paket/issues/1321
* COSMETICS: Better error messages in GetVersions
* COSMETICS: Normalize NuGet source feeds in lock files
* PERFORMANCE: Keep traffic for GetVersions and GetPackageDetails low

#### 2.37.0 - 21.12.2015
* New "clear-cache" command allows to clear the NuGet cache - http://fsprojects.github.io/Paket/paket-clear-cache.html
* Paket checks PackageDetails only for sources that responded with versions for a package - https://github.com/fsprojects/Paket/issues/1317
* Implemented support for specifying per-template versions in paket pack - https://github.com/fsprojects/Paket/pull/1314
* Added support for relative src link to package content - https://github.com/fsprojects/Paket/pull/1311
* BUGFIX: Fix NullReferenceException - https://github.com/fsprojects/Paket/issues/1307
* BUGFIX: Check that cached NuGet package belongs to requested package
* BUGFIX: NuGet packages with FrameworkAssembly nodes did not work - https://github.com/fsprojects/Paket/issues/1306
* Paket install did an unnecessary update when framework restriction were present - https://github.com/fsprojects/Paket/issues/1305
* COSMETICS: No need to show cache warnings

#### 2.36.0 - 10.12.2015
* Getting assembly metadata without loading the assembly - https://github.com/fsprojects/Paket/pull/1293

#### 2.35.0 - 09.12.2015
* "redirects off" skips binding redirects completely  - https://github.com/fsprojects/Paket/pull/1299

#### 2.34.0 - 07.12.2015
* BootStrapper uses named temp files - https://github.com/fsprojects/Paket/pull/1296
* Making user prompts work with stdin - https://github.com/fsprojects/Paket/pull/1292

#### 2.33.0 - 04.12.2015
* Option to force a binding redirects - https://github.com/fsprojects/Paket/pull/1290
* Use GetCustomAttributesData instead of GetCustomAttributes - https://github.com/fsprojects/Paket/issues/1289
* Don't touch app.config if we don't logically change it - https://github.com/fsprojects/Paket/issues/1248
* Normalize versions in lock file for nuget.org - https://github.com/fsprojects/Paket/issues/1282
* Using AssemblyTitle if no title is specified in a project template - https://github.com/fsprojects/Paket/pull/1285
* Binding redirects should work with multiple groups - https://github.com/fsprojects/Paket/issues/1284 
* Resolver is more tolerant with prereleases - https://github.com/fsprojects/Paket/issues/1280

#### 2.32.0 - 02.12.2015
* Provided more user-friendly messages for bootstrapper - https://github.com/fsprojects/Paket/pull/1278
* EXPERIMENTAL: Added ability to create symbol/source packages - https://github.com/fsprojects/Paket/pull/1275
* BUGFIX: Fixed coreProps root element in generated nuspec - https://github.com/fsprojects/Paket/pull/1276

#### 2.31.0 - 01.12.2015
* Add options to force Nuget source and use local file paths with bootstrapper - https://github.com/fsprojects/Paket/pull/1268
* Implement exclude parameter for pack - https://github.com/fsprojects/Paket/pull/1274
* Handle different platforms in ProjectFile.GetOutputPath - https://github.com/fsprojects/Paket/pull/1269
* Support local read-only .nupkg-files - https://github.com/fsprojects/Paket/pull/1272

#### 2.30.0 - 01.12.2015
* Switched to using Chessie Nuget package - https://github.com/fsprojects/Paket/pull/1266
* Adding .NET 4.6.1 support - https://github.com/fsprojects/Paket/issues/1270

#### 2.29.0 - 27.11.2015
* Allow specifying Nuget Source and provide option to specify parameters with config file in bootstrapper - https://github.com/fsprojects/Paket/pull/1261
* BUGFIX: Do not normalize versions since it might break Klondike - https://github.com/fsprojects/Paket/issues/1257
* COSMETICS: Better error message when lock file doesn't contain version pin - https://github.com/fsprojects/Paket/issues/1256
* COSMETICS: Show a warning when the resolver selects an unlisted version - https://github.com/fsprojects/Paket/pull/1258

#### 2.28.0 - 25.11.2015
* Reuse more of the NuGet v3 API for protocol selection
* Using new NuGet v3 protocol to retrieve unlisted packages - https://github.com/fsprojects/Paket/issues/1254
* Created installer demo - https://github.com/fsprojects/Paket/issues/1251
* Adding monoandroid41 framework moniker - https://github.com/fsprojects/Paket/pull/1245
* BUGFIX: Specifying prereleases did not work with pessimistic version constraint - https://github.com/fsprojects/Paket/issues/1252
* BUGFIX: Unlisted property get properly filled from NuGet v3 API - https://github.com/fsprojects/Paket/issues/1242
* BUGFIX: Bootstrapper compares version per SemVer - https://github.com/fsprojects/Paket/pull/1236
* PERFORMANCE: Avoid requests to teamcity that lead to server error
* USABILITY: If parsing of lock file fails Paket reports the lock file filename - https://github.com/fsprojects/Paket/issues/1247

#### 2.27.0 - 19.11.2015
* Binding redirects get cleaned during install - https://github.com/fsprojects/Paket/pull/1235
* BUGFIX: Bootstrapper compares version per SemVer - https://github.com/fsprojects/Paket/pull/1236
* BUGFIX: Do not print feed password to output - https://github.com/fsprojects/Paket/pull/1238
* USABILITY: Always write non-version into lock file to keep ProGet happy - https://github.com/fsprojects/Paket/issues/1239

#### 2.26.0 - 18.11.2015
* BUGFIX: Better parsing of framework restrictions - https://github.com/fsprojects/Paket/issues/1232
* BUGFIX: Fix props files - https://github.com/fsprojects/Paket/issues/1233
* BUGFIX: Detect AssemblyName from project file name if empty - https://github.com/fsprojects/Paket/issues/1234
* BUGFIX: Fixed issue with V3 feeds doing api requests even when the paket.lock is fully specified - https://github.com/fsprojects/Paket/pull/1231
* BUGFIX: Update ProjectFile.GetTargetProfile to work with conditional nodes - https://github.com/fsprojects/Paket/pull/1227
* BUGFIX: Putting .targets import on correct location in project files - https://github.com/fsprojects/Paket/issues/1226
* BUGFIX: Putting braces around OData conditions to work around ProGet issues - https://github.com/fsprojects/Paket/issues/1225
* USABILITY: Always write nomalized version into lock file to keep the lockfile as stable as possible
* USABILITY: Always try 3 times to download and extract a package
* USABILITY: Sets default resolver strategy for convert from nuget to None - https://github.com/fsprojects/Paket/pull/1228

#### 2.25.0 - 13.11.2015
* Unified cache implementation for V2 and V3 - https://github.com/fsprojects/Paket/pull/1222
* BUGFIX: Putting .props and .targets import on correct location in project files - https://github.com/fsprojects/Paket/issues/1219
* BUGFIX: Propagate framework restriction correctly - https://github.com/fsprojects/Paket/issues/1213
* BUGFIX: Match auth - https://github.com/fsprojects/Paket/issues/1210
* BUGFIX: Better error message when something goes wrong during package download

#### 2.24.0 - 11.11.2015
* Support for feeds that only provide NuGet v3 API - https://github.com/fsprojects/Paket/pull/1205
* BUGFIX: Made PublicAPI.ListTemplateFiles more robust - https://github.com/fsprojects/Paket/pull/1209
* BUGFIX: Allow to specify empty file patterns in paket.template
* BUGFIX: Filter excluded dependencies in template files - https://github.com/fsprojects/Paket/issues/1208
* BUGFIX: Framework dependencies were handled too strict - https://github.com/fsprojects/Paket/issues/1206

#### 2.23.0 - 09.11.2015
* Allow to exclude dependencies in template files - https://github.com/fsprojects/Paket/issues/1199
* Exposed TemplateFile types and Dependencies member - https://github.com/fsprojects/Paket/pull/1203
* Paket uses lock free version of Async.Choice
* Paket generates and parses strategy option in lock file - https://github.com/fsprojects/Paket/pull/1196
* BUGFIX: Fixed version requirement parse issue noticed in FsBlog
* USABILITY: Paket shows parsing errors in app.config files - https://github.com/fsprojects/Paket/issues/1195

#### 2.22.0 - 05.11.2015
* Paket adds binding redirect only for applicable assemblies - https://github.com/fsprojects/Paket/issues/1187
* BUGFIX: Add missing transitive dependencies after paket update - https://github.com/fsprojects/Paket/issues/1190
* BUGFIX: Work around issue with # in file names on mono - https://github.com/fsprojects/Paket/issues/1189
* USABILITY: Better error reporting when prereleases are involved - https://github.com/fsprojects/Paket/issues/1186

#### 2.21.0 - 01.11.2015
* Adding LOCKEDVERSION placeholder to templatefile - https://github.com/fsprojects/Paket/issues/1183

#### 2.20.0 - 30.10.2015
* Allow filtered updates of packages matching a regex - https://github.com/fsprojects/Paket/pull/1178
* Search for paket.references in startup directory (auto-restore feature) - https://github.com/fsprojects/Paket/pull/1179
* BUGFIX: Framework filtering for transisitve packages - https://github.com/fsprojects/Paket/issues/1182

#### 2.19.0 - 29.10.2015
* Resolver changed to breadth first search to escape more quickly from conflict situations - https://github.com/fsprojects/Paket/issues/1174
* Paket init downloads stable version of bootstraper - https://github.com/fsprojects/Paket/issues/1040
* BUGFIX: SemVer updates were broken

#### 2.18.0 - 28.10.2015
* Use branch and bound strategy to escape quickly from conflict situations - https://github.com/fsprojects/Paket/issues/1169
* Queries all feeds in parallel for package details
* New moniker monoandroid50 - https://github.com/fsprojects/Paket/pull/1171
* Reintroduced missing public API functions for docs
* USABILITY: Improved paket's conflict reporting during resolution time - https://github.com/fsprojects/Paket/pull/1168

#### 2.17.0 - 24.10.2015
* Global "oldest matching version" resolver strategy option - http://fsprojects.github.io/Paket/dependencies-file.html#Strategy-option
* Convert-from-nuget and simplify commands simplify framework restrictions if possible - https://github.com/fsprojects/Paket/pull/1159
* BUGFIX: Queries every NuGet feed in parallel and combines the results - https://github.com/fsprojects/Paket/pull/1163
* USABILITY: Give better error message when a file can't be found on a github repo - https://github.com/fsprojects/Paket/issues/1162

#### 2.16.0 - 21.10.2015
* Check that download http status code was 200
* Try to report better error when file is blocked by Firewall - https://github.com/fsprojects/Paket/pull/1155
* BUGFIX: Fixed loading of Project files on mono - https://github.com/fsprojects/Paket/pull/1149
* PERFORMANCE: Caching proxy scheme - https://github.com/fsprojects/Paket/pull/1153
* USABILITY: If caching fails Paket should recover - https://github.com/fsprojects/Paket/issues/1152

#### 2.15.1 - 17.10.2015
* BUGFIX: Fixed framework restriction filter - https://github.com/fsprojects/Paket/pull/1146
* BUGFIX: Fixed parsing of framework restrictions in lock file - https://github.com/fsprojects/Paket/pull/1144
* BUGFIX: Add monoandroid403 to be matched as Some MonoAndroid - https://github.com/fsprojects/Paket/pull/1140
* PERFORMANCE: Use locked version as prefered version when resolver strategy is min - https://github.com/fsprojects/Paket/pull/1141
* COSMETICS: Better error messages when resolver finds no matching version.
* COSMETICS: Fix error message when resolver already resolved to GlobalOverride - https://github.com/fsprojects/Paket/issues/1142

#### 2.14.0 - 15.10.2015
* BUGFIX: Handle silverlight framework identifiers comparison - https://github.com/fsprojects/Paket/pull/1138

#### 2.13.0 - 14.10.2015
* Show-Groups command - http://fsprojects.github.io/Paket/paket-show-groups.html
* BUGFIX: Fixed combine operation for framework restrictions - https://github.com/fsprojects/Paket/issues/1137
* BUGFIX: Lockfile-Parser did not to parse framework restrictions and therefore paket install could lead to wrong lock file - https://github.com/fsprojects/Paket/issues/1135
* USABILITY: Non-SemVer InformationalVersion are now allowed for paket pack - https://github.com/fsprojects/Paket/issues/1134
* USABILITY: Dependencies file parser should detects comma between install settings - https://github.com/fsprojects/Paket/issues/1129
* COSMETICS: Don't show the pin notice if dependency is transitive
* COSMETICS: Don't allow negative numbers in SemVer

#### 2.12.0 - 12.10.2015
* Better SemVer update by adding --keep-major, --keep-minor, --keep-patch to the CLI
* EXPERIMENTAL: Support for WiX installer projects

#### 2.11.0 - 09.10.2015
* Skip unchanged groups during install

#### 2.10.0 - 08.10.2015
* Make resolver to evaluate versions lazily
* BUGFIX: Paket.Pack was broken on filesystems with forward slash seperator - https://github.com/fsprojects/Paket/issues/1119
* BUGFIX: Wrong paket ProjectRefences name causes incorrect packaging - https://github.com/fsprojects/Paket/issues/1113

#### 2.9.0 - 05.10.2015
* Allow to use GitHub tokens to access GitHub files - http://fsprojects.github.io/Paket/paket-config.html
* Allow to update a single group
* BUGFIX: Resolver needs to consider Microsoft.Bcl.Build

#### 2.8.0 - 03.10.2015
* BUGFIX: Selective update needs to consider remote files
* BUGFIX: Ignore disabled upstream feeds - https://github.com/fsprojects/Paket/pull/1105
* BUGFIX: Don't forget to add settings from root dependencies
* COSMETICS: Do not write unnecessary framework restrictions into paket.lock

#### 2.7.0 - 02.10.2015
* Support for private GitHub repos - http://fsprojects.github.io/Paket/github-dependencies.html#Referencing-a-private-github-repository
* BUGFIX: Find the mono binary on OSX 10.11 - https://github.com/fsprojects/Paket/pull/1103

#### 2.6.0 - 01.10.2015
* Allow "content:once" as a package setting - http://fsprojects.github.io/Paket/nuget-dependencies.html#No-content-option
* BUGFIX: Don't add -prerelease to nuspec dependency nodes for project references - https://github.com/fsprojects/Paket/issues/1102
* BUGFIX: Do not create prerelease identifiers for transitive dependencies - https://github.com/fsprojects/Paket/issues/1099
* PERFORMANCE: Do not parse remote dependencies file twice - https://github.com/fsprojects/Paket/issues/1101
* PERFORMANCE: Check if we already downloaded paket.dependencies file for remote files in order to reduce stress on API limit - https://github.com/fsprojects/Paket/issues/1101
* PERFORMANCE: Run all calls against different NuGet protocols in parallel and take the fastest - https://github.com/fsprojects/Paket/issues/1085
* PERFORMANCE: Exclude duplicate NuGet feeds - https://github.com/fsprojects/Paket/issues/1085
* COSMETICS: Cache calls to GitHub in order to reduce stress on API limit - https://github.com/fsprojects/Paket/issues/1101

#### 2.5.0 - 29.09.2015
* Remove all Paket entries from projects which have no paket.references - https://github.com/fsprojects/Paket/issues/1097
* Allow to format VersionRequirements in NuGet syntax
* BUGFIX: Fix KeyNotFoundException when project is net4.0-client - https://github.com/fsprojects/Paket/issues/1095
* BUGFIX: Put prerelease requirement into NuSpec during paket pack - https://github.com/fsprojects/Paket/issues/1088
* BUGFIX: Inconsistent framework exclusion in paket.dependencies - https://github.com/fsprojects/Paket/issues/1093
* BUGFIX: Commands add/remove stripped link:false from file references - https://github.com/fsprojects/Paket/issues/1089
* BUGFIX: Do not create double prerelease identifiers - https://github.com/fsprojects/Paket/issues/1099
* COSMETICS: Only fixup dates in zip archive under Mono - https://github.com/fsprojects/Paket/pull/1094
* PERFORMANCE: Skip asking for versions if only a specific version is requested
* PERFORMANCE: Check if a feed supports a protocol and never retry if not - https://github.com/fsprojects/Paket/issues/1085

#### 2.4.0 - 28.09.2015
* BUGFIX: Paket does not touch config files when the list of binding redirects to add is empty - https://github.com/fsprojects/Paket/pull/1092
* BUGFIX: Fix unsupported https scheme in web proxy - https://github.com/fsprojects/Paket/pull/1080
* BUGFIX: Ignore DotNET 5.0 framework when TargetFramework 4 is specified - https://github.com/fsprojects/Paket/issues/1066
* BUGFIX: Paket failed with: The input sequence was empty - https://github.com/fsprojects/Paket/issues/1071
* BUGFIX: NullReferenceException in applyBindingRedirects during "update nuget package" - https://github.com/fsprojects/Paket/issues/1074
* COSMETICS: Improve error message for bootstrapper if download of Paket.exe fails - https://github.com/fsprojects/Paket/pull/1091

#### 2.3.0 - 21.09.2015
* Binding redirects from target platform only - https://github.com/fsprojects/Paket/pull/1070
* Allow to enable redirects per package - http://fsprojects.github.io/Paket/nuget-dependencies.html#redirects-settings
* BUGFIX: Install command without a lockfile failed when using groups - https://github.com/fsprojects/Paket/issues/1067
* BUGFIX: Only create packages.config entries for referenced packages - https://github.com/fsprojects/Paket/issues/1065
* BUGFIX: Paket update added an app.config to every project - https://github.com/fsprojects/Paket/issues/1068
* BUGFIX: Use commit w/gist download in RemoteDownload.downloadRemoteFiles - https://github.com/fsprojects/Paket/pull/1069

#### 2.1.0 - 16.09.2015
* Added support for custom internet proxy credentials with env vars - https://github.com/fsprojects/Paket/pull/1061
* Removed microsoft.bcl.build.targets from backlist and instead changed "import_targets" default for that package
* Fix handling of packages.config

#### 2.0.0 - 15.09.2015
* Support for `Dependency groups` in paket.dependencies files - http://fsprojects.github.io/Paket/groups.html
* Support for Roslyn-based analyzers - http://fsprojects.github.io/Paket/analyzers.html
* Support for reference conditions - https://github.com/fsprojects/Paket/issues/1026

#### 1.39.10 - 13.09.2015
* Fixed a bug where install and restore use different paths when specifying a project spec on a HTTP link - https://github.com/fsprojects/Paket/pull/1054
* Fix parsing of output path when condition has no spaces - https://github.com/fsprojects/Paket/pull/1058

#### 1.39.1 - 08.09.2015
* Eagerly create app.config files and add to all projects - https://github.com/fsprojects/Paket/pull/1044

#### 1.39.0 - 08.09.2015
* New Bootstrapper with better handling of Paket prereleases

#### 1.37.0 - 07.09.2015
* Support for authentication and complex hosts for HTTP dependencies - https://github.com/fsprojects/Paket/pull/1052
* Always redirect to the Redirect.Version - https://github.com/fsprojects/Paket/pull/1023
* Improvements in the BootStrapper - https://github.com/fsprojects/Paket/pull/1022

#### 1.34.0 - 27.08.2015
* Paket warns about pinned packages only when a new version is available - https://github.com/fsprojects/Paket/pull/1014
* Trace NuGet package URL if download fails
* Fallback to NuGet v2 feed if no version is found in v3

#### 1.33.0 - 23.08.2015
* Paket handles dynamic OutputPath - https://github.com/fsprojects/Paket/pull/942
* Paket warns when package is pinned - https://github.com/fsprojects/Paket/pull/999

#### 1.32.0 - 19.08.2015
* BUGFIX: Fixed compatibility issues with Klondike NuGet server - https://github.com/fsprojects/Paket/pull/997
* BUGFIX: Escape file names in a NuGet compatible way - https://github.com/fsprojects/Paket/pull/996
* BUGFIX: Paket now fails if an update of a nonexistent package is requested - https://github.com/fsprojects/Paket/pull/995

#### 1.31.0 - 18.08.2015
* BUGFIX: Delete old nodes from proj files - https://github.com/fsprojects/Paket/issues/992
* COSMETICS: Better conflict reporting - https://github.com/fsprojects/Paket/pull/994

#### 1.30.0 - 18.08.2015
* BUGFIX: Include prereleases when using NuGet3 - https://github.com/fsprojects/Paket/issues/988
* paket.template allows comments with # or // - https://github.com/fsprojects/Paket/pull/991

#### 1.29.0 - 17.08.2015
* Xamarin iOS + Mac Support - https://github.com/fsprojects/Paket/pull/980
* Handling fallbacks mainly for Xamarin against PCLs - https://github.com/fsprojects/Paket/pull/980
* Removed supported platforms for MonoTouch and MonoAndroid - https://github.com/fsprojects/Paket/pull/980
* Paket only creates requirements from lock file when updating a single package - https://github.com/fsprojects/Paket/pull/985

#### 1.28.0 - 13.08.2015
* Selective update shows better error message on conflict - https://github.com/fsprojects/Paket/pull/980
* Paket init adds default feed - https://github.com/fsprojects/Paket/pull/981
* Show better error message on conflict - https://github.com/fsprojects/Paket/issues/534
* Make option names for paket find-package-versions consistent with the other commands - https://github.com/fsprojects/Paket/issues/890
* Update specifying version does not pin version in paket.dependencies - https://github.com/fsprojects/Paket/pull/979

#### 1.27.0 - 13.08.2015
* Version range semantics changed for `>= x.y.z prerelease` - https://github.com/fsprojects/Paket/issues/976
* BUGFIX: Version trace got lost - https://twitter.com/indy9000/status/631201649219010561
* BUGFIX: copy_local behaviour was broken - https://github.com/fsprojects/Paket/issues/972

#### 1.26.0 - 10.08.2015
* BUGFIX: Paket mixed responses and downloads - https://github.com/fsprojects/Paket/issues/966

#### 1.25.0 - 10.08.2015
* Fix case-sensitivity of boostrapper on mono
* Reactive NuGet v3
* Check for conflicts in selective update - https://github.com/fsprojects/Paket/pull/964
* BUGFIX: Escape file names - https://github.com/fsprojects/Paket/pull/960

#### 1.23.0 - 04.08.2015
* BUGFIX: Selective update resolves the graph for selected package - https://github.com/fsprojects/Paket/pull/957

#### 1.22.0 - 31.07.2015
* Use FSharp.Core 4.0
* Fix build exe path which includes whitespace - https://github.com/fsprojects/ProjectScaffold/pull/185
* Preserve encoding upon saving solution - https://github.com/fsprojects/Paket/pull/940
* BUGFIX: If we specify a templatefile in paket pack it still packs all templates - https://github.com/fsprojects/Paket/pull/944
* BUGFIX: If we specify a type project templatefile in paket pack it should find the project - https://github.com/fsprojects/Paket/issues/945
* BUGFIX: Paket pack succeeded even when there're missing files - https://github.com/fsprojects/Paket/issues/948
* BUGFIX: FindAllFiles should handle paths that are longer than 260 characters - https://github.com/fsprojects/Paket/issues/949

#### 1.21.0 - 23.07.2015
* Allow NuGet packages to put version in the path - https://github.com/fsprojects/Paket/pull/928

#### 1.20.0 - 21.07.2015
* Allow to get version requirements from paket.lock instead of paket.dependencies - https://github.com/fsprojects/Paket/pull/924
* Add new ASP.NET 5.0 monikers - https://github.com/fsprojects/Paket/issues/921
* BUGFIX: Paket crashed with Null Ref Exception for MBrace - https://github.com/fsprojects/Paket/issues/923
* BUGFIX: Exclude submodules from processing - https://github.com/fsprojects/Paket/issues/918

#### 1.19.0 - 13.07.2015
* Support Odata query fallback for package details with /odata prefix - https://github.com/fsprojects/Paket/pull/922
* Establish beta-level comatibility with Klondike nuget server - https://github.com/fsprojects/Paket/pull/907
* BUGFIX: Improved SemVer parser - https://github.com/fsprojects/Paket/pull/920
* BUGFIX: Added fix for windows-style network source-paths in dependencies parser - https://github.com/fsprojects/Paket/pull/903
* BUGFIX: Settings for dependent packages are now respected - https://github.com/fsprojects/Paket/pull/919
* BUGFIX: `--force` option is working for install/update/restore remote files too
* BUGFIX: Delete cached errors if all sources fail - https://github.com/fsprojects/Paket/issues/908
* BUGFIX: Use updated globbing for paket.template
* COSMETICS: Better error message when package doesn't exist
* COSMETICS: Show better error message when a package is used in `paket.references` but not in `paket.lock`

#### 1.18.0 - 22.06.2015
* Exclusion syntax for paket.template files - https://github.com/fsprojects/Paket/pull/882
* BUGFIX: Issue with `paket pack` and multiple paket.template files fixed - https://github.com/fsprojects/Paket/issues/893

#### 1.17.0 - 22.06.2015
* Tab completion for installed packages in Paket.PowerShell - https://github.com/fsprojects/Paket/pull/892
* BUGFIX: Find-package-versions did not work - https://github.com/fsprojects/Paket/issues/886
* BUGFIX: Find-packages did not work - https://github.com/fsprojects/Paket/issues/888 https://github.com/fsprojects/Paket/issues/889
* COSMETICS: Improved the documentation for the commands - https://github.com/fsprojects/Paket/pull/891

#### 1.16.0 - 21.06.2015
* Make sure retrieved versions are ordered by version with latest version first - https://github.com/fsprojects/Paket/issues/886
* PowerShell argument tab completion for Paket-Add - https://github.com/fsprojects/Paket/pull/887
* Detection of DNX and DNXCore frameworks
* BUGFIX: Exceptions were not logged to command line - https://github.com/fsprojects/Paket/pull/885

#### 1.15.0 - 18.06.2015
* Paket.PowerShell support for Package Manager Console - https://github.com/fsprojects/Paket/pull/875
* Fix download of outdated files - https://github.com/fsprojects/Paket/issues/876

#### 1.14.0 - 14.06.2015
* Chocolatey support for Paket.PowerShell - https://github.com/fsprojects/Paket/pull/872
* BUGFIX: Single version in deps file created invalid dependend package- https://github.com/fsprojects/Paket/issues/871

#### 1.13.0 - 12.06.2015
* Paket.PowerShell support - https://github.com/fsprojects/Paket/pull/839
* EXPERIMENTAL: Allow link:false settings for file references in `paket.references` files
* BUGFIX: `paket update` did not pick latest prerelease version of indirect dependency - https://github.com/fsprojects/Paket/issues/866

#### 1.12.0 - 09.06.2015
* BUGFIX: Paket add should not update the package if it's already there
* BUGFIX: "copy_local" was not respected for indirect dependencies - https://github.com/fsprojects/Paket/issues/856
* BUGFIX: Suggest only packages from the installed sources - https://github.com/fsprojects/Paket.VisualStudio/issues/57
* BUGFIX: Trace license warning only in verbose mode - https://github.com/fsprojects/Paket/issues/862
* BUGFIX: Fix ./ issues during pack
* BUGFIX: Serialize != operator correctly - https://github.com/fsprojects/Paket/issues/857
* COSMETICS: Don't save the `paket.lock` file if it didn't changed

#### 1.11.0 - 08.06.2015
* Support for cancelling bootstrapper - https://github.com/fsprojects/Paket/pull/860
* Increase timeout for restricted access mode - https://github.com/fsprojects/Paket/issues/858

#### 1.10.0 - 02.06.2015
* `paket init` puts Paket binaries into the project path - https://github.com/fsprojects/Paket/pull/853
* Do not duplicate files in the nupkg - https://github.com/fsprojects/Paket/issues/851
* Pack command reuses project version if directly given - https://github.com/fsprojects/Paket/issues/837
* BUGFIX: `paket install` was not respecting `content:none` - https://github.com/fsprojects/Paket/issues/854

#### 1.9.0 - 30.05.2015
* Paket pack allows to specify current nuget version as dependency - https://github.com/fsprojects/Paket/issues/837
* BUGFIX: Fix long version of --silent flag - https://github.com/fsprojects/Paket/pull/849

#### 1.8.0 - 28.05.2015
* Implement --no-install and --redirects for "paket update" - https://github.com/fsprojects/Paket/pull/847
* BUGFIX: Fix inconsistent parameter names - https://github.com/fsprojects/Paket/pull/846

#### 1.7.2 - 28.05.2015
* New `--only-referenced` parameter for restore - https://github.com/fsprojects/Paket/pull/843
* Make the output path relative to the dependencies file - https://github.com/fsprojects/Paket/issues/829
* Analyze content files with case insensitive setting - https://github.com/fsprojects/Paket/issues/816
* BUGFIX: Parse NuGet package prerelease versions containing "-" - https://github.com/fsprojects/Paket/issues/841

#### 1.6.0 - 26.05.2015
* Paket init - init dependencies file with default NuGet source
* Allow to init paket in given directory
* Automatically query all package feeds in "Find packages"
* Allow to override install settings in 'paket.dependencies' with values from 'paket.references' - https://github.com/fsprojects/Paket/issues/836
* BUGFIX: `paket install` fails if package version doesn't match .nupkg file - https://github.com/fsprojects/Paket/issues/834
* BUGFIX: Try to work around issue with mono zip functions - https://github.com/fsharp/FAKE/issues/810

#### 1.5.0 - 21.05.2015
* Property tests for dependencies files parser - https://github.com/fsprojects/Paket/pull/807
* EXPERIMENTAL: Query NuGet feeds in parallel
* Allow to specify the directory for `convert-to-nuget` in PublicAPI
* Expose project Guids from project files
* Allow simplify on concrete dependencies file
* Allow to specify a concrete template file for `paket pack`
* Add overload in PublicAPI for default Restore
* Better tracing during "update package"
* Allow to register trace functions
* Allow to specify a source feed for Find-Packages and Find-Package-Versions command
* BUGFIX: Fix dates in local nuget packages
* BUGFIX: NullReferenceException in `convert-from-nuget` - https://github.com/fsprojects/Paket/pull/831
* BUGFIX: `Convert-from-nuget` quotes source feeds - https://github.com/fsprojects/Paket/pull/833
* BUGFIX: Observable.ofAsync fires OnCompleted - https://github.com/fsprojects/Paket/pull/835
* BUGFIX: Work around issue with CustomAssemblyAttributes during `paket pack` - https://github.com/fsprojects/Paket/issues/827
* BUGFIX: Fix dates after creating a package
* BUGFIX: Always trim package names from command line
* BUGFIX: Always show default nuget stream in completion

#### 1.4.0 - 08.05.2015
* EXPERIMENTAL: Find-Packages command - http://fsprojects.github.io/Paket/paket-find-packages.html
* EXPERIMENTAL: Find-Package-Versions command - http://fsprojects.github.io/Paket/paket-find-package-versions.html
* EXPERIMENTAL: Show-Installed-Packages command - http://fsprojects.github.io/Paket/paket-show-installed-packages.html
* Expose GetDefinedNuGetFeeds in Public API
* Expose GetSources in Public API
* BUGFIX: NuGet Convert works with empty version strings - https://github.com/fsprojects/Paket/pull/821
* BUGFIX: Don't shortcut conflicting addition
* BUGFIX: Better pin down behaviour during "Smart Update""
* BUGFIX: Only replace nuget package during add if the old one had no version
* BUGFIX: Put fixed packages to the end - https://github.com/fsprojects/Paket/issues/814
* BUGFIX: Fix `paket add` if package is already there - https://github.com/fsprojects/Paket/issues/814
* BUGFIX: Fix `paket add` for very first dependency - https://github.com/fsprojects/Paket/issues/814
* BUGFIX: Paket pack had issues with \ in subfolders - https://github.com/fsprojects/Paket/issues/812
* BZGFIX: Use https://api.nuget.org/v3/index.json for Autocomplete
* BUGFIX: Set exit code to 1 if the command line parser finds error
* BUGFIX: Windows restrictions were not parsed from lockfile - https://github.com/fsprojects/Paket/issues/810
* BUGFIX: Paket tries to keep the alphabetical order when using `paket add`
* BUGFIX: Do not generate entries for empty extensions in nupkg
* BUGFIX: Portable framework restrictions were not parsed from lockfile - https://github.com/fsprojects/Paket/issues/810
* COSMETICS: "Done" message in bootstrapper
* COSMETICS: -s parameter for Bootstrapper
* COSMETICS: Don't perform unnecessary installs during `paket add`
* COSMETICS: Always print the command on command parser error

#### 1.3.0 - 30.04.2015
* Paket keeps paket.dependencies as stable as possible during edits - https://github.com/fsprojects/Paket/pull/802
* `paket push` doesn't need a dependencies file any more - https://github.com/fsprojects/Paket/issues/800
* Added `--self` for self update of bootstrapper - https://github.com/fsprojects/Paket/issues/791
* BUGFIX: `convert-from-nuget` doen`t duplicate sources anymore - https://github.com/fsprojects/Paket/pull/804

#### 1.2.0 - 24.04.2015
* Add Paket.BootStrapper NuGet package - https://github.com/fsprojects/Paket/issues/790

#### 1.1.3 - 24.04.2015
* Fix StackOverflowException when using local path - https://github.com/fsprojects/Paket/issues/795

#### 1.1.2 - 24.04.2015
* `paket add` should not change dependencies file if the package is misspelled - https://github.com/fsprojects/Paket/issues/798

#### 1.1.1 - 24.04.2015
* Support developmentDependency nuget dependencies - https://github.com/fsprojects/Paket/issues/796

#### 1.1.0 - 23.04.2015
* Pack command is able to detect portable frameworks - https://github.com/fsprojects/Paket/issues/797

#### 1.0.2 - 23.04.2015
* `Convert-from-nuget` removes custom import and targets - https://github.com/fsprojects/Paket/pull/792

#### 1.0.1 - 20.04.2015
* New bootstrapper protects paket.exe from incomplete github downloads - https://github.com/fsprojects/Paket/pull/788

#### 1.0.0 - 17.04.2015
* Big release from fsharpex

#### 0.42.1 - 17.04.2015
* BUGFIX: Smart Install is no longer adding dependencies to paket.dependencies if specified in paket.references but not in paket.dependencies - https://github.com/fsprojects/Paket/issues/779
* BUGFIX: Fix smart install when we add a pinned version - https://github.com/fsprojects/Paket/issues/777
* Trace NuGet server response in verbose mode - https://github.com/fsprojects/Paket/issues/775
* BUGFIX: Fixing wrong local path detection with `paket install` - https://github.com/fsprojects/Paket/pull/773
* BUGFIX: Fixed zip opening on mono - https://github.com/fsprojects/Paket/pull/774

#### 0.41.0 - 13.04.2015
* New Testimonials page - http://fsprojects.github.io/Paket/testimonials.html
* New `PAKET.VERSION` environment variable for bootstraper - https://github.com/fsprojects/Paket/pull/771
* `convert-from-nuget` aggregates target framework from packages.config files - https://github.com/fsprojects/Paket/pull/768
* Improved config file formatting with indented binding redirects - https://github.com/fsprojects/Paket/pull/769
* BUGFIX: Fixed home path detection - https://github.com/fsprojects/Paket/pull/770
* COSMETICS: Better error message when `paket.dependencies` is missing - https://github.com/fsprojects/Paket/issues/764

#### 0.40.0 - 09.04.2015
* Try to fix dates in Nuget packages - https://github.com/fsprojects/Paket/issues/761
* `convert-from-nuget` reads target framework from packages.config files - https://github.com/fsprojects/Paket/pull/760
* Allow . in target file names for pack - https://github.com/fsprojects/Paket/issues/756

#### 0.39.0 - 08.04.2015
* Upgrading to .NET 4.5
* Removing DotNetZip and using the .NET 4.5 Zip APIs instead - https://github.com/fsprojects/Paket/pull/732
* Boostrapper download without `nuget.exe` - https://github.com/fsprojects/Paket/pull/734
* Added frameworkAssemblies to nuspec templating - https://github.com/fsprojects/Paket/issues/740
* BUGFIX: Only pick up project output files for pack that exactly match assembly filename - https://github.com/fsprojects/Paket/issues/752
* BUGFIX: Detect Silverlight version in csproj files - https://github.com/fsprojects/Paket/issues/751
* BUGFIX: Fix mono timeout during license download - https://github.com/fsprojects/Paket/issues/746
* BUGFIX: Detect `sl` as Silverlight - https://github.com/fsprojects/Paket/issues/744

#### 0.38.0 - 30.03.2015
* The restore process downloads package licenses automatically - https://github.com/fsprojects/Paket/pull/737

#### 0.37.0 - 28.03.2015
* Fallback to NuGet.exe if the bootstrapper fails to download from GitHub - https://github.com/fsprojects/Paket/pull/733
* COSMETICS: Display the file name if Paket crashes on some invalid file - https://github.com/fsprojects/Paket/pull/730

#### 0.36.0 - 27.03.2015
* Allow to add references section to paket.template file - https://github.com/fsprojects/Paket/issues/721
* Allow to compute libraries for specific framework - https://github.com/fsprojects/Paket/issues/723
* Detect .NET 4.6 - https://github.com/fsprojects/Paket/issues/727
* SemVer allows "number + build metadata" format - https://github.com/fsprojects/Paket/issues/704
* `paket push` shows status information - https://github.com/fsprojects/Paket/pull/695
* BUGFIX: Maintain order of content file items - https://github.com/fsprojects/Paket/pull/722
* BUGFIX: `Convert-from-nuget` ignores disabled NuGet feeds - https://github.com/fsprojects/Paket/pull/720
* BUGFIX: Smart install should not remove sources from `paket.dependencies` - https://github.com/fsprojects/Paket/pull/726
* BUGFIX: Smart install should create paket.lock if we have references files - https://github.com/fsprojects/Paket/pull/725
* COSMETICS: better tracing of intermediate resolution conflicts

#### 0.34.0 - 12.03.2015
* `paket pack` pretty-prints it's nuspec - https://github.com/fsprojects/Paket/issues/691
* Paket packs .MDBs docs into the nupkg - https://github.com/fsprojects/Paket/issues/693
* paket pack / paket.template support wildcard patterns - https://github.com/fsprojects/Paket/issues/690
* Allow empty lines in `paket.template` and report file name if parser fails - https://github.com/fsprojects/Paket/issues/692
* BUGFIX: paket.template - file type respects dir without slash at the end - https://github.com/fsprojects/Paket/issues/698
* BUGFIX: paket-files folder is alwaays relative to `paket.dependencies` - https://github.com/fsprojects/Paket/issues/564
* BUGFIX: `paket install` respects manual paket nodes - https://github.com/fsprojects/Paket/issues/679

#### 0.33.0 - 10.03.2015
* Paket packs XML docs into the nupkg - https://github.com/fsprojects/Paket/issues/689
* BUGFIX: Install settings from `paket.dependencies` should override package settings - https://github.com/fsprojects/Paket/issues/688

#### 0.32.0 - 09.03.2015
* PERFORMANCE: If resolver runs into conflict then use Warnsdorff's rule - https://github.com/fsprojects/Paket/pull/684
* BUGFIX: Fixed Linux install scripts - https://github.com/fsprojects/Paket/pull/681
* Support for WinExe output type - https://github.com/fsprojects/Paket/pull/675
* BUGFIX: Fix Nuget compat issue with leading zeros - https://github.com/fsprojects/Paket/pull/672
* BUGFIX: Detect inter project dependencies without matching package id - https://github.com/fsprojects/Paket/pull/671
* BUGFIX: Parse prerelease numbers into bigint since ints might overflow - https://github.com/fsprojects/Paket/pull/667
* BUGFIX: Optional fields in template files are read correctly - https://github.com/fsprojects/Paket/pull/666
* BUGFIX: Better url and endpoint handling in `paket push` - https://github.com/fsprojects/Paket/pull/663
* COSMETICS: Better tracing when resolver runs into conflict - https://github.com/fsprojects/Paket/pull/684
* COSMETICS: Better error message when a package is listed twice in `paket.references` - https://github.com/fsprojects/Paket/pull/686
* COSMETICS: Use Chessie for ROP - https://github.com/fsprojects/Chessie

#### 0.31.2 - 26.02.2015
* BUGFIX: Robust and much faster template file parser - https://github.com/fsprojects/Paket/pull/660

#### 0.31.1 - 25.02.2015
* Use latest FAKE tasks

#### 0.31.0 - 25.02.2015
* BUGFIX: Fix help for init command - https://github.com/fsprojects/Paket/pull/654
* BUGFIX: Allow non-standard API endpoint for push - https://github.com/fsprojects/Paket/pull/652
* BUGFIX: Special case nuget.org
* BUGFIX: paket add/remove with just project name - https://github.com/fsprojects/Paket/pull/650
* BUGFIX: Uploading packages as multiform content type - https://github.com/fsprojects/Paket/pull/651
* BUGFIX: Handle transient dependencies better in pack command - https://github.com/fsprojects/Paket/pull/649
* BUGFIX: Only load custom attributes if not given in TemplateFile or cmd parameter
* BUGFIX: Detect .NET 4.5.1 - https://github.com/fsprojects/Paket/pull/647

#### 0.30.0 - 23.02.2015
* New command: `paket pack` - http://fsprojects.github.io/Paket/paket-pack.html
* New command: `paket push` - http://fsprojects.github.io/Paket/paket-push.html
* Improved command line help - https://github.com/fsprojects/Paket/pull/639
* BUGFIX: fix no_auto_restore option parsing  - https://github.com/fsprojects/Paket/issues/632

#### 0.29.0 - 18.02.2015
* Allow local NuGet sources with spaces in `paket.dependencies` - https://github.com/fsprojects/Paket/issues/616
* Streamlined install options in `paket.dependencies` and `paket.references` - https://github.com/fsprojects/Paket/issues/587
* Allow to opt-out of targets import - https://github.com/fsprojects/Paket/issues/587
* New option to add/remove packages for a single project - https://github.com/fsprojects/Paket/pull/610
* BUGFIX: Blacklisted Microsoft.Bcl.Build.targets - https://github.com/fsprojects/Paket/issues/618
* BUGFIX: Selective update doesn't add package twice from `paket.references` anymore
* BUGFIX: `paket install` installs GitHub source files
* COSMETICS: Respect home directories on mono - https://github.com/fsprojects/Paket/issues/612
* COSMETICS: `paket add` inserts the new package in alphabetical position - https://github.com/fsprojects/Paket/issues/596

#### 0.28.0 - 16.02.2015
* Add a simple API which allows to retrieve NuGet v3 autocomplete
* Allow unix-style comments in `paket.dependencies` file
* BUGFIX: `paket restore` does not fail on missing `paket.version` files - https://github.com/fsprojects/Paket/issues/600
* BUGFIX: Parsing of conditional dependencies should detect portable case - https://github.com/fsprojects/Paket/issues/594
* BUGFIX: Prerelease requirements in `paket.dependencies` should override package dependencies - https://github.com/fsprojects/Paket/issues/607
* BUGFIX: Try to ease the pain with mono bug in Process class - https://github.com/fsprojects/Paket/issues/599
* BUGFIX: `paket restore` does not re-download http references - https://github.com/fsprojects/Paket/issues/592
* BUGFIX: Make DeletePaketNodes more robust - https://github.com/fsprojects/Paket/issues/591
* BUGFIX: Install content files on mono - https://github.com/fsprojects/Paket/issues/561
* BUGFIX: Install process doesn't duplicate Imports of targets files any more - https://github.com/fsprojects/Paket/issues/588
* BUGFIX: Don't remove comments from `paket.dependencies` file - https://github.com/fsprojects/Paket/issues/584
* COSMETICS: Paket should not reformat app/web.config files while changing assembly redirects - https://github.com/fsprojects/Paket/issues/597

#### 0.27.0 - 07.02.2015
* Install process will reference `.props` and `.targets` files from NuGet packages - https://github.com/fsprojects/Paket/issues/516
* Don't internalize in paket.exe during ILMerge
* Allow to download from pre-authenticated MyGet feed - https://github.com/fsprojects/Paket/issues/466
* BUGFIX: Fix `paket install --hard` for FSharp.Core - https://github.com/fsprojects/Paket/issues/579
* BUGFIX: `paket convert-from-nuget` ignores casing when looking for nuget.targets - https://github.com/fsprojects/Paket/issues/580
* BUGFIX: `paket install` correctly parses HTTP references - https://github.com/fsprojects/Paket/pull/571
* BUGFIX: `paket.dependencies` parser now fails if tokens are not valid
* COSMETICS: Prerelease strings are checked that they don't contain operators
* COSMETICS: Create an install function in the API which takes a `paket.dependencies` file as text - https://github.com/fsprojects/Paket/issues/576

#### 0.26.0 - 31.01.2015
* Allow to opt-out of old frameworks in `paket.dependencies` - http://fsprojects.github.io/Paket/nuget-dependencies.html#Framework-restrictions
* Allow `copy_local` settings in `paket.references` - http://fsprojects.github.io/Paket/references-files.html#copy_local-settings
* COSMETICS: `paket.lock` beautification for HTTP specs - https://github.com/fsprojects/Paket/pull/571

#### 0.25.0 - 25.01.2015
* BUGFIX: If more than one TargetFramework-specific dependency to the same package exist, we take the latest one - https://github.com/fsprojects/Paket/pull/567
* BUGFIX: Removes interactive-shell-check on `add auth` - https://github.com/fsprojects/Paket/pull/565
* BUGFIX: Can parse open NuGet ranges in brackets - https://github.com/fsprojects/Paket/issues/560
* BUGFIX: Detect `net35-client` - https://github.com/fsprojects/Paket/issues/559
* BUGFIX: Show help for `auto-restore` command - https://github.com/fsprojects/Paket/pull/558

#### 0.24.0 - 19.01.2015
* Allow to disable Visual Studio NuGet package restore - http://fsprojects.github.io/Paket/paket-auto-restore.html
* BUGFIX: Probe for unnormalized and normalized versions in local NuGet feeds - https://github.com/fsprojects/Paket/issues/556

#### 0.23.0 - 15.01.2015
* Refactored `init` & `init auto restore` to Railway Oriented Programming - https://github.com/fsprojects/Paket/pull/533
* Refactored FindRefs to Railway Oriented Programming - https://github.com/fsprojects/Paket/pull/529
* BUGFIX: paket.bootstrapper.exe and paket.exe use better proxy detection - https://github.com/fsprojects/Paket/pull/552
* BUGFIX: `paket add` offered to add dependencies even when they are already added - https://github.com/fsprojects/Paket/issues/550
* BUGFIX: Detect `Net20-client` - https://github.com/fsprojects/Paket/issues/547
* BUGFIX: Give better error message when package is not found in a local feed - https://github.com/fsprojects/Paket/issues/545
* BUGFIX: Don't download gists that are up-to-date - https://github.com/fsprojects/Paket/issues/513
* BUGFIX: fix parsing of longer http links - https://github.com/fsprojects/Paket/pull/536
* BUGFIX: Detect correct `paket.references` filenames during convert-from-nuget
* BUGFIX: If no package source is found during convert-from-nuget we use the default NuGet feed
* COSMETICS: Config file is only saved when needed
* COSMETICS: Ignore completely empty lib folders
* COSMETICS: `paket convert-from-nuget` warns if it can't find a NuGet feed - https://github.com/fsprojects/Paket/issues/548
* COSMETICS: Remove icon from bootstrapper to make file size much smaller

#### 0.22.0 - 05.01.2015
* Bootstrapper avoids github API - https://github.com/fsprojects/Paket/issues/510
* Refactoring to Railwal Oriented Programming - http://fsharpforfunandprofit.com/rop/
* Always trim line end in lockfile
* Improved binding redirects detection - https://github.com/fsprojects/Paket/pull/507
* Don't catch NullReferenceExceptions for now - https://github.com/fsprojects/Paket/issues/505
* BUGFIX: Paket update nuget X doesn't work - https://github.com/fsprojects/Paket/issues/512

#### 0.21.0 - 02.01.2015
* New `--log-file` parameter allows to trace into logfile - https://github.com/fsprojects/Paket/pull/502
* Trace stacktrace on all NullReferenceExceptions - https://github.com/fsprojects/Paket/issues/500
* Paket.locked file has 2 minute timeout
* BUGFIX: Detect the version of a GitHub gist correctly - https://github.com/fsprojects/Paket/issues/499
* BUGFIX: Dependencies file saves http and gist links correctly - https://github.com/fsprojects/Paket/issues/498
* BUGFIX: Don't relax "OverrideAll" conditions during `paket install`
* BUGFIX: fix priority of parsing atom nuget feed for package Id - https://github.com/fsprojects/Paket/issues/494
* BUGFIX: fix JSON deserializer and reactivate cache - https://github.com/fsprojects/Paket/pull/495
* BUGFIX: Make the file search for app.config and web.config case insensitive - https://github.com/fsprojects/Paket/issues/493
* BUGFIX: Don't add duplicate lines in `packet.dependencies` - https://github.com/fsprojects/Paket/issues/492
* BUGFIX: Keep framework restrictions in `paket install`- https://github.com/fsprojects/Paket/issues/486
* WORKAROUND: Do not fail on BadCrcException during unzip and only show a warning - https://github.com/fsprojects/Paket/issues/484
* WORKAROUND: Disable NuGet v3 feed for now - seems to be unreliable.
* PERFORMANCE: Don't parse project files twice - https://github.com/fsprojects/Paket/issues/487
* PERFORMANCE: Cache platform penalty calculation - https://github.com/fsprojects/Paket/issues/487
* PERFORMANCE: Use StringBuilder for path replacement - https://github.com/fsprojects/Paket/issues/487
* PERFORMANCE: Cache feed errors - https://github.com/fsprojects/Paket/issues/487
* PERFORMANCE: Put feed url into cache filename - https://github.com/fsprojects/Paket/issues/487
* PERFORMANCE: Relax prerelease requirements for pinned versions - https://github.com/fsprojects/Paket/issues/487
* PERFORMANCE: Don't enumerate all files, since we only need lib files - https://github.com/fsprojects/Paket/issues/487
* PERFORMANCE: Pin sourcefile dependencies - https://github.com/fsprojects/Paket/issues/487
* PERFORMANCE: Cache path penalty calculation - https://github.com/fsprojects/Paket/issues/487
* PERFORMANCE: Cache path extraction - https://github.com/fsprojects/Paket/issues/487

#### 0.20.1 - 30.12.2014
* COSMETICS: Trim end of line in lockfile.

#### 0.20.0 - 29.12.2014
* `paket install` performs a selective update based on the changes in the dependencies file - http://fsprojects.github.io/Paket/lock-file.html#Performing-updates
* Paket.exe acquires a lock for all write processes - https://github.com/fsprojects/Paket/pull/469
* New command to add credentials - http://fsprojects.github.io/Paket/paket-config-file.html#Add-credentials
* Smarter conditional NuGet dependencies - https://github.com/fsprojects/Paket/pull/462
* If environment auth variables are empty a fallback to the config is used- https://github.com/fsprojects/Paket/pull/459
* Better handling for multiple files from same GitHub repository - https://github.com/fsprojects/Paket/pull/451
* Extend Public API for plugin
* BUGFIX: Remove parsing of invalid child element of ProjectReference - https://github.com/fsprojects/Paket/pull/453
* BUGFIX: Don't add NuGet packages twice to a references file - https://github.com/fsprojects/Paket/pull/460
* BUGFIX: Use Max strategy for `paket outdated --ingore-constraints` - https://github.com/fsprojects/Paket/pull/463
* BUGFIX: Don't delete downloaded github zip file
* BUGFIX: Cannot install nuget packages from local TeamCity feeds due to proxy - https://github.com/fsprojects/Paket/pull/482
* BUGFIX: Don't touch framework assemblies if not needed
* BUGFIX: Check versions file synchronously
* BUGFIX: Restore console color after handling exception - https://github.com/fsprojects/Paket/pull/467
* COSMETICS: `>= 0` version range simplified to empty string - https://github.com/fsprojects/Paket/pull/449
* COSMETICS: Paket.exe and paket.bootstrapper.exe have a logo - https://github.com/fsprojects/Paket/pull/473

#### 0.18.0 - 09.12.2014
* Show command help on `--help` - https://github.com/fsprojects/Paket/pull/437
* Allow to opt in to BindingRedirects - https://github.com/fsprojects/Paket/pull/436
* Don't run simplify in strict mode - https://github.com/fsprojects/Paket/pull/443
* Allow to remove NuGet packages in interactive mode - https://github.com/fsprojects/Paket/pull/432
* Added auto-unzip of downloaded archives - https://github.com/fsprojects/Paket/pull/430
* Allow to reference binary files via http reference - https://github.com/fsprojects/Paket/pull/427
* Faster BindingRedirects - https://github.com/fsprojects/Paket/pull/414
* Using a different FSharp.Core NuGet package - https://github.com/fsprojects/Paket/pull/416
* Find the paket.references file in upper directories - https://github.com/fsprojects/Paket/pull/409
* Allow `paket.references` files in upper directories - https://github.com/fsprojects/Paket/pull/403
* Clear failure message for `paket simplify`, when lock file is outdated - https://github.com/fsprojects/Paket/pull/403
* BUGFIX: `Selective update` updates only dependent packages - https://github.com/fsprojects/Paket/pull/410
* BUGFIX: If there are only prereleases we should just take these
* BUGFIX: `paket update nuget <name>` fails if <name> was not found in lockfile - https://github.com/fsprojects/Paket/issues/404
* BUGFIX: Unescape library filename - https://github.com/fsprojects/Paket/pull/412
* BUGFIX: Allow to reference multiple files from same repository directory - https://github.com/fsprojects/Paket/pull/445
* BUGFIX: Don't reference satellite assemblies - https://github.com/fsprojects/Paket/pull/444
* BUGFIX: Binding redirect version is picked from highest library version - https://github.com/fsprojects/Paket/pull/422
* BUGFIX: Handle numeric part of PreRelease identifiers correctly - https://github.com/fsprojects/Paket/pull/426
* BUGFIX: Fixed casing issue in selective update - https://github.com/fsprojects/Paket/pull/434
* BUGFIX: Parse http links from lockfile
* BUGFIX: Calculate dependencies file name for http resources - https://github.com/fsprojects/Paket/pull/428

#### 0.17.0 - 29.11.2014
* FrameworkHandling: Support more portable profiles and reduce the impact in the XML file
* FrameworkHandling: support extracting Silverlight5.0 and NetCore4.5 - https://github.com/fsprojects/Paket/pull/389
* New command `paket init` - http://fsprojects.github.io/Paket/paket-init.html
* Better error message for missing files in paket.lock file - https://github.com/fsprojects/Paket/pull/402
* BUGFIX: Crash on 'install' when input seq was empty - https://github.com/fsprojects/Paket/pull/395
* BUGFIX: Handle multiple version results from NuGet - https://github.com/fsprojects/Paket/pull/393

#### 0.16.0 - 23.11.2014
* Integrate BindingRedirects into Paket install process - https://github.com/fsprojects/Paket/pull/383
* BUGFIX: Download of GitHub files should clean it's own directory - https://github.com/fsprojects/Paket/issues/385
* BUGFIX: Don't remove custom framework references - https://github.com/fsprojects/Paket/issues/376
* BUGFIX: Path to dependencies file is now relative after `convert-from-nuget` - https://github.com/fsprojects/Paket/pull/379
* BUGFIX: Restore command in targets file didn't work with spaces in paths - https://github.com/fsprojects/Paket/issues/375
* BUGFIX: Detect FrameworkReferences without restrictions in nuspec file and install these
* BUGFIX: Read sources even if we don't find packages - https://github.com/fsprojects/Paket/issues/372

#### 0.15.0 - 19.11.2014
* Allow to use basic framework restrictions in NuGet packages - https://github.com/fsprojects/Paket/issues/307
* Support feeds that don't support NormalizedVersion - https://github.com/fsprojects/Paket/issues/361
* BUGFIX: Use Nuget v2 as fallback
* BUGFIX: Accept and normalize versions like 6.0.1302.0-Preview - https://github.com/fsprojects/Paket/issues/364
* BUGFIX: Fixed handling of package dependencies containing string "nuget" - https://github.com/fsprojects/Paket/pull/363

#### 0.14.0 - 14.11.2014
* Uses Nuget v3 API, which enables much faster resolver
* BUGFIX: Keep project file order similar to VS order
* Support unlisted dependencies if nothing else fits - https://github.com/fsprojects/Paket/issues/327

#### 0.13.0 - 11.11.2014
* New support for general HTTP dependencies - http://fsprojects.github.io/Paket/http-dependencies.html
* New F# Interactive support - http://fsprojects.github.io/Paket/reference-from-repl.html
* New `paket find-refs` command - http://fsprojects.github.io/Paket/paket-find-refs.html
* Migration of NuGet source credentials during `paket convert-from-nuget` - http://fsprojects.github.io/Paket/paket-convert-from-nuget.html#Migrating-NuGet-source-credentials
* Bootstrapper uses .NET 4.0 - https://github.com/fsprojects/Paket/pull/355
* Adding --ignore-constraints to `paket outdated` - https://github.com/fsprojects/Paket/issues/308
* PERFORMANCE: If `paket add` doesn't change the `paket.dependencies` file then the resolver process will be skipped
* BUGFIX: `paket update nuget [PACKAGENAME]` should use the same update strategy as `paket add` - https://github.com/fsprojects/Paket/issues/330
* BUGFIX: Trailing whitespace is ignored in `paket.references`

#### 0.12.0 - 07.11.2014
* New global paket.config file - http://fsprojects.github.io/Paket/paket-config-file.html
* Trace warning when we replace NuGet.exe with NuGet.CommandLine - https://github.com/fsprojects/Paket/issues/320
* Allow to parse relative NuGet folders - https://github.com/fsprojects/Paket/issues/317
* When paket skips a framework install because of custom nodes it shows a warning - https://github.com/fsprojects/Paket/issues/316
* Remove the namespaces from the nuspec parser - https://github.com/fsprojects/Paket/pull/315
* New function which extracts the TargetFramework of a given projectfile.
* New function which calculates dependencies for a given projectfile.
* Project output type can be detected from a project file
* Allow to retrieve inter project dependencies from a project file
* BUGFIX: Exclude unlisted NuGet packages in Resolver - https://github.com/fsprojects/Paket/issues/327
* BUGFIX: Detect Lib vs. lib folder on Linux - https://github.com/fsprojects/Paket/issues/332
* BUGFIX: Paket stopwatch was incorrect - https://github.com/fsprojects/Paket/issues/326
* BUGFIX: Paket failed on generating lockfile for LessThan version requirement - https://github.com/fsprojects/Paket/pull/314
* BUGFIX: Don't match suffixes in local NuGet packages - https://github.com/fsprojects/Paket/issues/317
* BUGFIX: Don't fail with NullReferenceException when analyzing nuget.config - https://github.com/fsprojects/Paket/issues/319

#### 0.11.0 - 29.10.2014
* Build a merged install model with all packages - https://github.com/fsprojects/Paket/issues/297
* `paket update` command allows to set a version - http://fsprojects.github.io/Paket/paket-update.html#Updating-a-single-package
* `paket.targets` is compatible with specific references files - https://github.com/fsprojects/Paket/issues/301
* BUGFIX: Paket no longer leaves transitive dependencies in lockfile after remove command - https://github.com/fsprojects/Paket/pull/306
* BUGFIX: Don't use "global override" for selective update process - https://github.com/fsprojects/Paket/issues/310
* BUGFIX: Allow spaces in quoted parameter parsing - https://github.com/fsprojects/Paket/pull/311

#### 0.10.0 - 24.10.2014
* Initial version of `paket remove` command - http://fsprojects.github.io/Paket/paket-remove.html
* Paket add doesn't fail on second attempt - https://github.com/fsprojects/Paket/issues/295
* Report full paths when access is denied - https://github.com/fsprojects/Paket/issues/242
* Visual Studio restore only restores for the current project
* BUGFIX: Selective update keeps all other versions
* BUGFIX: Install process accepts filenames with `lib`
* BUGFIX: Fix !~> resolver
* BUGFIX: Use normal 4.0 framework libs when we only specify net40
* BUGFIX: Fix timing issue with paket install --hard - https://github.com/fsprojects/Paket/issues/293
* BUGFIX: Fix namespace handling in nuspec files
* BUGFIX: Add default nuget source to dependencies file if original project has no source

#### 0.9.0 - 22.10.2014
* Allow to restore packages from paket.references files - http://fsprojects.github.io/Paket/paket-restore.html
* Detect local nuspec with old XML namespace - https://github.com/fsprojects/Paket/issues/283
* `paket add` command tries to keep all other packages stable.
* Added another profile mapping for Profile136 - https://github.com/fsprojects/Paket/pull/262
* More portable profiles - https://github.com/fsprojects/Paket/issues/281
* Added net11 to framework handling - https://github.com/fsprojects/Paket/pull/269
* Create references for Win8 - https://github.com/fsprojects/Paket/issues/280
* Detect VS automatic nuget restore and create paket restore - http://fsprojects.github.io/Paket/paket-convert-from-nuget.html#Automated-process
* `paket convert-from-nuget` doesn't duplicate paket solution items - https://github.com/fsprojects/Paket/pull/286
* BUGFIX: Paket removes old framework references if during install - https://github.com/fsprojects/Paket/issues/274
* BUGFIX: Don't let the bootstrapper fail if we already have a paket.exe
* BUGFIX: Use the Id property when NuGet package name and id are different - https://github.com/fsprojects/Paket/issues/265

#### 0.8.0 - 15.10.2014
* Smarter install in project files
* Paket handles .NET 4.5.2 and .NET 4.5.3 projects - https://github.com/fsprojects/Paket/issues/260
* New command: `paket update nuget <package id>` - http://fsprojects.github.io/Paket/paket-update.html#Updating-a-single-package
* BUGFIX: Do not expand auth when serializing dependencies file - https://github.com/fsprojects/Paket/pull/259
* BUGFIX: Create catch all case for unknown portable frameworks

#### 0.7.0 - 14.10.2014
* Initial support for referencing full github projects - http://fsprojects.github.io/Paket/http-dependencies.html#Referencing-a-GitHub-repository
* Allow to use all branches in GitHub sources - https://github.com/fsprojects/Paket/pull/249
* Initial support for frameworkAssemblies from nuspec - https://github.com/fsprojects/Paket/issues/241
* Download github source files with correct encoding - https://github.com/fsprojects/Paket/pull/248
* Add FSharp.Core.Microsoft.Signed as dependency
* Install model uses portable versions for net40 and net45 when package doesn't contain special versions
* Install command displays existing versions if constraint does not match any version
* Restore command doesn't calc install model.
* Use https in DefaultNugetStream - https://github.com/fsprojects/Paket/pull/251
* BUGFIX: Paket only deletes files which will are downloaded by init-auto-restore process - https://github.com/fsprojects/Paket/pull/254
* BUGFIX: Paket convert-from-nuget failed when package source keys contain invalid XML element chars  - https://github.com/fsprojects/Paket/issues/253

#### 0.6.0 - 11.10.2014
* New restore command - http://fsprojects.github.io/Paket/paket-restore.html
* Report if we can't find packages for top level dependencies.
* Faster resolver
* Try /FindPackagesById before /Packages for nuget package version no. retrieval
* New Paket.Core package on NuGet - https://www.nuget.org/packages/Paket.Core/
* BUGFIX: Prefer full platform builds over portable builds

#### 0.5.0 - 09.10.2014
* Bootstrapper will only download stable releases by default - http://fsprojects.github.io/Paket/bootstrapper.html
* New installer model allows better compatibility with NuGet and should be much faster
* Supporting dot for references file - http://fsprojects.github.io/Paket/http-dependencies.html
* Supporting pagination for long NuGet feeds - https://github.com/fsprojects/Paket/issues/223
* Create a "use exactly this version" operator in order to override package conflicts - http://fsprojects.github.io/Paket/nuget-dependencies.html#Use-exactly-this-version-constraint
* New `content none` mode in paket.dependencies - http://fsprojects.github.io/Paket/dependencies-file.html#No-content-option
* Allow source files in content folder of NuGet packages
* No -D needed for Linux installer - https://github.com/fsprojects/Paket/pull/210
* Content files like `_._`, `*.transform` and `*.pp` are ignored - https://github.com/fsprojects/Paket/issues/207
* The `convert-from-nuget` command adds .paket folder to the sln - https://github.com/fsprojects/Paket/issues/206
* Removed duplicate transitive dependencies from lock file - https://github.com/fsprojects/Paket/issues/200
* If the package download failed Paket retries with force flag
* The `convert-from-nuget` commands sorts the dependencies file
* Use credentials from nuget.config on paket convert-from-nuget - https://github.com/fsprojects/Paket/issues/198
* Deploy fixed targets file - https://github.com/fsprojects/Paket/issues/172
* New [--pre] and [--strict] modes for paket outdated - http://fsprojects.github.io/Paket/paket-outdated.html
* New --no-auto-restore option for `convert-from-nuget` command - http://fsprojects.github.io/Paket/paket-convert-from-nuget.html#Automated-process
* Adding support for new portable profiles
* paket.exe is now signed
* Allow to reference .exe files from NuGet packages
* Use default proxy in paket.exe and bootstrapper.exe - https://github.com/fsprojects/Paket/issues/226
* Keep order of sources in paket.dependencies - https://github.com/fsprojects/Paket/issues/233
* BREAKING CHANGE: Removed --dependencies-file option - from now on it's always paket.dependencies
* BUGFIX: Bootstrapper will not throw NullReferenceException on broken paket.exe downloads
* BUGFIX: Authentication information will not be put in cache
* BUGFIX: Fixes cache issue when using multiple NuGet sources
* BUGFIX: Fixes potential casing issue on Windows
* BUGFIX: paket-files need to go to the top of a project file
* BUGFIX: Do not look for MinimalVisualStudioVersion when adding paket folder to solution - https://github.com/fsprojects/Paket/pull/221
* COSMETICS: Throw better error message if we don't get any versions from NuGet source

#### 0.4.0 - 28.09.2014
* Resolve dependencies for github modules - http://fsprojects.github.io/Paket/http-dependencies.html#Remote-dependencies
* New [--interactive] mode for paket simplify - http://fsprojects.github.io/Paket/paket-simplify.html
* Don't use version in path for github files.
* Better error message when a package resolution conflict arises.

#### 0.3.0 - 25.09.2014
* New command: paket add [--interactive] - http://fsprojects.github.io/Paket/paket-add.html
* New command: paket simplify - http://fsprojects.github.io/Paket/paket-simplify.html
* Better Visual Studio integration by using paket.targets file - http://fsprojects.github.io/Paket/paket-init-auto-restore.html
* Support for NuGet prereleases - http://fsprojects.github.io/Paket/nuget-dependencies.html#PreReleases
* Support for private NuGet feeds - http://fsprojects.github.io/Paket/nuget-dependencies.html#NuGet-feeds
* New NuGet package version constraints - http://fsprojects.github.io/Paket/nuget-dependencies.html#Further-version-constraints
* Respect case sensitivity for package paths for Linux - https://github.com/fsprojects/Paket/pull/137
* Improved convert-from-nuget command - http://fsprojects.github.io/Paket/paket-convert-from-nuget.html
* New paket.bootstrapper.exe (7KB) allows to download paket.exe from github.com - http://fsprojects.github.io/Paket/paket-init-auto-restore.html
* New package resolver algorithm
* Better verbose mode - use -v flag
* Version info is shown at paket.exe start
* paket.lock file is sorted alphabetical (case-insensitive)
* Linked source files now all go underneath a "paket-files" folder.
* BUGFIX: Ensure the NuGet cache folder exists
* BUGFIX: Async download fixed on mono

#### 0.2.0 - 17.09.2014
* Allow to directly link GitHub files - http://fsprojects.github.io/Paket/http-dependencies.html
* Automatic NuGet conversion - http://fsprojects.github.io/Paket/paket-convert-from-nuget.html
* Cleaner syntax in paket.dependencies - https://github.com/fsprojects/Paket/pull/95
* Strict mode - https://github.com/fsprojects/Paket/pull/104
* Detecting portable profiles
* Support content files from nuget - https://github.com/fsprojects/Paket/pull/84
* Package names in Dependencies file are no longer case-sensitive - https://github.com/fsprojects/Paket/pull/108

#### 0.1.4 - 16.09.2014
* Only vbproj, csproj and fsproj files are handled

#### 0.1.3 - 15.09.2014
* Detect FSharpx.Core in packages

#### 0.1.2 - 15.09.2014
* --hard parameter allows better transition from NuGet.exe

#### 0.1.0 - 12.09.2014
* We are live - yay!<|MERGE_RESOLUTION|>--- conflicted
+++ resolved
@@ -1,14 +1,9 @@
-<<<<<<< HEAD
-#### 4.0.0-alpha020 - 30.10.2016
+#### 4.0.0-alpha021 - 31.10.2016
 * Make Paket compatible with dotnet sdk preview3
-* New Command: paket why - http://theimowski.com/blog/2016/10-30-paket-why-command/index.html
 * USABILITY: Added option to have paket restore fail on check failure - https://github.com/fsprojects/Paket/pull/1963
 
-#### 3.25.3 - 30.10.2016
-=======
 #### 3.26.0 - 31.10.2016
 * New Command: paket why - http://theimowski.com/blog/2016/10-30-paket-why-command/index.html
->>>>>>> 490cccc9
 * BUGFIX: Do not remove main group - https://github.com/fsprojects/Paket/issues/1950
 * BUGFIX: Fix out-of-date-check
 * BUGFIX: Be more conservative during paket add and paket remove - https://github.com/fsprojects/Paket/issues/1652
