<<<<<<< HEAD
#### 6.0.0-alpha028 - 2020-05-30
* Full .NET Core / SDK compatible version
* Support for XCode
* Support for .netcoreapp5.0
=======
#### 5.245.4 - 2020-05-12
* Allow to quite `paket find-packages` with Ctrl+c - https://github.com/fsprojects/Paket/pull/3865

#### 5.245.3 - 2020-05-25
* Treat NuGet repo as v3 if url ends with index.json  - https://github.com/fsprojects/Paket/issues/3806

#### 5.245.1 - 2020-05-05
* Allow to restore netcoreapp5.0 - https://github.com/fsprojects/Paket/issues/3811
>>>>>>> 047909bd

#### 5.244.2 - 2020-04-29
* Detect when MSBuild 16 is not using SDK - https://github.com/fsprojects/Paket/issues/3837

#### 5.244.1 - 2020-04-26
* REVERT: Apply version ranges to nuspecs during fix-up command - https://github.com/fsprojects/Paket/pull/3835

#### 5.243.0 - 2020-03-27
* Add support for MonoAndroid10.0 - https://github.com/fsprojects/Paket/pull/3817
* Add support for uap10.0.14393 and uap10.0.18362 - https://github.com/fsprojects/Paket/pull/3818

#### 5.242.2 - 2020-02-17
* BUGFIX: Update matching platform check - https://github.com/fsprojects/Paket/pull/3797

#### 5.242.1 - 2020-02-10
* BUGFIX: Don't generate refs to full framework assemblies for netstandard scripts

#### 5.242.0 - 2020-02-03
* Change default TFM on paket init to netcoreap31

#### 5.241.6 - 2020-01-04
* REVERT: Do only disable automagic when FSharp.Core is actually used - https://github.com/fsprojects/Paket/issues/3769

#### 5.241.5 - 2019-12-22
* BUGFIX: Fixed #3763 partially extracted nugets - https://github.com/fsprojects/Paket/pull/3764

#### 5.241.2 - 2019-12-12
* BUGFIX: Paket pack failed when project contained Compile Update entries - https://github.com/fsprojects/Paket/issues/3752

#### 5.241.1 - 2019-12-05
* Added IgnoreConflict option for paket push - https://github.com/fsprojects/Paket/pull/3741

#### 5.240.1 - 2019-12-05
* SECURITY: Check against zip leak in the workaround case of 5.240.0 - https://github.com/fsprojects/Paket/pull/3747

#### 5.240.0 - 2019-12-04
* WORKAROUND: Microsoft pushed couple of invalid zips to nuget.org this works around it - https://github.com/fsprojects/Paket/issues/3743

#### 5.239.0 - 2019-12-03
* PaketUpdate failed with semver 2.0 version and jfrog hosted repository - https://github.com/fsprojects/Paket/issues/3601

#### 5.238.2 - 2019-11-26
* Exclude top-level linux folders for docker support - https://github.com/fsprojects/Paket/issues/3123
* More verbose logging

#### 5.237.0 - 2019-11-25
* Added BootstrapperOutputDir to config - https://github.com/fsprojects/Paket/pull/3733

#### 5.236.6 - 2019-11-21
* REVERT: Paket caused build warnings by adding references to NETStandard.Library - https://github.com/fsprojects/Paket/issues/2852

#### 5.236.1 - 2019-11-20
* BUGFIX: "Update group" kept old versions fixed - https://github.com/fsprojects/Paket/pull/3725

#### 5.236.0 - 2019-11-15
* Paket init is now a bit more opinionated and restricts to netcore3.0, nestandard2.0, nestandard2.1 - https://github.com/fsprojects/Paket/pull/3725

#### 5.235.0 - 2019-11-15
* BUGFIX: DisableImplicitFSharpCoreReference is only set if FSharp.Core is explicitly referenced - https://github.com/fsprojects/Paket/pull/3725
* PERFORMANCE: paket why uses HashSet to keep track of already visited nodes - https://github.com/fsprojects/Paket/pull/3722

#### 5.234.0 - 2019-11-14
* BUGFIX: Keep preferred versions for the correct group - https://github.com/fsprojects/Paket/issues/3717

#### 5.233.0 - 2019-11-13
* BUGFIX: Change cli target detection to not block on "paket --version" - https://github.com/fsprojects/Paket/pull/3706

#### 5.232.0 - 2019-11-11
* Add repository tag to template file - https://github.com/fsprojects/Paket/pull/3707
* BUGFIX: Fixed IndexOutOfRangeException starting from 5.231.0 - https://github.com/fsprojects/Paket/issues/3701
* BUGFIX: Allow GitHub package registry urls without trailing slash - https://github.com/fsprojects/Paket/issues/3700

#### 5.231.0 - 2019-11-05
* PERFORMANCE: Use NuGet v3 as default source in paket init

#### 5.230.0 - 2019-11-05
* PERFORMANCE: Use package details from extracted files

#### 5.229.0 - 2019-11-04
* PERFORMANCE: Prefer latest AutoComplete server

#### 5.227.0 - 2019-10-29
* Support for github NuGet repos - https://github.com/fsprojects/Paket/issues/3692

#### 5.226.0 - 2019-10-17
* New paket.targets to support global and local dotnet paket for old style projetcs - https://github.com/fsprojects/Paket/issues/3687

#### 5.225.0 - 2019-10-17
* Update frameworks to support netcoreapp3.1 - https://github.com/fsprojects/Paket/pull/3688

#### 5.224.0 - 2019-10-09
* Limit number of open connections to a server and add `PAKET_DEBUG_REQUESTS` to debug request failures - https://github.com/fsprojects/Paket/pull/3683

#### 5.223.3 - 2019-10-09
* BUGFIX: Update getResolverStrategy for rootRequirements - https://github.com/fsprojects/Paket/pull/3670

#### 5.220.0 - 2019-09-30
* BUGFIX: Make paket work as global tool again - https://github.com/fsprojects/Paket/issues/3671
* Add PaketCommand contidion for Paket installed as .NET Core 3.0 local tool - https://github.com/fsprojects/Paket/pull/3668/files
* Try hardcoded path for NuGetFallbackFolder - https://github.com/fsprojects/Paket/pull/3663
* BUGFIX: Fixed typo in targets file so that bootstrapper can be found - https://github.com/fsprojects/Paket/pull/3665
* BUGFIX: Fixed UnauthorizedAccessException writing to MyProject.paket.references.cached - https://github.com/fsprojects/Paket/pull/3617
* BUGFIX: Fixed CopyLocal support - https://github.com/fsprojects/Paket/pull/3659

#### 5.219.0 - 2019-09-07
* Support for creating snupkg symbol packages - https://github.com/fsprojects/Paket/pull/3636

#### 5.218.1 - 2019-09-04
* Nuke Paket files after install - https://github.com/fsprojects/Paket/issues/3618

#### 5.216.0 - 2019-08-10
* Add roll-forward config to enable running on later major versions of the runtime - https://github.com/fsprojects/Paket/pull/3635

#### 5.215.0 - 2019-07-03
* BUGFIX: Disable fast restore for MSBuild version < 15.8 - https://github.com/fsprojects/Paket/pull/3611

#### 5.214.0 - 2019-07-03
* PERFORMANCE: Fast restore reactivated - https://github.com/fsprojects/Paket/pull/3608

#### 5.213.0 - 2019-07-02
* PERFORMANCE: If Paket didn't download a package, then it will no longer try to extract it - https://github.com/fsprojects/Paket/pull/3607

#### 5.211.0 - 2019-06-24
* BUGFIX: Paket 5.207.4 broke the FAKE release process and creates empty packages - https://github.com/fsprojects/Paket/issues/3599
* BUGFIX: Change caching logic to be more suitable for FAKE and in particular the Ionide tooling - https://github.com/fsprojects/Paket/pull/3598
* BUGFIX: Fixed native library detection - enables FAKE native library support - https://github.com/fsprojects/Paket/pull/3593
* BUGFIX: Allow projects without Guids - https://github.com/fsprojects/Paket/issues/3528

#### 5.209.0 - 2019-05-29
* Relaxed NuGet v3 check. Allows URLs that does not end with /index.json - https://github.com/fsprojects/Paket/pull/3590

#### 5.208.0 - 2019-05-28
* BUGFIX: Rename paket.locked file to paket.processlock to avoid McAfee scanner to evaluate the file as threat - https://github.com/fsprojects/Paket/pull/3586
* BUGFIX: Fixed multiple dotnet pack invocations with different Version property - https://github.com/fsprojects/Paket/pull/3585
* BUGFIX: Nuke project.assets.json files after paket install - https://github.com/fsprojects/Paket/issues/3577
* BUGFIX: Keep casing of packages stable in paket.lock - https://github.com/fsprojects/Paket/issues/3340
* COSMETICS: Improved error message for missing monikers - https://github.com/fsprojects/Paket/pull/3583

#### 5.207.0 - 2019-05-11
* Simplifier removes unsupported frameworks - https://github.com/fsprojects/Paket/pull/3574

#### 5.206.0 - 2019-05-08
* BUGFIX: Paket considers dependencies target framework restrictions in paket pack - https://github.com/fsprojects/Paket/pull/3558

#### 5.205.0 - 2019-05-07
* BUGFIX: Fix issues with lock file simplification - https://github.com/fsprojects/Paket/pull/3570

#### 5.204.3 - 2019-05-07
* Allow to parse DNXCore in lock file and be backwards compatible again

#### 5.203.2 - 2019-04-15
* BUGFIX: Fixed #3459, #3418 and #3375 - https://github.com/fsprojects/Paket/pull/3554

#### 5.203.1 - 2019-04-15
* BUGFIX: Xamarin.Mac supports .Net Standard 2.0 - https://github.com/fsprojects/Paket/pull/3555

#### 5.203.0 - 2019-04-11
* Support for BaseIntermediateOutputPath - https://github.com/fsprojects/Paket/pull/3527

#### 5.202.0 - 2019-04-10
* EMERGENCY-RELEASE

#### 5.201.1 - 2019-04-10
* Adapt PackTask to breaking changes in MSBuild 16 - https://github.com/fsprojects/Paket/pull/3542
* BUGFIX: Simplify Fix Extra Settings - https://github.com/fsprojects/Paket/pull/3538
* BUGFIX: Always try and extract Paket.Restore.targets even if up to date - https://github.com/fsprojects/Paket/pull/3524
* Adding support for multiple target frameworks to the pack command - https://github.com/fsprojects/Paket/pull/3534
* New setting that shields packages from simplifier - https://github.com/fsprojects/Paket/pull/3523
* BUGFIX: Fixed symlinks on linux - https://github.com/fsprojects/Paket/pull/3372

#### 5.200.0 - 2019-04-02
* Support for .NET Standard 2.1 and .NET 4.8
* Removed .NET 5.0 moniker because it was never released
* Removed the old temporary monikers for dnxcore and dnx

#### 5.198.0 - 2019-02-22
* PERFORMANCE: Speedup for paket restore - https://github.com/fsprojects/Paket/pull/3512
* BUGFIX: Do not run in StackOverflow during ReleaseLock
* BUGFIX: Paket install writed restore cache file -https://github.com/fsprojects/Paket/issues/3508

#### 5.197.0 - 2019-02-18
* BUGFIX: Restore SDK projects during paket install - https://github.com/fsprojects/Paket/pull/3503

#### 5.196.2 - 2019-02-04
* BUGFIX: Fixed constant warn about new syntax - https://github.com/fsprojects/Paket/pull/3497

#### 5.196.1 - 2019-02-03
* New option to control interproject references version constraint - https://github.com/fsprojects/Paket/pull/3473
* BUGFIX: Fixedpack transitive dependencies with --include-referenced-projects - https://github.com/fsprojects/Paket/pull/3469
* BUGFIX: uri unescape when read project property - https://github.com/fsprojects/Paket/pull/3470
* BUGFIX: Added PaketRestoreDisabled when NCrunch enabled in targets - https://github.com/fsprojects/Paket/pull/3479
* BUGFIX: dotnet --no-restore was still doing a restore - https://github.com/fsprojects/Paket/pull/3486
* BUGFIX: Set AllowExplicitVersion to true for PackageReference in Paket.Restore.targets - https://github.com/fsprojects/Paket/pull/3482
* BUGFIX: Apply paket github api token on github requests - https://github.com/fsprojects/Paket/pull/3484
* BUGFIX: Do not change the AutoGenerateBindingRedirects for exe output type - https://github.com/fsprojects/Paket/pull/3471

#### 5.195.0 - 2019-01-10
* SQL project support - https://github.com/fsprojects/Paket/pull/3474
* BUGFIX: Fixed RestrictionsChanged Detection - https://github.com/fsprojects/Paket/pull/3464
* BUGFIX: Use the correct request header for paket push - https://github.com/fsprojects/Paket/pull/3466
* BUGFIX: Fixed zsh completer for clear-cache - https://github.com/fsprojects/Paket/pull/3457

#### 5.194.0 - 2018-12-08
* BUGFIX: Fixed conflict between native local-path style with global install style - https://github.com/fsprojects/Paket/pull/3451

#### 5.193.0 - 2018-12-02
* Zsh completion update - https://github.com/fsprojects/Paket/pull/3440

#### 5.192.0 - 2018-12-02
* Making Paket.Restore.targets work with Paket as a global tool - https://github.com/fsprojects/Paket/pull/3445

#### 5.191.0 - 2018-12-01
* BUGFIX: Fix bindingredirects - https://github.com/fsprojects/Paket/issues/3444

#### 5.190.0 - 2018-11-26
* BUGFIX: Allow Username/password to be UTF8 - https://github.com/fsprojects/Paket/pull/3431
* BUGFIX: Fixed handling of DotNetCoreAppVersion.V3_0 - https://github.com/fsprojects/Paket/pull/3437
 - 2018-11-17
* NuGet pack compat for SDK 2.1.500 - https://github.com/fsprojects/Paket/issues/3427
* Adjustable timeouts for NuGet - https://github.com/fsprojects/Paket/pull/3383
* REVERT: Retry automatically when a request times out - https://github.com/fsprojects/Paket/pull/3424

#### 5.187.0 - 2018-11-13
* Create a gitignore around paket's .cached file - https://github.com/fsprojects/Paket/issues/3060
* Paket template checks if restored with 5.185.3 or later - https://github.com/fsprojects/Paket/issues/3404
* BUGFIX: Remove ReadOnly flag before writing to files - https://github.com/fsprojects/Paket/issues/3410
* BUGFIX: Added compat fallback in case of older cache files - https://github.com/fsprojects/Paket/pull/3417
* BUGFIX: Used lowest_matching for paket's own FSharp.Core dependency - https://github.com/fsprojects/Paket/pull/3415
* BUGFIX: Retry automatically when a request times out - https://github.com/fsprojects/Paket/pull/3420

#### 5.184.0 - 2018-10-30
* REVERT: Adjustable timeouts for NuGet - https://github.com/fsprojects/Paket/pull/3383

#### 5.183.0 - 2018-10-30
* Add namespace to load scripts - https://github.com/fsprojects/Paket/pull/3396

#### 5.182.1 - 2018-10-30
* Adjustable timeouts for NuGet - https://github.com/fsprojects/Paket/pull/3383
* Full .NET Core support - https://github.com/fsprojects/Paket/pull/3183
* BUGFIX: generate-load-scripts ignored targetFramework constraint in frameworkAssembly config (.nuspec file) https://github.com/fsprojects/Paket/pull/3385

#### 5.181.1 - 2018-09-20
* BUGFIX: copy local had no effect when opening project in vs2017 - https://github.com/fsprojects/Paket/pull/3356

#### 5.181.0 - 2018-09-20
* Support for netcore3.0 moniker - https://github.com/fsprojects/Paket/pull/3367
* BUGFIX: Paket pack with `--template` failed trying to load the dependencies of templates who should be ignored instead - https://github.com/fsprojects/Paket/pull/3363

#### 5.180.0 - 2018-09-17
* Added .NETCoreApp2.2 moniker

#### 5.179.1 - 2018-09-14
* BUGFIX: Fixed potential race condition when redirecting output - https://github.com/fsprojects/Paket/pull/3359

#### 5.179.0 - 2018-09-12
* Added NuGet packaging output details to paket pack output - https://github.com/fsprojects/Paket/pull/3357

#### 5.178.0 - 2018-09-12
* Added MonoAndroid9.0 + compatibility between .NET Standard 2.0 and MonoAndroid8.0/XamariniOS - https://github.com/fsprojects/Paket/pull/3354
* BUGFIX: `copy_local: false` had no effect in paket.references (.NET SDK) - https://github.com/fsprojects/Paket/issues/3186
* TEMPORARY WORKAROUND: Do not reference Microsoft.Azure.WebJobs.Script.ExtensionsMetadataGenerator - https://github.com/fsprojects/Paket/issues/3345

#### 5.177.0 - 2018-08-30
* BUGFIX: fix 'Value cannot be null' with TFS feed - https://github.com/fsprojects/Paket/pull/3341
* BUGFIX: Fixed authentication problem in netcore (fake 5) - https://github.com/fsprojects/Paket/pull/3342
* BUGFIX: Fixed 'Value cannot be null' with TFS feed - https://github.com/fsprojects/Paket/pull/3341
* BUGFIX: netcoreapp2.0 packages are compatibile with netcoreapp2.1 - https://github.com/fsprojects/Paket/pull/3336
* BUGFIX: Paket uses ToLowerInvariant instead of ToLower when forming registrationUrl - https://github.com/fsprojects/Paket/pull/3330
* BUGFIX: Removed faulty creation of directories during `generate-load-scripts` - https://github.com/fsprojects/Paket/pull/3319

#### 5.176.0 - 2018-07-31
* paket pack with p2p dependencies and multitargeting - https://github.com/fsprojects/Paket/pull/3317
* BUGFIX: Revert impact of https://github.com/dotnet/corefx/issues/31098 by using WinHttpHandler - https://github.com/fsprojects/Paket/pull/3307

#### 5.175.0 - 2018-07-30
* Allow addition of <EmbedInteropTypes> for NuGet packages - https://github.com/fsprojects/Paket/pull/3314
* BUGFIX: "-T" switch removed when isMacOS, because it is not valid on OSX - https://github.com/fsprojects/Paket/pull/3298
* BUGFIX: Fixed exception during restore when accessing missing folders - https://github.com/fsprojects/Paket/pull/3293
* BUGFIX: Reports NuGet download time correctly - https://github.com/fsprojects/Paket/pull/3304
* BUGFIX: Accept netstandard20 in Visual Studion integration - https://github.com/fsprojects/Paket/issues/3284

#### 5.174.0 - 2018-07-06
* NEW FEATURE: Improved Visual Studio integration - https://github.com/fsprojects/Paket/pull/3273
* BUGFIX: Paket doesn't add Compile tags for packages when new project format ius used - https://github.com/fsprojects/Paket/issues/3269
* BUGFIX: Paket packs localized assemblies with new .csproj - https://github.com/fsprojects/Paket/pull/3276
* BUGFIX: Extended NuGetV3 source detection with Artifactory feed format - https://github.com/fsprojects/Paket/pull/3267
* BUGFIX: Paket add only runs update on the touched group - https://github.com/fsprojects/Paket/issues/3259
* COSMETICS: group parameter for outdated works like everywhere else - https://github.com/fsprojects/Paket/pull/3280

#### 5.173.0 - 2018-06-20
* BUGFIX: Don't serialize individual settings that match group settings in lock file - https://github.com/fsprojects/Paket/issues/3257

#### 5.172.4 - 2018-06-18
* BUGFIX: Fixed invalid syntax in packages config  - https://github.com/fsprojects/Paket/pull/3253

#### 5.172.3 - 2018-06-18
* BUGFIX: Fixed infinite recursion when handling errors - https://github.com/fsprojects/Paket/pull/3251

#### 5.172.2 - 2018-06-11
* BUGFIX: Report only transitive settings changes - https://github.com/fsprojects/Paket/issues/3218

#### 5.172.1 - 2018-06-10
* PERFORMANCE: Add support for dotnet SDK fallback folder - https://github.com/fsprojects/Paket/pull/3242

#### 5.171.0 - 2018-06-07
* PERFORMANCE: Improved binding redirects performance by removing mono.cecil - https://github.com/fsprojects/Paket/pull/3239
* BUGFIX: paket template semver support fixes - https://github.com/fsprojects/Paket/pull/3230
* BUGFIX: Improved restore behavior - https://github.com/fsprojects/Paket/pull/3237

#### 5.170.0 - 2018-06-05
* PERFORMANCE: Fixed filtered update performance - https://github.com/fsprojects/Paket/pull/3233
* PERFORMANCE: Check if everything is up-to-date after aquiring lock
* BUGFIX: Regression from semver2 support in paket tempates - https://github.com/fsprojects/Paket/pull/3229
* USABILITY: Always trace on early restore exit

#### 5.169.0 - 2018-05-26
* Ignore .git and .fable folder when scanning for projects - https://github.com/fsprojects/Paket/issues/3225

#### 5.168.0 - 2018-05-25
* Extended semver2 support in paket.template files - https://github.com/fsprojects/Paket/pull/3184
* BUGFIX: Trace paket version in shortcut routes

#### 5.167.1 - 2018-05-23
* BUGFIX: No longer search for CredentialProviders on an empty path - https://github.com/fsprojects/Paket/pull/3214

#### 5.167.0 - 2018-05-23
* Support slash in GitHub branch name - https://github.com/fsprojects/Paket/pull/3215

#### 5.166.0 - 2018-05-19
* Paket template packagetypes - https://github.com/fsprojects/Paket/pull/3212
* PAKET_DETAILED_ERRORS to print inner stack traces - https://github.com/fsprojects/Paket/pull/3192
* Support pack of global tooks `PackAsTool` - https://github.com/fsprojects/Paket/pull/3208
* PERFORMANCE: Do only one global restore in dotnet restore - https://github.com/fsprojects/Paket/pull/3211

#### 5.165.0 - 2018-05-17
* PERFORMANCE: Do only one global restore in dotnet restore - https://github.com/fsprojects/Paket/pull/3206

#### 5.164.0 - 2018-05-17
* BOOTSTRAPPER: Update magic mode file location - https://github.com/fsprojects/Paket/pull/3197

#### 5.163.2 - 2018-05-15
* PERFORMANCE: Some performance improvements in targets file - https://github.com/fsprojects/Paket/pull/3200

#### 5.162.0 - 2018-05-14
* PERFORMANCE: Some performance improvements - https://github.com/fsprojects/Paket/pull/3173
* BUGFIX: Fixed incorrect framework restrictions in lockfile -  https://github.com/fsprojects/Paket/pull/3176
* BUGFIX: Fixed semver support for v3 - https://github.com/fsprojects/Paket/pull/3179

#### 5.161.3 - 2018-05-08
* BUGFIX: Override versions properly with Update property in ProjectReferences

#### 5.160.0 - 2018-05-08
* Support for net472 - https://github.com/fsprojects/Paket/issues/3188
* Support for UAP10.0.16299 - https://github.com/fsprojects/Paket/issues/3189

#### 5.159.0 - 2018-05-08
* Allows to add git-repositories to paket.lock and paket.references files via CLI - https://github.com/fsprojects/Paket/pull/3125
* BUGFIX: Fixed incorrect framework restrictions in the lockfile - https://github.com/fsprojects/Paket/pull/3176

#### 5.158.0 - 2018-05-08
* BUGFIX: Paket restore silently failed when TargetFramework(s) are specified in Directory.Build.props and not csproj - https://github.com/fsprojects/Paket/pull/3013

#### 5.156.7 - 2018-04-26
* shasum now works when the path has spaces - https://github.com/fsprojects/Paket/pull/3169

#### 5.156.6 - 2018-04-25
* Paket pack works with BuildOutputTargetFolder and AppendTargetFrameworkToOutputPath - https://github.com/fsprojects/Paket/pull/3165

#### 5.156.5 - 2018-04-18
* Keeping direct dependencies distinct from external locks- https://github.com/fsprojects/Paket/pull/3159

#### 5.156.4 - 2018-04-17
* BUGFIX: `copy_local: false` now works with .NET SDK - https://github.com/fsprojects/Paket/issues/3154

#### 5.156.2 - 2018-04-17
* BUGFIX: Work around NuGet v3 SemVer2 issues - https://github.com/fsprojects/Paket/issues/3156

#### 5.156.1 - 2018-04-13
* BUGFIX: Paket convert-from-nuget doesn't crash on NuGet v2 syntax - https://github.com/fsprojects/Paket/issues/3151

#### 5.156.0 - 2018-04-12
* Support monoandroid version 8.1 - https://github.com/fsprojects/Paket/pull/3146

#### 5.155.0 - 2018-03-28
* New external_lock file parser to mitigate Azure Functions dependency trouble - https://fsprojects.github.io/Paket/dependencies-file.html#External-lock-files

#### 5.154.0 - 2018-03-27
* New storage option: symlink - https://github.com/fsprojects/Paket/pull/3128
* BUGFIX: Conditional references in paket.references now work with .NET SDK-style projects - https://github.com/fsprojects/Paket/issues/3091
* BUGFIX: "exclude" now works with new csproj format - https://github.com/fsprojects/Paket/issues/3133

#### 5.153.0 - 2018-03-16
* Adding AutoGenerateBindingRedirects automatically to project file when BindingRedirects are added to a config - https://github.com/fsprojects/Paket/pull/3120

#### 5.152.0 - 2018-03-16
* BUGFIX: Working around parallel restore issues with dotnet sdk 2.1.100-preview  - https://github.com/fsprojects/Paket/pull/3118

#### 5.151.4 - 2018-03-15
* EMERGENCY: Zero-Diff release to work around defender issue - https://github.com/fsprojects/Paket/issues/3121

#### 5.151.3 - 2018-03-14
* REVERT: Add duplicated references and let compiler warn about it - https://github.com/fsprojects/Paket/pull/3107

#### 5.151.2 - 2018-03-14
* REVERT: Working around parallel restore issues with dotnet sdk 2.1.100-preview - https://github.com/fsprojects/Paket/pull/3115

#### 5.151.1 - 2018-03-14
* USABILITY: Add duplicated references and let compiler warn about it - https://github.com/fsprojects/Paket/pull/3107
* BUGFIX: Working around parallel restore issues with dotnet sdk 2.1.100-preview - https://github.com/fsprojects/Paket/pull/3115

#### 5.150.0 - 2018-03-13
* PERFORMANCE: Using latest optimized Argu - https://github.com/fsprojects/Paket/pull/3112
* PERFORMANCE: Fixed the optimization that bypasses Argu - https://github.com/fsprojects/Paket/pull/3113

#### 5.149.0 - 2018-03-12
* BUGFIX: Edge case in resolver fixed where Paket downgraded a direct dependency - https://github.com/fsprojects/Paket/issues/3103

#### 5.148.0 - 2018-03-01
* New command to add GitHub sources in PublicAPI and CLI - https://github.com/fsprojects/Paket/pull/3023

#### 5.147.0 - 2018-03-01
* Added .NETCoreApp2.1 and UAP10.0.16300 TFMs - https://github.com/fsprojects/Paket/pull/3094

#### 5.146.0 - 2018-02-28
* BUGFIX: Fixed UriFormatException for gist references with GitHubApi token - https://github.com/fsprojects/Paket/issues/3086
* BUGFIX: convert-from-nuget fails with ArgumentException - https://github.com/fsprojects/Paket/issues/3089
* BUGFIX: Normalize Home directory (~) everywhere - https://github.com/fsprojects/Paket/pull/3096
* BUGFIX: Safer loading of assemblies during load script generation - https://github.com/fsprojects/Paket/pull/3098
* BUGFIX: Fixed inconsistent pinned version of referenced projects with include-referenced-projects enabled - https://github.com/fsprojects/Paket/issues/3076
* BUGFIX: Fixed repeated conflict detection and introduced optional resolver timeout - https://github.com/fsprojects/Paket/pull/3084
* BUGFIX: Paket pack was putting entire directory into package lib folder when files block contained an empty line - https://github.com/fsprojects/Paket/issues/2949
* BUGFIX: Better error message when a HTTP request fails - https://github.com/fsprojects/Paket/pull/3078
* BUGFIX: generate-load-script was broken - https://github.com/fsprojects/Paket/issues/3080
* PERFORMANCE: Faster "hot" restore - https://github.com/fsprojects/Paket/pull/3092
* USABILITY: Retry HTTP downloads - https://github.com/fsprojects/Paket/issues/3088

#### 5.145.0 - 2018-02-26
* Added support for credential managers - https://github.com/fsprojects/Paket/pull/3069

#### 5.144.0 - 2018-02-26
* BUGFIX: Fix https://github.com/fsharp/FAKE/issues/1744
* BUGFIX: Fix https://github.com/fsharp/FAKE/issues/1778
* BUGFIX: Fixed bug when attempting to pack multi-target frameworks - https://github.com/fsprojects/Paket/pull/3073

#### 5.144.0-alpha.2 - 2018-02-26
* Added support for credential managers - https://github.com/fsprojects/Paket/pull/3069

#### 5.142.0 - 2018-02-24
* BUGFIX: Fixed bootstrapper to handle Github TLS issue
* BUGFIX: Fixed unhandled exception when running 'paket config add-credentials' in Jenkins pipeline - https://github.com/fsprojects/Paket/issues/2884
* BUGFIX: Some NuGet v2 queries fail with normalized filter syntax and are now skipped/blacklisted - https://github.com/fsprojects/Paket/pull/3059
* BUGFIX: Be more robust with custom namespaces in app.config - https://github.com/fsprojects/Paket/issues/1607
* BUGFIX: Fix prerelease selection when having multiple prereleases - https://github.com/fsprojects/Paket/pull/3058
* USABILITY: Update process just ignores groups that where not in lock file - https://github.com/fsprojects/Paket/pull/3054

#### 5.138.0 - 2018-02-16
* Extended SemVer v2 compliance and reliability improvements - https://github.com/fsprojects/Paket/pull/3030
* BUGFIX: Putting local folder clearing under flag in "paket clear-cache" - https://github.com/fsprojects/Paket/issues/3049

#### 5.137.1 - 2018-02-14
* BUGFIX: Allow to use different versions from different groups if they are on different frameworks - https://github.com/fsprojects/Paket/issues/3045
* PERFORMANCE: Much faster "paket clear-cache"
* USABILITY: "paket clear-cache" empties packages folder and paket-files folder - https://github.com/fsprojects/Paket/pull/3043
* COSMETICS: Hide shasum output on osx/linux dotnet restore - https://github.com/fsprojects/Paket/pull/3043

#### 5.136.0 - 2018-02-12
* PERFORMANCE: Check if we already added the current package to the open requirement list - https://github.com/fsprojects/Paket/pull/3037

#### 5.135.0 - 2018-02-10
* BUGFIX: Fixed lowest_matching in transitive deps - https://github.com/fsprojects/Paket/issues/3032

#### 5.134.0 - 2018-02-09
* BUGFIX: Paket update doesn't prefer versions from lock file anymore - https://github.com/fsprojects/Paket/pull/3031

#### 5.133.0 - 2018-01-31
* Added `paket info --paket-dependencies-dir` to locate repo root
* API: Added overload for Dependencies.Init - https://github.com/fsprojects/Paket/pull/3019
* USABILITY: Trace detailed messages for missing package errors - https://github.com/fsprojects/Paket/pull/3001
* PERFORMANCE: Avoid duplicates in package source cache - https://github.com/fsprojects/Paket/pull/2999
* COSMETICS: Only overwrite NuGet metadata cache when needed - https://github.com/fsprojects/Paket/pull/2998
* COSMETICS: Trace not-found and blacklist warnings as actual warnings - https://github.com/fsprojects/Paket/pull/2997

#### 5.132.0 - 2018-01-18
* BUGFIX: Allow NuGet2 async query fallback to skip NotFound/404 - https://github.com/fsprojects/Paket/pull/2993
* COSMETICS: Reduce duplicate warnings for invalid framework requirements - https://github.com/fsprojects/Paket/pull/2996
* COSMETICS: Reduce next-link warning to once per method/endpoint, omitting the query - https://github.com/fsprojects/Paket/pull/2994

#### 5.131.1 - 2018-01-18
* New parameter `--type` for `paket add` - https://github.com/fsprojects/Paket/pull/2990
* WORKAROUND: Disable NuGt.Config to allow runtime deps restore - https://github.com/fsprojects/Paket/issues/2964
* BUGFIX: Fixed PaketExePath with shell script (without extension) - https://github.com/fsprojects/Paket/pull/2989
* BUGFIX: Fixed "Could not parse version range" - https://github.com/fsprojects/Paket/issues/2988

#### 5.130.3 - 2018-01-11
* Use ServiceFabric projects - https://github.com/fsprojects/Paket/issues/2977
* BUGFIX: Handle Nougat compilation (v7/7.1) target for Xamarin.Android when installing Xamarin.Forms - https://github.com/fsprojects/Paket/issues/2809
* BUGFIX: Fix split of target framework monikers - https://github.com/fsprojects/Paket/issues/2970
* BUGFIX: Fixed a few things when framework: lines are parsed in template - https://github.com/fsprojects/Paket/pull/2969

#### 5.129.0 - 2018-01-03
* BUGFIX: CliTools should not be added to redirects - https://github.com/fsprojects/Paket/issues/2955
* BUGFIX: Do not trace warnings for folders starting with _ - https://github.com/fsprojects/Paket/issues/2958
* BUGFIX: Fix auto-detect for multi targeting - https://github.com/fsprojects/Paket/pull/2956
* BUGFIX: Do not generate a dependency group for empty framework-neutral groups - https://github.com/fsprojects/Paket/pull/2954

#### 5.128.0 - 2017-12-31
* Implemented binding LOCKEDVERSION to particular group name - https://github.com/fsprojects/Paket/pull/2943
* BUGFIX: Fixed "Incorrect time metrics" - https://github.com/fsprojects/Paket/pull/2946
* USABILITY: Show parsing errors - https://github.com/fsprojects/Paket/pull/2952/files
* USABILITY: Better tracing if we have IO error in load script generation
* USABILITY: Do not download more than 5 packages at the same time
* USABILITY: Print download times
* USABILITY: Avoid replacing load script files if the contents are the same - https://github.com/fsprojects/Paket/pull/2940
* Update Paket.Restore.targets to deal with private assets

#### 5.126.0 - 2017-12-12
* BUGFIX: Remove possibly nonexistent extension safely - https://github.com/fsprojects/Paket/pull/2901

#### 5.125.1 - 2017-12-05
* Resolution by file order in paket.dependencies instead of alphabetical order (as new tie breaker) - https://github.com/fsprojects/Paket/issues/2898
* BUGFIX: Transitive dependencies should be kept as stable as possible in paket install - https://github.com/fsprojects/Paket/pull/2927
* PERFORMANCE: Boost conflicts and skip the "loop of doom" - https://github.com/fsprojects/Paket/pull/2928
* PERFORMANCE: Preferred versions do not need to query the NuGet server - https://github.com/fsprojects/Paket/pull/2927
* BOOTSTRAPPER: work around fileversion issues
* BOOTSTRAPPER: Don't lock files in the bootstrapper when we are only reading - https://github.com/fsprojects/Paket/pull/2936
* Resolution by file order in paket.dependencies instead of alphabetical order (as new tie breaker) - https://github.com/fsprojects/Paket/issues/2898

#### 5.124.0 - 2017-11-29
* Bootstrapper now correctly access files as ReadWrite only when needed - https://github.com/fsprojects/Paket/pull/2920
* BUGFIX: Fix cache parsing

#### 5.123.1 - 2017-11-27
* PERFORMANCE: Check if lock file has already the package when adding new one
* USABILITY: Delete dotnet core assets file on paket install - https://github.com/fsprojects/Paket/pull/2914

#### 5.122.0 - 2017-11-07
* Support for IronPython - https://github.com/fsprojects/Paket/pull/2885
* PERFORMANCE: Using shasum/awk for comparing hashes on osx and linux - https://github.com/fsprojects/Paket/pull/2870
* USABILITY: Added PAKET_VERSION posix compliant environment variable for bootstrapper - https://github.com/fsprojects/Paket/pull/2857
* USABILITY: Clarified `paket install` command documentation  - https://github.com/fsprojects/Paket/pull/2881

#### 5.120.0 - 2017-10-30
* Move Resource to Paket.Core and Refactorings - https://github.com/fsprojects/Paket/pull/2859
* BUGFIX: generate nuspecs in IntermediateOutputPath - https://github.com/fsprojects/Paket/pull/2871

#### 5.119.9 - 2017-10-27
* BUGFIX: Resolver doesn't fail on locked packages - https://github.com/fsprojects/Paket/issues/2777

#### 5.119.8 - 2017-10-24
* BUGFIX: Ensure directory was created before copying package from cache - https://github.com/fsprojects/Paket/pull/2864

#### 5.119.7 - 2017-10-20
* REVERT: HashSet used in paket why command - https://github.com/fsprojects/Paket/pull/2853
* REVERT: Clitool restore became unstable - https://github.com/fsprojects/Paket/issues/2854

#### 5.118.0 - 2017-10-18
* PERFORMANCE: Paket why command is now much faster - https://github.com/fsprojects/Paket/pull/2853

#### 5.117.0 - 2017-10-18
* PERFORMANCE: Paket restore is not longer called for CLI tool restore
* USABILITY: No need for .clitools file in /obj anymore

#### 5.115.0 - 2017-10-18
* PERFORMANCE: Fix performance problem introduced in 5.101.0 - https://github.com/fsprojects/Paket/pull/2850
* BUGFIX: Minor perf improvement for why command - https://github.com/fsprojects/Paket/pull/2851
* BUGFIX: Make json cache file reading more robust - https://github.com/fsprojects/Paket/issues/2838
* BUGFIX: Do not restore sdk projects when a group is given - https://github.com/fsprojects/Paket/issues/2838
* BUGFIX: Use maps instead of lists in why command - https://github.com/fsprojects/Paket/pull/2845
* BUGFIX: isExtracted function was falsely returning true to comparison - https://github.com/fsprojects/Paket/pull/2842
* USABILITY: Do not reference NETStandard.Library directly - https://github.com/fsprojects/Paket/issues/2852
* COSMETICS: Don't trace so much noise in dotnet restore

#### 5.114.0 - 2017-10-11
* BUGFIX: Invalidate internal NuGet caches

#### 5.113.2 - 2017-10-10
* BUGFIX: load scripts should only work on lock file - https://github.com/fsprojects/Paket/pull/2834
* BUGFIX: Fixed Syntax error: Expected end of input, got '<= net45' - https://github.com/fsprojects/Paket/pull/2835

#### 5.113.1 - 2017-10-09
* BUGFIX: Fixed incorrect warnings about obsolete command-line options - https://github.com/fsprojects/Paket/pull/2828

#### 5.113.0 - 2017-10-07
* BUGFIX: Lowercase package names in package cache for NuGet compat - https://github.com/fsprojects/Paket/pull/2826
* BREAKING: Stricter parsing of framework requirements - https://github.com/fsprojects/Paket/pull/2824
* Set RestoreSuccess property and let paket add/remove/install set it

#### 5.110.0 - 2017-10-05
* Send header for X-NuGet-Protocol-Version 4.1.0 - https://github.com/NuGet/Announcements/issues/10

#### 5.108.0 - 2017-10-04
* REVERT: Stricter parsing of framework requirements - https://github.com/fsprojects/Paket/pull/2816

#### 5.106.0 - 2017-10-04
* BREAKING: Stricter parsing of framework requirements - https://github.com/fsprojects/Paket/pull/2816

#### 5.105.0 - 2017-10-04
* BREAKING: Automatic license download is now disabled because of github rate limit trouble - https://fsprojects.github.io/Paket/dependencies-file.html
* Parallel execution of bootstrapper - https://github.com/fsprojects/Paket/pull/2752

#### 5.104.0 - 2017-10-03
* The `Paket.Restore.targets` will be extracted on paket restore - https://github.com/fsprojects/Paket/issues/2817
* Touch the `Paket.Restore.targets`file only if changes exist

#### 5.103.0 - 2017-10-02
* Support for .NET 4.7.1 - https://github.com/fsprojects/Paket/pull/2815

#### 5.102.0 - 2017-10-02
* CLEANUP: Remove dnxcore50 moniker from lock file - https://github.com/fsprojects/Paket/pull/2813

#### 5.101.0 - 2017-10-01
* PERFORMANCE: Improvements in framework restriction parsing - https://github.com/fsprojects/Paket/pull/2807
* BREAKING: To make the performance optimizations possible API-compat has been broken slightly

#### 5.100.3 - 2017-09-29
* BUGFIX: Add MonoAndroid v8 - https://github.com/fsprojects/Paket/issues/2800

#### 5.100.2 - 2017-09-22
* BUGFIX: Removed V3 -> V2 fallback - https://github.com/fsprojects/Paket/pull/2782

#### 5.100.1 - 2017-09-22
* BUGFIX: Sign paket.exe and paket.bootstrapper.exe again

#### 5.99.1 - 2017-09-21
* BUGFIX: Disable NU1603 - https://github.com/NuGet/Home/issues/5913

#### 5.99.0 - 2017-09-21
* Adding feature to verify the URL and credential correctness before storing them in paket.config - https://github.com/fsprojects/Paket/pull/2781

#### 5.98.0 - 2017-09-21
* BUGFIX: Properly extract cli tools to NuGet user folder - https://github.com/fsprojects/Paket/issues/2784
* BUGFIX: Use "--references-file" instead of "--references-files" in paket.targets - https://github.com/fsprojects/Paket/pull/2780

#### 5.97.0 - 2017-09-18
* BUGFIX: Do not evaluate all templates with --template switch - https://github.com/fsprojects/Paket/pull/2769
* BUGFIX: fix incorrect runtime assemblies - https://github.com/fsprojects/Paket/pull/2772
* BUGFIX: fix for #2755 - https://github.com/fsprojects/Paket/pull/2770
* BUGFIX: #2716 Duplicates appear in generated scripts. - https://github.com/fsprojects/Paket/pull/2767
* BUILD: do not export the MSBuild env-var to the outer shell - https://github.com/fsprojects/Paket/pull/2754
* BUGFIX: support proxy in netstandard - https://github.com/fsprojects/Paket/pull/2738
* BUGFIX: Make the resolver request only sources returned by GetVersion - https://github.com/fsprojects/Paket/pull/2771
* BUGFIX: Fix special cases with include-referenced-projects - https://github.com/fsprojects/Paket/issues/1848
* BUGFIX: Proper filter by target framework - https://github.com/fsprojects/Paket/issues/2759

#### 5.96.0 - 2017-09-13
* USABILITY: Print package version in "paket why" - https://github.com/fsprojects/Paket/pull/2760

#### 5.95.0 - 2017-09-12
* Allow to add packages without running the resolver - https://github.com/fsprojects/Paket/issues/2756

#### 5.94.0 - 2017-09-12
* Allow to set "redirects: force" on group level - https://github.com/fsprojects/Paket/pull/2666
* BUGFIX: Trim target frameworks for .NET cli - https://github.com/fsprojects/Paket/issues/2749

#### 5.93.0 - 2017-09-10
* BUGFIX: Don't depend on restore cache when using paket.local or force switch - https://github.com/fsprojects/Paket/pull/2734
* BUGFIX: MSBuild now tracks Paket.Restore.targets for incremental builds - https://github.com/fsprojects/Paket/pull/2742
* BUGFIX: Removed default 100sec timeout for Http dependencies download - https://github.com/fsprojects/Paket/pull/2737
* BUGFIX: Fixing root cause for casing issue in #2676 - https://github.com/fsprojects/Paket/pull/2743
* BUGFIX: Temporary fix for casing issue in #2676 - https://github.com/fsprojects/Paket/pull/2743
* BUGFIX: calculate hashfile after signing the assembly. - https://github.com/fsprojects/Paket/pull/27
* BUGFIX: always allow partial restore - https://github.com/fsprojects/Paket/pull/2724
* BUGFIX: always call GetVersions before GetDetails - https://github.com/fsprojects/Paket/pull/2721
* BUGFIX: Fix a crash when using `storage: package` in-line - https://github.com/fsprojects/Paket/pull/2713
* BOOTSTRAPPER: Add support for IgnoreCache to app.config - https://github.com/fsprojects/Paket/pull/2696
* DOCS: Fix GitHub project dependency description - https://github.com/fsprojects/Paket/pull/2707
* BUGFIX: Fix V3 implementation - https://github.com/fsprojects/Paket/pull/2708
* BUGFIX: Don't use the global cache when paket.local is given - https://github.com/fsprojects/Paket/pull/2709
* BUGFIX: Ignore unknown packages in fix-nuspec - https://github.com/fsprojects/Paket/pull/2710

#### 5.92.0 - 2017-08-30
* BUGFIX: Fix new restore cache - https://github.com/fsprojects/Paket/pull/2684
* PERFORMANCE: Make restore faster - https://github.com/fsprojects/Paket/pull/2675
* BUGFIX: Incorrect warnings on restore - https://github.com/fsprojects/Paket/pull/2687
* PERFORMANCE: Make install faster - https://github.com/fsprojects/Paket/pull/2688

#### 5.92.0-beta003 - 2017-08-30
* Paket comes as signed lib for better antivir support
* BUGFIX: Fix new restore cache - https://github.com/fsprojects/Paket/pull/2684

#### 5.92.0-alpha001 - 2017-08-26
* PERFORMANCE: Make restore faster - https://github.com/fsprojects/Paket/pull/2675

#### 5.91.0 - 2017-08-26
* BUGFIX: fix a bug in the runtime parser - https://github.com/fsprojects/Paket/pull/2665
* BUGFIX: Add props to correct Paket.Restore.targets - https://github.com/fsprojects/Paket/pull/2665
* Make packages folder optional - https://github.com/fsprojects/Paket/pull/2638

#### 5.90.1 - 2017-08-25
* Support for NTLM auth - https://github.com/fsprojects/Paket/pull/2658
* BUGFIX: fix-nuspecs should break at ; - https://github.com/fsprojects/Paket/issues/2661
* BUGFIX: V3 normalization fix for https://github.com/fsprojects/Paket/issues/2652
* BUGFIX: fix crash when a package contains an invalid file - https://github.com/fsprojects/Paket/pull/2644

#### 5.89.0 - 2017-08-21
* BUGFIX: dotnet sdk: disable implicitly adding system.valuetuple and fsharp.core - https://github.com/fsprojects/Paket/pull/2528

#### 5.87.0 - 2017-08-21
* BUGFIX: NuGet v3 protocol fixes - https://github.com/fsprojects/Paket/pull/2632
* BUGFIX: Restore Failure on Mono: System.Exception: Expected an result at this place - https://github.com/fsprojects/Paket/issues/2639

#### 5.86.0 - 2017-08-19
* BUGFIX: Fixed feed Warnings and added blacklisting - https://github.com/fsprojects/Paket/pull/2582
* BUGFIX: Special case System.Net.Http - https://github.com/fsprojects/Paket/pull/2628

#### 5.85.8 - 2017-08-18
* BUGFIX: No file links were created when using File: references in .NET Core projects - https://github.com/fsprojects/Paket/issues/2622

#### 5.85.7 - 2017-08-17
* BUGFIX: Small fixes in PCL detection - https://github.com/fsprojects/Paket/pull/2609

#### 5.85.5 - 2017-08-17
* BUGFIX: Simplify references in groups - https://github.com/fsprojects/Paket/pull/2619

#### 5.85.4 - 2017-08-17
* BUGFIX: Don't change BOM for existing project files - https://github.com/fsprojects/Paket/pull/2575
* BUGFIX: Don't call paket if not necessary on dotnet pack - https://github.com/fsprojects/Paket/pull/2624

#### 5.85.3 - 2017-08-16
* BUGFIX: Don't fail on myget
* USABILITY: Friendlier warnings about obsolete syntax - https://github.com/fsprojects/Paket/pull/2610

#### 5.85.1 - 2017-08-11
* Support for DevExpress feed

#### 5.85.0 - 2017-08-10
* PERFORMANCE: Do not scan packages folders for restore
* PERFORMANCE: Faster lookup in ProGet

#### 5.84.0 - 2017-07-30
* Better error reporting for conflicts that appear late in resolution
* Protecting Paket.Restore.targets against changes in dotnet template - https://github.com/fsprojects/Paket/pull/2569

#### 5.83.1 - 2017-07-29
* Paket allows to resolve prereleases in a transitive way - https://github.com/fsprojects/Paket/pull/2559
* BUGFIX: Fixed download of multiple HTTP resources - https://github.com/fsprojects/Paket/issues/2566
* Update to FSharp.Core 4.2.2

#### 5.82.0 - 2017-07-28
* The outdated command now allows to pass the -f flag
* BUGFIX: Fixed exception when paket outdated runs on a repo with a http zip dependency - https://github.com/fsprojects/Paket/pull/2565
* BUGFIX: Fixed edge case with endsWithIgnoreCase - https://github.com/fsprojects/Paket/pull/2562
* BUGFIX: Fixed push for large packages - https://github.com/fsprojects/Paket/pull/2555
* BUGFIX: Fixed generate-load-scripts case sensitivity - https://github.com/fsprojects/Paket/issues/2547

#### 5.81.0 - 2017-07-21
* BUGFIX: Pass along empty arguments in bootstrapper - https://github.com/fsprojects/Paket/issues/2551

#### 5.80.0 - 2017-07-20
* BUGFIX: Fixed find-packages - https://github.com/fsprojects/Paket/issues/2545
* BUGFIX: zsh completion: support paths with spaces - https://github.com/fsprojects/Paket/pull/2546
* BUGFIX: Allow feed element in getbyid response - https://github.com/fsprojects/Paket/pull/2541
* BUGFIX: Multi-Target support for new MSBuild - https://github.com/fsprojects/Paket/issues/2496#issuecomment-316057881
* BUGFIX: Version in path and load scripts should work together
* USABILITY: Check that we printed an error
* USABILITY: Do not spam script generation messages (these are no under -v)

#### 5.78.0 - 2017-07-18
* Support Xamarin.tvOS and Xamarin.watchOS - https://github.com/fsprojects/Paket/pull/2535
* BUGFIX: Version in path and load scripts should work together - https://github.com/fsprojects/Paket/issues/2534
* BUGFIX: Detect subfolders like "Lib" - https://github.com/fsprojects/Paket/issues/2533

#### 5.7.0 - 2017-07-17
* BUGFIX: Multi-Target support for new MSBuild (needs paket install to update the Paket.Restore.targets)
* NuGet convert can detect cli tools - https://github.com/fsprojects/Paket/issues/2518
* BUGFIX: Unescape urls in odata response - https://github.com/fsprojects/Paket/issues/2504
* BUGFIX: Fix nuspecs only if we use nuspecs
* BUGFIX: Better tracing while downloading packages and licenses
* BUGFIX: Carefuly handle cases when the .paket folder is present in .sln file, not present, or is empty - https://github.com/fsprojects/Paket/pull/2513
* BUGFIX: Better tracing around download link - https://github.com/fsprojects/Paket/issues/2508
* BUGFIX: Work around Proget perf issue - https://github.com/fsprojects/Paket/issues/2466
* BUGFIX: Work around sonatype bug - https://github.com/fsprojects/Paket/issues/2320
* BUGFIX: Work around https://github.com/NuGet/NuGetGallery/issues/4315
* BUGFIX: Check result of PutAsync - https://github.com/fsprojects/Paket/pull/2502
* BUGFIX: Fixed push command
* REVERT "Fixed NugetV2 querying"

#### 5.6.0 - 2017-07-10
* PERFORMANCE: Fixed access to multiple sources (performance) - https://github.com/fsprojects/Paket/pull/2499
* BUGFIX: Improved penalty system https://github.com/fsprojects/Paket/pull/2498
* BUGFIX: Trace warnings to stdout instead of stderr
* USABILITY: Convert-From-NuGet tries to restore into magic mode
* USABILITY: Better error message when references file parsing fails

#### 5.5.0 - 2017-07-07
* Support for dotnet cli tools with clitools keyword in paket.dependencies - https://fsprojects.github.io/Paket/nuget-dependencies.html#Special-case-dotnet-cli-tools
* GNU-compatible command line - https://github.com/fsprojects/Paket/pull/2429
* Add Tizen framework (v3 and v4) - https://github.com/fsprojects/Paket/pull/2492
* USABILITY: find-package-versions now includes default source to match behavior of find-packages - https://github.com/fsprojects/Paket/pull/2493

#### 5.4.8 - 2017-07-06
* BUGFIX: Added default NuGet source back to find-packages - https://github.com/fsprojects/Paket/pull/2489
* BUGFIX: Fixed NugetV2 querying - https://github.com/fsprojects/Paket/pull/2485
* BUGFIX: Show stack trace only in verbose mode - https://github.com/fsprojects/Paket/pull/2481
* BUGFIX: find-packages doesn't require paket.dependencies to be present - https://github.com/fsprojects/Paket/pull/2483
* BUGFIX: Fixed for usage of the new csproj with targetFramework - https://github.com/fsprojects/Paket/pull/2482
* BUGFIX: Fixed off-by-one error when inserting lines in already-existing .paket folder in sln file - https://github.com/fsprojects/Paket/pull/2484
* BUGFIX: Allow any whitespace to precede a comment, not only space in the references file - https://github.com/fsprojects/Paket/pull/2479
* BUGFIX: Doesn't always print the 'warning' message - https://github.com/fsprojects/Paket/pull/2463

#### 5.4.0 - 2017-07-01
* Allow comments in the references file - https://github.com/fsprojects/Paket/pull/2477
* BUGFIX: Allowed empty framework conditionals in paket.template - https://github.com/fsprojects/Paket/pull/2476
* BUGFIX: find-package-versions doesn't require paket.dependencies to be present as long as a source is explicitly specified - https://github.com/fsprojects/Paket/pull/2478

#### 5.3.0 - 2017-06-30
* BUGFIX: Ignoring pre-release status when deps file requested prerelease - https://github.com/fsprojects/Paket/pull/2474
* BUGFIX: Don't remove placeholder from file view - https://github.com/fsprojects/Paket/issues/2469
* BUGFIX: Automatic restore in VS should also work with bootstraper
* BUGFIX: Do not add old myget sources during NuGet convert
* BUGFIX: Increase download timeout - https://github.com/fsprojects/Paket/pull/2456

#### 5.2.0 - 2017-06-25
* BUGFIX: Paket init in "magic" mode deleted paket.exe - https://github.com/fsprojects/Paket/issues/2451
* BUGFIX: Take xamarin.*.csharp.targets into account when finding location - https://github.com/fsprojects/Paket/pull/2460
* BUGFIX: Fixed Package targetFramework for netstandard - https://github.com/fsprojects/Paket/pull/2453
* BUGFIX: Fixed the warning reported in #2440 - https://github.com/fsprojects/Paket/pull/2449
* BUGFIX: Paket.pack: Fixed another issue with duplicate files - https://github.com/fsprojects/Paket/issues/2445
* BUGFIX: Disable AutoRestore features for MSBuild 15 - https://github.com/fsprojects/Paket/issues/2446
* BUGFIX: Add proper versioning of MonoAndroid framework - https://github.com/fsprojects/Paket/pull/2427
* BUGFIX: Paket.pack: Fixed another issue with duplicate files - https://github.com/fsprojects/Paket/issues/2445

#### 5.1.0 - 2017-06-18
* Paket.pack: support for NuGet dependencies conditional on target framework - https://github.com/fsprojects/Paket/pull/2428
* BUGFIX: Overwrite target file when link option is false - https://github.com/fsprojects/Paket/pull/2433
* BUGFIX: Fixed interactive package search - https://github.com/fsprojects/Paket/pull/2424
* USABILITY: Better task cancellation - https://github.com/fsprojects/Paket/pull/2439
* DOGFOODING: Use latest bootstrapper in magic mode

#### 5.0.0 - 2017-06-16
* Live release from NDC room 4
* Support for Fable 1.1
* Using NuGet's new SemVer 2 support - https://github.com/fsprojects/Paket/pull/2402
* Xamarin targets integrate with netstandard - https://github.com/fsprojects/Paket/pull/2396
* Support for SpecificVersion attribute on assembly references - https://github.com/fsprojects/Paket/pull/2413
* New command `paket generate-nuspec`
* New command: `FixNuspecs` - Can fix a list of nuspec files now
* New restriction system - https://github.com/fsprojects/Paket/pull/2336
  * Paket is now more accurate in calculating restrictions and referencing libraries
  * Paket will convert (lock-)files to a new syntax (but still understands the old syntax)
  * This should fix a bunch of edge cases and invalid behavior in combination with portable profiles and netstandard
  * Add support for net403 (required for some portable profiles)
* BREAKING CHANGE: Paket simplify no longer support simplifying restrictions - https://github.com/fsprojects/Paket/pull/2336
* BREAKING CHANGE: Paket.PowerShell is no longer supported
* BREAKING CHANGE: `InstallModel` API changed and Paket.Core.dll users might need to adapt
* PERFORMANCE: Improved performance by pre-loading requests - https://github.com/fsprojects/Paket/pull/2336
* PERFORMANCE: Report performance in a more detailed way - https://github.com/fsprojects/Paket/pull/2336
* PERFORMANCE: Improved performance for some edge case - https://github.com/fsprojects/Paket/pull/2299
* PERFORMANCE: Limit the number of concurrent requests to 7 - https://github.com/fsprojects/Paket/pull/2362
* PERFORMANCE: Report how often the pre-loading feature worked - https://github.com/fsprojects/Paket/pull/2362
* PERFORMANCE: Request queue can now re-prioritize on-demand - https://github.com/fsprojects/Paket/pull/2362
* PERFOMANCE: Much faster paket pack https://github.com/fsprojects/Paket/pull/2409
* DEPRECATED: `FixNuspec` function is now obsolete, use `FixNuspecs` instead
* DEPRECATED: /package-versions API was deprecated for lookup from NuGet team - https://github.com/fsprojects/Paket/pull/2420
* BUGFIX: Better hash checks in bootstrapper - https://github.com/fsprojects/Paket/pull/2368
* BUGFIX: Improved C++ support
* BUGFIX: Fix Conditional Group Dependencies not working as expected - https://github.com/fsprojects/Paket/pull/2335
* BUGFIX: Treat runtime dependencies as transitive deps - https://github.com/fsprojects/Paket/issues/2334
* BUGFIX: Sort dependencies on obj/references files - https://github.com/fsprojects/Paket/issues/2310
* BUGFIX: Support .NET moniker ">= monoandroid" - https://github.com/fsprojects/Paket/issues/2246
* BUGFIX: Paket pack was placing two copies of the project binary to the package - https://github.com/fsprojects/Paket/issues/2421
* BUGFIX: Better dependencies file parser errors
* BUGFIX: "Dotnet restore" failed on .netstandard projects under 1.6 - https://github.com/fsprojects/Paket/issues/2243
* BUGFIX: Paket now accepts multiple nuspec files in fix-nuspec - https://github.com/fsprojects/Paket/pull/2296
* BUGFIX: Fixed pinning of .NETSTANDARD 1.6 packages - https://github.com/fsprojects/Paket/pull/2307
* BUGFIX: Fixed bug with ignored argument of getPackageDetails - https://github.com/fsprojects/Paket/pull/2293
* BUGFIX: HTTP dependency - strip query string to detect a file name - https://github.com/fsprojects/Paket/pull/2295
* BUGFIX: Proper encoding "+" in package download url - https://github.com/fsprojects/Paket/pull/2288
* BUGFIX: Paket failed when group is removed (or renamed) - https://github.com/fsprojects/Paket/pull/2281
* BUGFIX: Filter .targets / .props earlier - https://github.com/fsprojects/Paket/pull/2286
* BUGFIX: Downgrade to tooling 1.0 - https://github.com/fsprojects/Paket/pull/2380
* BUGFIX: Paket added too many targets and props - https://github.com/fsprojects/Paket/pull/2388
* BUGFIX: Paket failed with: String cannot be of zero length - https://github.com/fsprojects/Paket/pull/2407
* BOOTSTRAPPER: Don't crash in DownloadHashFile - https://github.com/fsprojects/Paket/pull/2376
* BOOTSTRAPPER: Search harder for the paket.dependencies file - https://github.com/fsprojects/Paket/pull/2384
* USABILITY: Don't let build continue when paket failed - https://github.com/fsprojects/Paket/pull/2302
* Cleanup https://github.com/fsprojects/Paket/pull/2412 https://github.com/fsprojects/Paket/pull/2410
* Internals: Started proper dotnetcore integration (disabled by default, can be enabled via setting `PAKET_DISABLE_RUNTIME_RESOLUTION` to `false`):
  * Paket now properly understands runtime and reference assemblies
  * Paket now understands the runtime graph and restores runtime dependencies
  * New API `InstallModel.GetRuntimeAssemblies` and `InstallModel.GetRuntimeLibraries` can be used to retrieve the correct assets for a particular RID and TFM

#### 4.8.8 - 2017-06-11
* paket adds too many targets and props - https://github.com/fsprojects/Paket/pull/2388

#### 4.8.6 - 2017-05-23
* USABILITY: Better error reporting - https://github.com/fsprojects/Paket/pull/2349

#### 4.8.5 - 2017-05-08
* BUGFIX: Support .NET moniker ">= monoandroid" - https://github.com/fsprojects/Paket/issues/2246

#### 4.8.4 - 2017-04-26
* BUGFIX: Proper encoding "+" in package download url - https://github.com/fsprojects/Paket/pull/2288

#### 4.8.3 - 2017-04-26
* BUGFIX: Paket failed when group is removed (or renamed) - https://github.com/fsprojects/Paket/pull/2281

#### 4.8.2 - 2017-04-26
* BUGFIX: Filter .targets / .props earlier - https://github.com/fsprojects/Paket/pull/2286

#### 4.8.1 - 2017-04-25
* BREAKING CHANGE: Made pushing changes from Git dependency repositories easier - https://github.com/fsprojects/Paket/pull/2226
    - Paket now clones git dependencies as bare repositories and configures clones under `paket-files` differently. Because of these incompatible changes, it is necessary to manually clear Paket local temp directory (under `%USERPROFILE%\.paket\git\db`) and respective `paket-files` directories after upgrading.

#### 4.7.0 - 2017-04-25
* Bootstrapper: Support NugetSource app-setting key - https://github.com/fsprojects/Paket/pull/2229
* Unity3d support - https://github.com/fsprojects/Paket/pull/2268

#### 4.6.1 - 2017-04-24
* Support for SourceLink v2 - https://github.com/fsprojects/Paket/pull/2200
* BUGFIX: Framework restriction was lost for global build folder - https://github.com/fsprojects/Paket/pull/2272
* BUGFIX: Fixed error when parsing version="*" - https://github.com/fsprojects/Paket/issues/2266

#### 4.5.0 - 2017-04-20
* Support Netstandard 2.0, Netframework 4.7, Netcore 2.0
* Encode '+' in Urls
* BUGFIX: Fix nuspec version attributes so that nuget.org is happy

#### 4.4.0 - 2017-04-12
* BUGFIX: Import .props/.targets better - https://github.com/fsprojects/Paket/pull/2234
* BUGFIX: Don't download boostrapper in auto-restore magic mode - https://github.com/fsprojects/Paket/pull/2235
* BUGFIX: Only include dlls in analyzers - https://github.com/fsprojects/Paket/pull/2236
* USABILITY: Fix rotating app.config entries when generating redirects - https://github.com/fsprojects/Paket/pull/2230

#### 4.3.0 - 2017-04-10
* BUGFIX: Check if a references file exists on disk - https://github.com/fsprojects/Paket/pull/2224

#### 4.2.0 - 2017-04-09
* BUGFIX: Improved output of the outdated warning and fix underlying bug - https://github.com/fsprojects/Paket/pull/2223
* BUGFIX: Make Paket.Restore.targets be called in more situations
* BUGFIX: Fix to handle weird malformed portable-only libraries - https://github.com/fsprojects/Paket/pull/2215
* BUGFIX: Detect changes in redirects settings
* BUGFIX: Workaround for TFS dependency resolution - https://github.com/fsprojects/Paket/pull/2214

#### 4.1.3 - 2017-03-30
* Support for dotnet pack
* BUGFIX: Handle empty references files for .NET Core
* BUGFIX: Better framework node detection
* BUGFIX: Better redirects for project dependent references files
* BUGFIX: Out-of-Sync check should work with auto-detection of framework settings
* BUGFIX: Convert from nuget with wildcard version - https://github.com/fsprojects/Paket/issues/2185
* BUGFIX: Support load script generation in restore
* BUGFIX: framework: auto-detect didn't work with Paket 4 - https://github.com/fsprojects/Paket/issues/2188
* USABILITY: Convert packages that do not have version specified
* COSMETICS: Use latest FSharp.Core

#### 4.0.0 - 2017-03-15
* Make Paket compatible with DotNet SDK / MSBuild 15 / Visual Sudio 2017
* Tail Recursive Package Resolution - https://github.com/fsprojects/Paket/pull/2066
* Reorganized resolver - https://github.com/fsprojects/Paket/pull/2039
* USABILITY: Added option to have paket restore fail on check failure - https://github.com/fsprojects/Paket/pull/1963
* USABILITY: Collect multiple install errors before failing - https://github.com/fsprojects/Paket/pull/2177
* Generate load scripts on install abidding to new paket.dependencies option - https://fsprojects.github.io/Paket/dependencies-file.html#Generate-load-scripts

#### 3.37.0 - 2017-03-15
* BUGFIX: auto-detect no longer causes Out of sync warning - https://github.com/fsprojects/Paket/issues/2096
* BUGFIX: Allow to add package when sources are splitted - https://github.com/fsprojects/Paket.VisualStudio/issues/137
* USABILITY: Remove confusing yellow diagnostics in pack - https://github.com/fsprojects/Paket/issues/2164
* USABILITY: Support TLS > 1.0 - https://github.com/fsprojects/Paket/issues/2174
* USABILITY: old bootstrapper did not work

#### 3.36.0 - 2017-02-25
* BUGFIX: Lower case group folder name - https://github.com/fsprojects/Paket/pull/2150
* BUGFIX: Fix resolver for Strategy.Min - https://github.com/fsprojects/Paket/issues/2148
* BUGFIX: Fix TFS-on-premise - https://github.com/fsprojects/Paket/pull/2147
* BUGFIX: Add a workaround for https://github.com/fsprojects/Paket/issues/2145
* BUGFIX: Ignore unknown frameworks - https://github.com/fsprojects/Paket/pull/2132
* COSMETICS: Do not spam "unlisted" - https://github.com/fsprojects/Paket/issues/2149
* USABILITY: Link to documentation on how to resolve a conflict - https://github.com/fsprojects/Paket/pull/2155

#### 3.35.0 - 2017-01-30
* Added "netcoreapp1.1" support - https://github.com/fsprojects/Paket/pull/2129
* BUGFIX: Ensures that boostrapper --help always work - https://github.com/fsprojects/Paket/pull/2128
* USABILITY: Reports broken project dependencies properly - https://github.com/fsprojects/Paket/pull/2131
* USABILITY: Added details for "clear-cache" in --verbose mode - https://github.com/fsprojects/Paket/pull/2130

#### 3.34.0 - 2017-01-29
* BUGFIX: Support GitHub dependencies with spaces - https://github.com/fsprojects/Paket/pull/2127
* BUGFIX: Convert from nuget: Local package source gave false error - https://github.com/fsprojects/Paket/pull/2112
* BUGFIX: Make config writer use XmlWriter for disk write - https://github.com/fsprojects/Paket/pull/2110
* BUGFIX: Ensure case when getting packages from nuget feed - https://github.com/fsprojects/Paket/pull/2106
* BUGFIX: Ensure stable ordering of references

#### 3.33.0 - 2017-01-06
* USABILITY: Ensure stable ordering of references in the same ItemGroup - https://github.com/fsprojects/Paket/pull/2105
* BUGFIX: Template with multiparagraph description was not working with LF line endings - https://github.com/fsprojects/Paket/issues/2104

#### 3.32.0 - 2017-01-02
* paket outdated: group -parameter added - https://github.com/fsprojects/Paket/pull/2097
* BUGFIX: Fix "directory doesn't exist" in NuGet v2 - https://github.com/fsprojects/Paket/pull/2102
* BUGFIX: Correctly escape no_proxy domains for bootstraper - https://github.com/fsprojects/Paket/pull/2100
* BUGFIX: Don't print incorrect warning in bootstraper - https://github.com/fsprojects/Paket/pull/2098
* BUGFIX: Update Argu to 3.6.1
* BUGFIX: Revert argu update
* BUGFIX: If we have ref and lib files then we prefer lib
* BUGFIX: Don't remove group with only remote files - https://github.com/fsprojects/Paket/pull/2089
* BUGFIX: Fix displayed package name for packages found in another group - https://github.com/fsprojects/Paket/pull/2088
* BUGFIX: Avoid infinite recursive calls in followODataLink - https://github.com/fsprojects/Paket/pull/2081
* BUGFIX: One of the file writes was missing a Directory.Create() - https://github.com/fsprojects/Paket/pull/2080
* BUGFIX: NuGetV2-OData: retrieve versions in descending order for artifactory - https://github.com/fsprojects/Paket/pull/2073
* BUGFIX: Default address of NuGet v3 stream points to https - https://github.com/fsprojects/Paket/pull/2071

#### 3.31.0 - 2016-12-04
* Added monoandroid70 moniker (Android 7 Nougat) - https://github.com/fsprojects/Paket/pull/2065
* BUGFIX: Package names are compared using non-linguistic Ordinal comparison - https://github.com/fsprojects/Paket/pull/2067
* BUGFIX: Fixed Git dependency change detection - https://github.com/fsprojects/Paket/pull/2061
* BUGFIX: Relax prerelease condition for --keep-patch - https://github.com/fsprojects/Paket/issues/2048
* BUGFIX: Allow specify auto-detect in specific groups - https://github.com/fsprojects/Paket/issues/2011

#### 3.30.0 - 2016-11-22
* Allow override of NuGetCacheFolder location through environment variable - https://github.com/fsprojects/Paket/pull/2035
* BUGFIX: Add authorization headers to Paket Push - https://github.com/fsprojects/Paket/pull/2034
* BUGFIX: Fix package name displayed when package is found in different group - https://github.com/fsprojects/Paket/issues/2031
* BUGFIX: Report which nuspec file is invalid when the nuspec cannot be loaded - https://github.com/fsprojects/Paket/issues/2026

#### 3.29.0 - 2016-11-18
* BUGFIX: Paket adds stricter prerelease dependencies to make NuGet happy - https://github.com/fsprojects/Paket/issues/2024

#### 3.28.0 - 2016-11-17
* BUGFIX: Optimize deps to make #2020 work - https://github.com/fsprojects/Paket/pull/2020
* BUGFIX: Added missing tolower() - https://github.com/fsprojects/Paket/pull/2023
* BUGFIX: Fix broken condition in WhenNode - https://github.com/fsprojects/Paket/pull/2022
* REVERT: NuGetV2-OData: retrieve versions in descending order - https://github.com/fsprojects/Paket/pull/2008
* BUGFIX: Git Dependency failed to install when space exists in User Folder name - https://github.com/fsprojects/Paket/pull/2015

#### 3.27.0 - 2016-11-09
* Verbose bootstrapper - https://github.com/fsprojects/Paket/pull/2007
* BUGFIX: NuGetV2-OData: retrieve versions in descending order - https://github.com/fsprojects/Paket/pull/2008
* BUGFIX: Paket doesn't reference libs for UWP apps - https://github.com/fsprojects/Paket/issues/2001
* BUGFIX: Version constraint was missing on referenced projects packed separately - https://github.com/fsprojects/Paket/issues/1976
* BUGFIX: Make download loop to terminate in max N=5 iterations - https://github.com/fsprojects/Paket/pull/1999

#### 3.26.0 - 2016-10-31
* New Command: paket why - http://theimowski.com/blog/2016/10-30-paket-why-command/index.html
* BUGFIX: Do not remove main group - https://github.com/fsprojects/Paket/issues/1950
* BUGFIX: Fix out-of-date-check
* BUGFIX: Be more conservative during paket add and paket remove - https://github.com/fsprojects/Paket/issues/1652

#### 3.25.0 - 2016-10-28
* Allow to put required paket version into the paket.dependencies file - https://github.com/fsprojects/Paket/pull/1983
* BUGFIX: Custom print for NugetSourceAuthentication types - https://github.com/fsprojects/Paket/pull/1985
* BUGFIX: DependenciesFileParser now tracks inner exceptions for package sources - https://github.com/fsprojects/Paket/pull/1987

#### 3.24.1 - 2016-10-25
* USABILITY: New magic mode bootstrapper - https://github.com/fsprojects/Paket/pull/1961
* USABILITY: Specify Chessie version - https://github.com/fsprojects/Paket/issues/1958
* REVERT: Support long paths for NTFS - https://github.com/fsprojects/Paket/pull/1944

#### 3.23.0 - 2016-10-10
* BUGFIX: Support long paths for NTFS - https://github.com/fsprojects/Paket/pull/1944

#### 3.22.0 - 2016-10-10
* BUGFIX: generate-include-scripts: don't check dll order when it can be skipped - https://github.com/fsprojects/Paket/pull/1945
* BUGFIX: generate-include-script doesn't not #r FSharp.Core.dll anymore - https://github.com/fsprojects/Paket/pull/1946
* BUGFIX: Paket failed to get packages from feed with credentials - https://github.com/fsprojects/Paket/pull/1947
* BUGFIX: Fix public API
* BUGFIX: Set network credentials - https://github.com/fsprojects/Paket/issues/1941
* BUGFIX: Swapped parameters of FindVersionsForPackage
* BUGFIX: Transforming wildcard syntax to regex, which is used by WebProxy for NoProxy bypassing - https://github.com/fsprojects/Paket/pull/1939
* BUGFIX: Work around dependencies issue in VSTS - https://github.com/fsprojects/Paket/issues/1798
* COSMETICS: XML paket.config is now beautified - https://github.com/fsprojects/Paket/pull/1954

#### 3.21.0 - 2016-10-04
* Added MsBuild reserved properties - https://github.com/fsprojects/Paket/pull/1934
* BUGFIX: Make VisualStudio.com nuget feed behave like nuget.org - https://github.com/fsprojects/Paket/issues/1798
* BUGFIX: Generate binding redirect that covers entire range of possible assembly versions - https://github.com/fsprojects/Paket/pull/1932
* COSMETICS: Paket shows context for missing references - https://github.com/fsprojects/Paket/issues/1936

#### 3.20.2 - 2016-09-29
* BUGFIX: Fix dependency compression issue - https://github.com/fsprojects/Paket/issues/1929
* BUGFIX: Calling `Paket.Dependencies.GetInstalledPackageModel` with wrong casing on mono failed - https://github.com/fsprojects/Paket/issues/1928
* BUGFIX: Convert from nuget with analyzers - https://github.com/fsprojects/Paket/pull/1922
* BUGFIX: Don't fail on restore - https://github.com/fsprojects/Paket/pull/1923
* BUGFIX: Fix double space encoding during pack - https://github.com/fsprojects/Paket/issues/1837
* BUGFIX: Try to resolve "$(TargetFrameworkIdentifier) == 'true'" issue
* BUGFIX: Push correct Paket.Core - https://github.com/fsprojects/Paket/pull/1911

#### 3.19.0 - 2016-09-04
* NEW Dotnetcore build for Paket.Core - https://github.com/fsprojects/Paket/pull/1785
* BUGFIX: Allow to overwrite copy_local settings for ref files
* BUGFIX: Fixed invalid Cache Folder when Current Directory is different - https://github.com/fsprojects/Paket/issues/1910

#### 3.18.0 - 2016-09-02
* BUGFIX: Fixed issues around .NET Standard resolution
* BUGFIX: Fixed toLower > tolower for odata url parameter - https://github.com/fsprojects/Paket/pull/1906
* BUGFIX: Fix deduplication condition
* Revert fix for #1898

#### 3.17.0 - 2016-08-29
* Added Add MonoAndroid44 moniker - https://github.com/fsprojects/Paket/pull/1897
* Notified about missing libs will only be shown on direct packages (too many false positives)
* Fixed props import for fsproj/cspro - https://github.com/fsprojects/Paket/issues/1898
* BUGFIX: Do not copy ref files to output dir - https://github.com/fsprojects/Paket/issues/1895
* BUGFIX: Scan group folder for packages
* BUGFIX: Better NuGet V3 API and async caching - https://github.com/fsprojects/Paket/pull/1892
* BUGFIX: Resolving .net standard depedencies for net46 - https://github.com/fsprojects/Paket/issues/1883
* BUGFIX: Change project file condition handling to be case-insensitive - https://github.com/fsprojects/Paket/pull/1890

#### 3.16.3 - 2016-08-25
* BUGFIX: Don't remove non-duplicate framework dependencies - https://github.com/fsprojects/Paket/pull/1888

#### 3.16.2 - 2016-08-25
* BUGFIX: Fixed lowest_matching constraint - https://github.com/fsprojects/Paket/pull/1882

#### 3.16.1 - 2016-08-25
* Allow printing of version number through command-line option - https://github.com/fsprojects/Paket/pull/1878
* BUGFIX: Async cache fix in multi-thread-environment for GitHub downloads - https://github.com/fsprojects/Paket/pull/1880

#### 3.16.0 - 2016-08-24
* Allow to use github access token from environment variable for github dependencies - http://fsprojects.github.io/Paket/github-dependencies.html#Using-a-GitHub-auth-key-from-environment-variable
* BUGFIX: Look for OutDir in .vcxproj - https://github.com/fsprojects/Paket/issues/1870
* USABILITY: Skip invalid meta-data in cpp projects - https://github.com/fsprojects/Paket/issues/1870
* USABILITY: Add better tracing during resolve - https://github.com/fsprojects/Paket/issues/1871
* USABILITY: Use .dll as default during pack - https://github.com/fsprojects/Paket/issues/1870

#### 3.15.0 - 2016-08-23
* When converting from Nuget Paket removes NuGetPackageImportStamp - https://github.com/fsprojects/Paket/pull/1865
* BUGFIX: Fixed strange issue during directory cleanup
* BUGFIX: Fallback to LocalApplicationData if we don't have UserProfile avaulable - https://github.com/fsprojects/Paket/issues/1863
* BUGFIX: Fixed octokit parsing - https://github.com/fsprojects/Paket/issues/1867
* BUGFIX: Faulty conditions were generated when using condition attributes - https://github.com/fsprojects/Paket/issues/1860

#### 3.14.0 - 2016-08-22
* Show message when a package version is not installed because it is unlisted
* BUGFIX: Bootstrapper had issues with partial download - https://github.com/fsprojects/Paket/pull/1859
* BUGFIX: Use ConcurrentDictionary correctly - https://github.com/fsprojects/Paket/pull/1853

#### 3.13.0 - 2016-08-12
* Allow to pack referenced projects by setting paket.template switch - https://github.com/fsprojects/Paket/issues/1851

#### 3.12.0 - 2016-08-12
* BUGFIX: Paket doesn't add duplicate references to framework assemblies anymore - https://github.com/fsprojects/Paket/issues/1333
* BUGFIX: Run resolver after convert
* BUGFIX: Selective paket update doesn't ignore paket.dependencies rules anymore - https://github.com/fsprojects/Paket/issues/1841
* BUGFIX: Update with any of the --keep-?? flags didn't honour redirects:on in paket.dependencies - https://github.com/fsprojects/Paket/issues/1844

#### 3.11.0 - 2016-08-04
* Allow Pack to pin only project references - https://github.com/fsprojects/Paket/issues/1649

#### 3.10.0 - 2016-08-03
* Allow to specify nupkg version for source override in paket.local file - https://github.com/fsprojects/Paket/issues/1803
* BUGFIX: Allow "auto-restore on" to be done twice - https://github.com/fsprojects/Paket/issues/1836
* BUGFIX: be careful with distinction between .NET 4.0 client and .NET 4.0 full profile - https://github.com/fsprojects/Paket/issues/1830
* BUGFIX: Don't allow empty string as description in template file - https://github.com/fsprojects/Paket/pull/1831
* BUGFIX: Respect comments in dependencies file

#### 3.9.0 - 2016-07-22
* Don't create runtime references for CoreClr anymore - new concept coming soon
* BUGFIX: Allow to install packages that have "native" in package name - https://github.com/fsprojects/Paket/issues/1829
* PERFORMANCE: Much faster computation of the InstallModel

#### 3.8.0 - 2016-07-18
* Paket automatically packs localized assemblies - https://github.com/fsprojects/Paket/pull/1816
* BUGFIX: Fix possible null ref when processing a vcxproj file - https://github.com/fsprojects/Paket/issues/1814
* BUGFIX: Changing NuGet uri from http to https in paket.dependencies don't causes error any more - https://github.com/fsprojects/Paket/issues/1820
* BUGFIX: Paket 'pack' should exclude 'project' template files correctly - https://github.com/fsprojects/Paket/issues/1818
* PERFORMANCE: Do not scan node_modules path for project files - https://github.com/fsprojects/Paket/issues/1782
* Exposed license url in public namespace - https://github.com/fsprojects/Paket/pull/1811

#### 3.7.0 - 2016-07-14
* Paket automatically packs localized assemblies - https://github.com/fsprojects/Paket/pull/1807
* BUGFIX: Fixed incorrect CopyRuntimeDependencies.ProjectFile causing 'Could not find paket.dependencies' - https://github.com/fsprojects/Paket/pull/1802

#### 3.6.0 - 2016-07-12
* Generate include script for each group - https://github.com/fsprojects/Paket/pull/1787
* USABILITY: Improve error messages for dependency groups - https://github.com/fsprojects/Paket/pull/1797

#### 3.5.0 - 2016-07-12
* Support for .NET 4.6.3 and .NET Standard 1.6
* Using Argu 3
* Support groups in paket.local - https://github.com/fsprojects/Paket/pull/1788
* Paket config can be run from everywhere - https://github.com/fsprojects/Paket/pull/1781
* BUGFIX: Install older frameworks if things don't work out - https://github.com/fsprojects/Paket/issues/1779
* BUGFIX: Fixed detection of framework version with spaces - https://github.com/fsprojects/Paket/pull/1791
* BUGFIX: Fixed error with local sources and run convert-from-nuget - https://github.com/fsprojects/Paket/pull/1795

#### 3.4.0 - 2016-06-30
* Inaccessible caches are excluded for the duration of running a command - https://github.com/fsprojects/Paket/pull/1770
* BUGFIX: NuGet OData search is now case-insensitive - https://github.com/fsprojects/Paket/issues/1775
* BUGFIX: Allows to use colons in git build argument - https://github.com/fsprojects/Paket/issues/1773
* BUGFIX: auto-restore on fixes old targets file references - https://github.com/fsprojects/Paket/issues/1768
* BUGFIX: Added handling for cache not being accessible - https://github.com/fsprojects/Paket/pull/1764
* BUGFIX: Fixed out-of-date check for remote files - https://github.com/fsprojects/Paket/issues/1760  https://github.com/fsprojects/Paket/issues/1762 https://github.com/fsprojects/Paket/issues/1766
* BUGFIX: Using network cache with invalid credentials should not fail restore - https://github.com/fsprojects/Paket/issues/1758
* BUGFIX: Make the copy task more robust if we can't parse target framework - https://github.com/fsprojects/Paket/issues/1756
* BUGFIX: Paket warns on dependencies file that has same package twice in same group - https://github.com/fsprojects/Paket/issues/1757
* USABILITY: Show out-of-sync warning message if paket.lock is not matching paket.dependencies - https://github.com/fsprojects/Paket/issues/1750
* COSMETICS: Don't trace download of remote files twice

#### 3.3.0 - 2016-06-25
* Paket fails on dependencies file that has same package twice in same group - https://github.com/fsprojects/Paket/issues/1757
* Paket.SemVer.Parse is now in PublicAPI.fs - https://github.com/fsprojects/Paket/pull/1754
* BUGFIX: Automatic repair of broken file paths in NuGet packages - https://github.com/fsprojects/Paket/issues/1755
* BUGFIX: Fixed out-of-date check for auto-detection of frameworks - https://github.com/fsprojects/Paket/issues/1750

#### 3.2.0 - 2016-06-24
* Show out-of-sync error message if paket.lock is not matching paket.dependencies - https://github.com/fsprojects/Paket/issues/1750
* BUGFIX: Dependency resolution for .NETFramework4.5 and .NETPortable0.0-wp8+netcore45+net45+wp81+wpa81 fixed - https://github.com/fsprojects/Paket/issues/1753
* BUGFIX: Don't report warnings for packages that are not installed for current target framework - https://github.com/fsprojects/Paket/issues/1693
* BUGFIX: Runtime deps are copied based on TargetFramework - https://github.com/fsprojects/Paket/issues/1751
* BUGFIX: Do not take over control over manual nodes - https://github.com/fsprojects/Paket/issues/1746
* BUGFIX: Better error message when log file is missing - https://github.com/fsprojects/Paket/issues/1743
* BUGFIX: Create folder if needed during package extraction - https://github.com/fsprojects/Paket/issues/1741
* BUGFIX: Simplify works with auto-detected target frameworks - https://github.com/fsprojects/Paket/pull/1740
* BUGFIX: Make sure Guid in project reference is parsed well - https://github.com/fsprojects/Paket/pull/1738
* BUGFIX: Added a username and password option scripting - https://github.com/fsprojects/Paket/pull/1736
* BUGFIX: Trailing slash will be removed from credentials - https://github.com/fsprojects/Paket/pull/1735
* COSMETICS: Add condition to AfterBuild target to unbreak nCrunch - https://github.com/fsprojects/Paket/pull/1734
* BUGFIX: Ignore case in aliases dll names - https://github.com/fsprojects/Paket/pull/1733

#### 3.1.0 - 2016-06-16
* Paket pack doesn't allow empty string as authors and description metadata - https://github.com/fsprojects/Paket/pull/1728
* Made Name and Guid in ProjectRefrence optional - https://github.com/fsprojects/Paket/issues/1729
* BUGFIX: Prerelease version range are working with ~> again
* BUGFIX: Filter empty When conditions - https://github.com/fsprojects/Paket/issues/1727
* BUGFIX: Do not garbage collect packages with version in path

#### 3.0.0 - 2016-06-15
* Allow to reference git repositories - http://fsprojects.github.io/Paket/git-dependencies.html
* Allow to run build commands on git repositories - http://fsprojects.github.io/Paket/git-dependencies.html#Running-a-build-in-git-repositories
* Allow to use git repositories as NuGet source - http://fsprojects.github.io/Paket/git-dependencies.html#Using-Git-repositories-as-NuGet-source
* Allow to override package sources in paket.local - http://fsprojects.github.io/Paket/local-file.html http://theimowski.com/blog/2016/05-19-paket-workflow-for-testing-new-nuget-package-before-release/index.html
* NEW COMMAND: "paket generate-include-scripts" creates package include scripts for F# Interactive - http://fsprojects.github.io/Paket/paket-generate-include-scripts.html
* Additional local caches - http://fsprojects.github.io/Paket/caches.html
* Garbage collection in packages folder - https://github.com/fsprojects/Paket/pull/1491
* Allows to exclude dll references from a NuGet package - http://fsprojects.github.io/Paket/references-files.html#Excluding-libraries
* Allows to use aliases for libraries - http://fsprojects.github.io/Paket/references-files.html#Library-aliases
* Create Choose nodes for .NET Standard
* Remove command removes empty group when removing last dependency - https://github.com/fsprojects/Paket/pull/1706
* New bootstrapper option --max-file-age - http://fsprojects.github.io/Paket/bootstrapper.html
* USABILITY: Removed "specs:" from paket.lock since it was copied from Bundler and had no meaning in Paket - https://github.com/fsprojects/Paket/pull/1608
* BREAKING CHANGE: "lib", "runtimes" are not allowed as group names
* BREAKING CHANGE: Removed --hard parameter from all commands.
    - Paket threads all commands as if --hard would have been set - https://github.com/fsprojects/Paket/pull/1567
    - For the --hard use in the binding redirects there is a new parameter --clean-redirects - https://github.com/fsprojects/Paket/pull/1692

#### 2.66.10 - 2016-06-15
* BUGFIX: Paket update failed on silverlight projects - https://github.com/fsprojects/Paket/pull/1719

#### 2.66.9 - 2016-06-03
* BUGFIX: Automatic prerelease expansion should not be done if explicit prereleases are requested - https://github.com/fsprojects/Paket/issues/1716 https://github.com/fsprojects/Paket/issues/1714

#### 2.66.6 - 2016-05-31
* BUGFIX: Groups with different sources should not resolve to wrong packages - https://github.com/fsprojects/Paket/issues/1711

#### 2.66.5 - 2016-05-30
* BUGFIX: Don't remove trailing zero if version is in package path - https://github.com/fsprojects/Paket/issues/1708

#### 2.66.4 - 2016-05-26
* BUGFIX: Optimization of local dependencies - https://github.com/fsprojects/Paket/issues/1703

#### 2.66.3 - 2016-05-24
* BUGFIX: Use utf-8 to download strings - https://github.com/fsprojects/Paket/pull/1702

#### 2.66.2 - 2016-05-23
* BUGFIX: Update with any of the --keep-major flag didn't honour content:none in paket.dependencies - https://github.com/fsprojects/Paket/issues/1701

#### 2.66.0 - 2016-05-23
* Package groups be excluded in a paket.template file - https://github.com/fsprojects/Paket/pull/1696
* BUGFIX: Fallback from portable to net45 must be conversative - https://github.com/fsprojects/Paket/issues/1117

#### 2.65.0 - 2016-05-18
* BUGFIX: Fixed compatibility issues with nuget.org and myget - https://github.com/fsprojects/Paket/pull/1694
* BUGFIX: DateTime in package should not be in the future
* BUGFIX: Don't push non existing files - https://github.com/fsprojects/Paket/pull/1688
* BUGFIX: Paket should imports build targets from packages in build dependency groups - https://github.com/fsprojects/Paket/pull/1674
* BUGFIX: Framework resolution strategy for Google.Apis.Oauth2.v2 - https://github.com/fsprojects/Paket/issues/1663
* BUGFIX: Blacklisting install.xdt and uninstall.xdt files - https://github.com/fsprojects/Paket/pull/1667

#### 2.64.0 - 2016-05-05
* Implemented support for NativeReference - https://github.com/fsprojects/Paket/issues/1658
* Added monoandroid60 to be matched as Some MonoAndroid - https://github.com/fsprojects/Paket/pull/1659
* BUGFIX: Understand InterprojectDependencies without Name - https://github.com/fsprojects/Paket/issues/1657
* BUGFIX: Fix path issue on linux - https://github.com/fsprojects/Paket/pull/1644/files
* BUGFIX: Don't pack template files in packages or paket-files

#### 2.63.0 - 2016-04-22
* Added monoandroid43 to be matched as Some MonoAndroid - https://github.com/fsprojects/Paket/pull/1631
* Added support for MonoAndroid22 and MonoAndroid23 - https://github.com/fsprojects/Paket/pull/1628
* BUGFIX: allow directory names with + in paket.template
* BUGFIX: Generates binding redirect for references targeting different profiles - https://github.com/fsprojects/Paket/pull/1634
* EXPERIMENTAL: paket resolves runtime dependency libs - https://github.com/fsprojects/Paket/pull/1626
* USABILITY: remove command restricts install to the specified group only - https://github.com/fsprojects/Paket/pull/1612

#### 2.62.0 - 2016-04-17
* Refactoring Bootstrapper to introduce better coverage and testing - https://github.com/fsprojects/Paket/pull/1603

#### 2.61.0 - 2016-04-17
* Support .NET platform standard packages - https://github.com/fsprojects/Paket/issues/1614
* Support .NET 4.6.2 - https://github.com/fsprojects/Paket/issues/1614
* BUGFIX: Don't set CopyToOutputDirectory for Compile items - https://github.com/fsprojects/Paket/issues/1592
* BUGFIX: Allow to pack packages with ReflectedDefinition - https://github.com/fsprojects/Paket/pull/1602

#### 2.60.0 - 2016-04-12
* Various performance optimizations - https://github.com/fsprojects/Paket/pull/1599
* BUGFIX: Fix CleanDir function - https://github.com/fsprojects/Paket/commit/1c2250ed5fae51a5f086325347fecefe16bba27a#commitcomment-17064085
* BUGFIX: Detect net30 moniker

#### 2.59.0 - 2016-04-12
* BUGFIX: Remove process should remove packages from specified groups - https://github.com/fsprojects/Paket/issues/1596
* BUGFIX: Compare full filename for pack with template file - https://github.com/fsprojects/Paket/issues/1594
* BUGFIX: Dependencies file should not take shortened versions - https://github.com/fsprojects/Paket/issues/1591
* BUGFIX: Breaking some parallism and trying to prevent race conditions - https://github.com/fsprojects/Paket/issues/1589
* BUGFIX: "paket.exe pack" with "include-referenced-projects" and "minimum-from-lock-file" did not work when project references have a paket.template file - https://github.com/fsprojects/Paket/issues/1586
* BUGFIX: Property Definitions are placed after FSharp Targets - https://github.com/fsprojects/Paket/issues/1585
* BUGFIX: Redirects for assemblies in the GAC were removed - https://github.com/fsprojects/Paket/issues/1574
* BUGFIX: Paket.dependency with version ranges failed when package has pinned dependency and that version is unlisted - https://github.com/fsprojects/Paket/issues/1579
* BUGFIX: Github dependencies reference transitive NuGet packages to projects - https://github.com/fsprojects/Paket/issues/1578
* BUGFIX: Add "*.fsi" files as <Compile> by default - https://github.com/fsprojects/Paket/pull/1573
* BUGFIX: Touch feature disabled by default in Add, Update, Install; enabled with --touch-affected-refs - https://github.com/fsprojects/Paket/pull/1571
* BUGFIX: Property Definitions: placed after csharp targets - https://github.com/fsprojects/Paket/pull/1522
* BUGFIX: Create folder for all source file dependencies
* USABILITY: Using saved api key credentials for the push operation - https://github.com/fsprojects/Paket/pull/1570
* USABILITY: Paket update supports combining filter with specific version - https://github.com/fsprojects/Paket/pull/1580

#### 2.57.0 - 2016-03-30
* BUGFIX: Property Definitions: placed after non-paket imports if they directly follow the top property groups - https://github.com/fsprojects/Paket/pull/1561
* BUGFIX: Fixed inconsistent condition generation in paket.lock file - https://github.com/fsprojects/Paket/issues/1552
* BUGFIX: Removing transitive dependencies from dependencies list during pack - https://github.com/fsprojects/Paket/pull/1547
* USABILITY: Better WPF support - https://github.com/fsprojects/Paket/pull/1550

#### 2.56.0 - 2016-03-24
* BUGFIX: Move props definitions further up in project files - https://github.com/fsprojects/Paket/issues/1537
* BUGFIX: Fixed missing src files when packing with symbols on Linux - https://github.com/fsprojects/Paket/pull/1545
* BUGFIX: Ensuring that dependent dll's are not included in the package when usng include-referenced-projects - https://github.com/fsprojects/Paket/pull/1543
* BUGFIX: Global redirects:false is not disabling everything below anymore - https://github.com/fsprojects/Paket/issues/1544

#### 2.55.0 - 2016-03-23
* Correct src folder structure for packing with symbols - https://github.com/fsprojects/Paket/pull/1538
* Fix resolver bug spotted by property based testing - https://github.com/fsprojects/Paket/issues/1524

#### 2.54.0 - 2016-03-21
* It's possible to influence the CopyToOutputDirectory property for content references in project files - http://fsprojects.github.io/Paket/nuget-dependencies.html#CopyToOutputDirectory-settings
* BUGFIX: Fix regression where paket skipped packages with name ending in lib - https://github.com/fsprojects/Paket/issues/1531
* USABILITY: Unknown package settings are now reported
* USABILITY: Improve warning text on conflict - https://github.com/fsprojects/Paket/pull/1530

#### 2.53.0 - 2016-03-19
* Allow to restore recursively from remote dependencies file - https://github.com/fsprojects/Paket/issues/1507
* BUGFIX: Fix mixed mode solutions with Native - https://github.com/fsprojects/Paket/issues/1523
* BUGFIX: Do not generate useless true conditions for Native - https://github.com/fsprojects/Paket/issues/1523
* BUGFIX: Native settings are filtered correctly - https://github.com/fsprojects/Paket/issues/1523
* BUGFIX: Force resolver to look into deeper levels - https://github.com/fsprojects/Paket/issues/1520
* COSMETICS: Emit net40-full moniker instead of net-40
* COSMETICS: Simplify single when conditions with single true statement
* USABILITY: Improved error message when paket.dependencies can't be found - https://github.com/fsprojects/Paket/pull/1519
* USABILITY: Automatically retry with force flag if we can't get package details for a given version - https://github.com/fsprojects/Paket/issues/1526
* USABILITY: Better error message when paket.lock an paket.dependencies are out of sync.
* USABILITY: Content:once doesn't add paket flags to the csproj file in order to make Orleans tools happy - https://github.com/fsprojects/Paket/issues/1513
* USABILITY: Be more robust in paket.references files - https://github.com/fsprojects/Paket/issues/1514
* USABILITY: Improved stability in lock acquiring process - https://github.com/fsprojects/Paket/issues/858

#### 2.52.0 - 2016-03-10
* Allow to restore dll from remote dependencies file - https://github.com/fsprojects/Paket/issues/1507
* Prevent paket holding locks on assemblies during binding redirects - https://github.com/fsprojects/Paket/pull/1492
* ProjectFile.save with forceTouch to only modify the last write time without content if unchanged - https://github.com/fsprojects/Paket/pull/1493
* BUGFIX: Don't accept "Unsupported0.0" as full framework - https://github.com/fsprojects/Paket/issues/1494
* BUGFIX: Revert 1487 - https://github.com/fsprojects/Paket/issues/1487
* BUGFIX: Fall back to v2 for VSTS - https://github.com/fsprojects/Paket/issues/1496
* BUGFIX: Fixed duplicate frameworks during auto-detection - https://github.com/fsprojects/Paket/issues/1500
* BUGFIX: Fixed conditional references created for group dependencies - https://github.com/fsprojects/Paket/issues/1505
* BUGFIX: Fixed parsing error in lock file parser - https://github.com/fsprojects/Paket/issues/1500
* BUGFIX: Merge Chessie into PowerShell package - https://github.com/fsprojects/Paket/issues/1499
* BUGFIX: Make v3 API more robust
* BUGFIX: Do not install packages with same version from different groups twice - https://github.com/fsprojects/Paket/issues/1458
* BUGFIX: When adding framework specification to paket.dependencies .props include was moved to the bottom of csproj file - https://github.com/fsprojects/Paket/issues/1487
* BUGFIX: Allow to use LOCKEDVERSION with packages that are not in main group - https://github.com/fsprojects/Paket/issues/1483
* USABILITY: only complain about missing references if there are references at all

#### 2.51.0 - 2016-02-29
* Experimental Visual C++ support in binding redirects - https://github.com/fsprojects/Paket/issues/1467
* Restore: optional --touch-affected-refs to touch refs affected by a restore - https://github.com/fsprojects/Paket/pull/1485
* BUGFIX: fixed group transitive dependency checking - https://github.com/fsprojects/Paket/pull/1479
* BUGFIX: Do not try to pack output folder - https://github.com/fsprojects/Paket/issues/1473
* BUGFIX: Fix StackOverflow from https://github.com/fsprojects/Paket/issues/1432
* BUGFIX: Do not pack absolute paths - https://github.com/fsprojects/Paket/issues/1472
* BUGFIX: Keep Auth from dependencies file for fast path - https://github.com/fsprojects/Paket/issues/1469
* BUGFIX: Fix Platform matching bug in CPP projects - https://github.com/fsprojects/Paket/issues/1467
* USABILITY: Touch project files when paket.lock changed in order to support incremental builds with MsBuild - https://github.com/fsprojects/Paket/issues/1471
* USABILITY: Prevent paket holding locks on assemblies during binding redirects
* USABILITY: Don't fail when we can't turn on auto-restote during convert

#### 2.50.0 - 2016-02-09
* Experimental Visual C++ support - https://github.com/fsprojects/Paket/issues/1467
* BUGFIX: Install packages that end in .dll - https://github.com/fsprojects/Paket/issues/1466
* BUGFIX: Prevent race condition - https://github.com/fsprojects/Paket/issues/1460
* BUGFIX: Download of HTTP dependencies should delete folder before we unzip
* BUGFIX: Do not touch project files in packages folder - https://github.com/fsprojects/Paket/issues/1455
* BUGFIX: Keep versions locked for dependencies during pack - https://github.com/fsprojects/Paket/issues/1457
* BUGFIX: Do not fail on auth check for remote dependencies file - https://github.com/fsprojects/Paket/issues/1456
* WORKAROUND: Don't use v3 getPackageDetails on nuget.org or myget

#### 2.49.0 - 2016-02-03
* Added paket pack switch minimum-from-lock-file - http://fsprojects.github.io/Paket/paket-pack.html#Version-ranges
* Automatic framework detection - http://fsprojects.github.io/Paket/dependencies-file.html#Automatic-framework-detection
* BUGFIX: Work around auth issues with VSTS feed - https://github.com/fsprojects/Paket/issues/1453
* USABILITY: Show warning if a dependency is installed for wrong target framework - https://github.com/fsprojects/Paket/pull/1445

#### 2.48.0 - 2016-01-28
* New lowest_matching option that allows to use lowest matching version of direct dependencies - http://fsprojects.github.io/Paket/dependencies-file.html#Lowest-matching-option
* BUGFIX: Fix convert-from-nuget command - https://github.com/fsprojects/Paket/pull/1437
* BUGFIX: paket pack with enabled include-referenced-projects flag doesn't throwh NRE - https://github.com/fsprojects/Paket/issues/1434
* BUGFIX: Fixed pack package dependencies for dependent projects - https://github.com/fsprojects/Paket/issues/1429
* BUGFIX: Fixed pack package dependencies for dependent projects - https://github.com/fsprojects/Paket/pull/1417
* BUGFIX: Pack with concrete template file should work for type project - https://github.com/fsprojects/Paket/issues/1414
* BUGFIX: Don't use symbol packages when using filesystem source with symbol package - https://github.com/fsprojects/Paket/issues/1413

#### 2.46.0 - 2016-01-19
* BootStrapper caches paket.exe in NuGet cache - https://github.com/fsprojects/Paket/pull/1400
* Case insensitive autocomplete for NuGet v2 protocol - https://github.com/fsprojects/Paket/pull/1410

#### 2.45.0 - 2016-01-18
* Initial support for autocomplete of private sources - https://github.com/fsprojects/Paket/issues/1298
* Allow to set project url in paket pack
* Added include-pdbs switch in paket.template files - https://github.com/fsprojects/Paket/pull/1403
* BUGFIX: Fixed symbol sources creation on projects that contain linked files - https://github.com/fsprojects/Paket/pull/1402
* BUGFIX: Fixed inter project dependencies
* BUGFIX: Reduce pressure from call stack - https://github.com/fsprojects/Paket/issues/1392
* BUGFIX: Symbols package fix for projects that contained linked files - https://github.com/fsprojects/Paket/pull/1390

#### 2.44.0 - 2016-01-14
* Paket pack for symbols packages allows for pulling in referenced projects. - https://github.com/fsprojects/Paket/pull/1383

#### 2.43.0 - 2016-01-14
* BUGFIX: Use registration data from normalized NuGet version - https://github.com/fsprojects/Paket/issues/1387
* BUGFIX: $(SolutionDir) in ProjectReference include attribute will be parsed - https://github.com/fsprojects/Paket/issues/1377
* BUGFIX: Restore groups sequentially - https://github.com/fsprojects/Paket/issues/1371
* PERFORMANCE: Fix issue with bad performance - https://github.com/fsprojects/Paket/issues/1387
* PERFORMANCE: Try relaxed resolver only when there is a chance to succeed
* USABILITY: Fail if credentials are invalid - https://github.com/fsprojects/Paket/issues/1382

#### 2.42.0 - 2016-01-10
* Nemerle projects support
* BUGFIX: Incorrect package dependencies graph resolution with prereleases - https://github.com/fsprojects/Paket/pull/1359
* BUGFIX: NuGetV2: avoid revealing password also if more than one source is defined - https://github.com/fsprojects/Paket/pull/1357

#### 2.41.0 - 2016-01-07
* Allow to reference dlls from HTTP resources - https://github.com/fsprojects/Paket/issues/1341
* BUGFIX: Fixed prerelease comparision - https://github.com/fsprojects/Paket/issues/1316
* BUGFIX: Fixed problem with prerelease versions during pack - https://github.com/fsprojects/Paket/issues/1316
* BUGFIX: Do not copy dlls from paket-files - https://github.com/fsprojects/Paket/issues/1341
* BUGFIX: Fixed problem with @ char in paths during pack - https://github.com/fsprojects/Paket/pull/1351
* BUGFIX: Allow to reference dlls from HTTP resources on mono - https://github.com/fsprojects/Paket/pull/1349
* PERFORMANCE: Don't parse lock file in FullUpdate mode
* WORKAROUND: ConfigFile password encryption did not work on specific machines - https://github.com/fsprojects/Paket/pull/1347
* USABILITY: Show warning when paket.references is used in nupkg content - https://github.com/fsprojects/Paket/issues/1344
* USABILITY: Report group name in download trace - https://github.com/fsprojects/Paket/issues/1337
* USABILITY: Be more robust against flaky NuGet feeds

#### 2.40.0 - 2015-12-29
* BUGFIX: Better packaging of prerelease dependencies - https://github.com/fsprojects/Paket/issues/1316
* BUGFIX: Allow to overwrite versions in template files without id - https://github.com/fsprojects/Paket/issues/1321
* BUGFIX: Accept dotnet54 as moniker
* BUGFIX: Download file:/// to paket-files/localhost
* BUGFIX: Compare normalized Urls
* BUGFIX: Call OnCompleted in Observable.flatten - https://github.com/fsprojects/Paket/pull/1330
* BUGFIX: Allow to restore packages from private feeds - https://github.com/fsprojects/Paket/issues/1326
* PERFORMANCE: Cache which source contains versions in GetVersions - https://github.com/fsprojects/Paket/pull/1327
* PERFORMANCE: Prefer package-versions protocol for nuget.org and myget.org

#### 2.38.0 - 2015-12-22
* Support new NuGet version range for empty restrictions
* USABILITY: Don't use /odata for nuget.org or myget.org
* BUGFIX: paket pack ignored specific-version parameter - https://github.com/fsprojects/Paket/issues/1321
* COSMETICS: Better error messages in GetVersions
* COSMETICS: Normalize NuGet source feeds in lock files
* PERFORMANCE: Keep traffic for GetVersions and GetPackageDetails low

#### 2.37.0 - 2015-12-21
* New "clear-cache" command allows to clear the NuGet cache - http://fsprojects.github.io/Paket/paket-clear-cache.html
* Paket checks PackageDetails only for sources that responded with versions for a package - https://github.com/fsprojects/Paket/issues/1317
* Implemented support for specifying per-template versions in paket pack - https://github.com/fsprojects/Paket/pull/1314
* Added support for relative src link to package content - https://github.com/fsprojects/Paket/pull/1311
* BUGFIX: Fix NullReferenceException - https://github.com/fsprojects/Paket/issues/1307
* BUGFIX: Check that cached NuGet package belongs to requested package
* BUGFIX: NuGet packages with FrameworkAssembly nodes did not work - https://github.com/fsprojects/Paket/issues/1306
* Paket install did an unnecessary update when framework restriction were present - https://github.com/fsprojects/Paket/issues/1305
* COSMETICS: No need to show cache warnings

#### 2.36.0 - 2015-12-10
* Getting assembly metadata without loading the assembly - https://github.com/fsprojects/Paket/pull/1293

#### 2.35.0 - 2015-12-09
* "redirects off" skips binding redirects completely - https://github.com/fsprojects/Paket/pull/1299

#### 2.34.0 - 2015-12-07
* BootStrapper uses named temp files - https://github.com/fsprojects/Paket/pull/1296
* Making user prompts work with stdin - https://github.com/fsprojects/Paket/pull/1292

#### 2.33.0 - 2015-12-04
* Option to force a binding redirects - https://github.com/fsprojects/Paket/pull/1290
* Use GetCustomAttributesData instead of GetCustomAttributes - https://github.com/fsprojects/Paket/issues/1289
* Don't touch app.config if we don't logically change it - https://github.com/fsprojects/Paket/issues/1248
* Normalize versions in lock file for nuget.org - https://github.com/fsprojects/Paket/issues/1282
* Using AssemblyTitle if no title is specified in a project template - https://github.com/fsprojects/Paket/pull/1285
* Binding redirects should work with multiple groups - https://github.com/fsprojects/Paket/issues/1284
* Resolver is more tolerant with prereleases - https://github.com/fsprojects/Paket/issues/1280

#### 2.32.0 - 2015-12-02
* Provided more user-friendly messages for bootstrapper - https://github.com/fsprojects/Paket/pull/1278
* EXPERIMENTAL: Added ability to create symbol/source packages - https://github.com/fsprojects/Paket/pull/1275
* BUGFIX: Fixed coreProps root element in generated nuspec - https://github.com/fsprojects/Paket/pull/1276

#### 2.31.0 - 2015-12-01
* Add options to force Nuget source and use local file paths with bootstrapper - https://github.com/fsprojects/Paket/pull/1268
* Implement exclude parameter for pack - https://github.com/fsprojects/Paket/pull/1274
* Handle different platforms in ProjectFile.GetOutputPath - https://github.com/fsprojects/Paket/pull/1269
* Support local read-only .nupkg-files - https://github.com/fsprojects/Paket/pull/1272

#### 2.30.0 - 2015-12-01
* Switched to using Chessie Nuget package - https://github.com/fsprojects/Paket/pull/1266
* Adding .NET 4.6.1 support - https://github.com/fsprojects/Paket/issues/1270

#### 2.29.0 - 2015-11-27
* Allow specifying Nuget Source and provide option to specify parameters with config file in bootstrapper - https://github.com/fsprojects/Paket/pull/1261
* BUGFIX: Do not normalize versions since it might break Klondike - https://github.com/fsprojects/Paket/issues/1257
* COSMETICS: Better error message when lock file doesn't contain version pin - https://github.com/fsprojects/Paket/issues/1256
* COSMETICS: Show a warning when the resolver selects an unlisted version - https://github.com/fsprojects/Paket/pull/1258

#### 2.28.0 - 2015-11-25
* Reuse more of the NuGet v3 API for protocol selection
* Using new NuGet v3 protocol to retrieve unlisted packages - https://github.com/fsprojects/Paket/issues/1254
* Created installer demo - https://github.com/fsprojects/Paket/issues/1251
* Adding monoandroid41 framework moniker - https://github.com/fsprojects/Paket/pull/1245
* BUGFIX: Specifying prereleases did not work with pessimistic version constraint - https://github.com/fsprojects/Paket/issues/1252
* BUGFIX: Unlisted property get properly filled from NuGet v3 API - https://github.com/fsprojects/Paket/issues/1242
* BUGFIX: Bootstrapper compares version per SemVer - https://github.com/fsprojects/Paket/pull/1236
* PERFORMANCE: Avoid requests to teamcity that lead to server error
* USABILITY: If parsing of lock file fails Paket reports the lock file filename - https://github.com/fsprojects/Paket/issues/1247

#### 2.27.0 - 2015-11-19
* Binding redirects get cleaned during install - https://github.com/fsprojects/Paket/pull/1235
* BUGFIX: Bootstrapper compares version per SemVer - https://github.com/fsprojects/Paket/pull/1236
* BUGFIX: Do not print feed password to output - https://github.com/fsprojects/Paket/pull/1238
* USABILITY: Always write non-version into lock file to keep ProGet happy - https://github.com/fsprojects/Paket/issues/1239

#### 2.26.0 - 2015-11-18
* BUGFIX: Better parsing of framework restrictions - https://github.com/fsprojects/Paket/issues/1232
* BUGFIX: Fix props files - https://github.com/fsprojects/Paket/issues/1233
* BUGFIX: Detect AssemblyName from project file name if empty - https://github.com/fsprojects/Paket/issues/1234
* BUGFIX: Fixed issue with V3 feeds doing api requests even when the paket.lock is fully specified - https://github.com/fsprojects/Paket/pull/1231
* BUGFIX: Update ProjectFile.GetTargetProfile to work with conditional nodes - https://github.com/fsprojects/Paket/pull/1227
* BUGFIX: Putting .targets import on correct location in project files - https://github.com/fsprojects/Paket/issues/1226
* BUGFIX: Putting braces around OData conditions to work around ProGet issues - https://github.com/fsprojects/Paket/issues/1225
* USABILITY: Always write nomalized version into lock file to keep the lockfile as stable as possible
* USABILITY: Always try 3 times to download and extract a package
* USABILITY: Sets default resolver strategy for convert from nuget to None - https://github.com/fsprojects/Paket/pull/1228

#### 2.25.0 - 2015-11-13
* Unified cache implementation for V2 and V3 - https://github.com/fsprojects/Paket/pull/1222
* BUGFIX: Putting .props and .targets import on correct location in project files - https://github.com/fsprojects/Paket/issues/1219
* BUGFIX: Propagate framework restriction correctly - https://github.com/fsprojects/Paket/issues/1213
* BUGFIX: Match auth - https://github.com/fsprojects/Paket/issues/1210
* BUGFIX: Better error message when something goes wrong during package download

#### 2.24.0 - 2015-11-11
* Support for feeds that only provide NuGet v3 API - https://github.com/fsprojects/Paket/pull/1205
* BUGFIX: Made PublicAPI.ListTemplateFiles more robust - https://github.com/fsprojects/Paket/pull/1209
* BUGFIX: Allow to specify empty file patterns in paket.template
* BUGFIX: Filter excluded dependencies in template files - https://github.com/fsprojects/Paket/issues/1208
* BUGFIX: Framework dependencies were handled too strict - https://github.com/fsprojects/Paket/issues/1206

#### 2.23.0 - 2015-11-09
* Allow to exclude dependencies in template files - https://github.com/fsprojects/Paket/issues/1199
* Exposed TemplateFile types and Dependencies member - https://github.com/fsprojects/Paket/pull/1203
* Paket uses lock free version of Async.Choice
* Paket generates and parses strategy option in lock file - https://github.com/fsprojects/Paket/pull/1196
* BUGFIX: Fixed version requirement parse issue noticed in FsBlog
* USABILITY: Paket shows parsing errors in app.config files - https://github.com/fsprojects/Paket/issues/1195

#### 2.22.0 - 2015-11-05
* Paket adds binding redirect only for applicable assemblies - https://github.com/fsprojects/Paket/issues/1187
* BUGFIX: Add missing transitive dependencies after paket update - https://github.com/fsprojects/Paket/issues/1190
* BUGFIX: Work around issue with # in file names on mono - https://github.com/fsprojects/Paket/issues/1189
* USABILITY: Better error reporting when prereleases are involved - https://github.com/fsprojects/Paket/issues/1186

#### 2.21.0 - 2015-11-01
* Adding LOCKEDVERSION placeholder to templatefile - https://github.com/fsprojects/Paket/issues/1183

#### 2.20.0 - 2015-10-30
* Allow filtered updates of packages matching a regex - https://github.com/fsprojects/Paket/pull/1178
* Search for paket.references in startup directory (auto-restore feature) - https://github.com/fsprojects/Paket/pull/1179
* BUGFIX: Framework filtering for transisitve packages - https://github.com/fsprojects/Paket/issues/1182

#### 2.19.0 - 2015-10-29
* Resolver changed to breadth first search to escape more quickly from conflict situations - https://github.com/fsprojects/Paket/issues/1174
* Paket init downloads stable version of bootstraper - https://github.com/fsprojects/Paket/issues/1040
* BUGFIX: SemVer updates were broken

#### 2.18.0 - 2015-10-28
* Use branch and bound strategy to escape quickly from conflict situations - https://github.com/fsprojects/Paket/issues/1169
* Queries all feeds in parallel for package details
* New moniker monoandroid50 - https://github.com/fsprojects/Paket/pull/1171
* Reintroduced missing public API functions for docs
* USABILITY: Improved paket's conflict reporting during resolution time - https://github.com/fsprojects/Paket/pull/1168

#### 2.17.0 - 2015-10-24
* Global "oldest matching version" resolver strategy option - http://fsprojects.github.io/Paket/dependencies-file.html#Strategy-option
* Convert-from-nuget and simplify commands simplify framework restrictions if possible - https://github.com/fsprojects/Paket/pull/1159
* BUGFIX: Queries every NuGet feed in parallel and combines the results - https://github.com/fsprojects/Paket/pull/1163
* USABILITY: Give better error message when a file can't be found on a github repo - https://github.com/fsprojects/Paket/issues/1162

#### 2.16.0 - 2015-10-21
* Check that download http status code was 200
* Try to report better error when file is blocked by Firewall - https://github.com/fsprojects/Paket/pull/1155
* BUGFIX: Fixed loading of Project files on mono - https://github.com/fsprojects/Paket/pull/1149
* PERFORMANCE: Caching proxy scheme - https://github.com/fsprojects/Paket/pull/1153
* USABILITY: If caching fails Paket should recover - https://github.com/fsprojects/Paket/issues/1152

#### 2.15.1 - 2015-10-17
* BUGFIX: Fixed framework restriction filter - https://github.com/fsprojects/Paket/pull/1146
* BUGFIX: Fixed parsing of framework restrictions in lock file - https://github.com/fsprojects/Paket/pull/1144
* BUGFIX: Add monoandroid403 to be matched as Some MonoAndroid - https://github.com/fsprojects/Paket/pull/1140
* PERFORMANCE: Use locked version as prefered version when resolver strategy is min - https://github.com/fsprojects/Paket/pull/1141
* COSMETICS: Better error messages when resolver finds no matching version.
* COSMETICS: Fix error message when resolver already resolved to GlobalOverride - https://github.com/fsprojects/Paket/issues/1142

#### 2.14.0 - 2015-10-15
* BUGFIX: Handle silverlight framework identifiers comparison - https://github.com/fsprojects/Paket/pull/1138

#### 2.13.0 - 2015-10-14
* Show-Groups command - http://fsprojects.github.io/Paket/paket-show-groups.html
* BUGFIX: Fixed combine operation for framework restrictions - https://github.com/fsprojects/Paket/issues/1137
* BUGFIX: Lockfile-Parser did not to parse framework restrictions and therefore paket install could lead to wrong lock file - https://github.com/fsprojects/Paket/issues/1135
* USABILITY: Non-SemVer InformationalVersion are now allowed for paket pack - https://github.com/fsprojects/Paket/issues/1134
* USABILITY: Dependencies file parser should detects comma between install settings - https://github.com/fsprojects/Paket/issues/1129
* COSMETICS: Don't show the pin notice if dependency is transitive
* COSMETICS: Don't allow negative numbers in SemVer

#### 2.12.0 - 2015-10-12
* Better SemVer update by adding --keep-major, --keep-minor, --keep-patch to the CLI
* EXPERIMENTAL: Support for WiX installer projects

#### 2.11.0 - 2015-10-09
* Skip unchanged groups during install

#### 2.10.0 - 2015-10-08
* Make resolver to evaluate versions lazily
* BUGFIX: Paket.Pack was broken on filesystems with forward slash seperator - https://github.com/fsprojects/Paket/issues/1119
* BUGFIX: Wrong paket ProjectRefences name causes incorrect packaging - https://github.com/fsprojects/Paket/issues/1113

#### 2.9.0 - 2015-10-05
* Allow to use GitHub tokens to access GitHub files - http://fsprojects.github.io/Paket/paket-config.html
* Allow to update a single group
* BUGFIX: Resolver needs to consider Microsoft.Bcl.Build

#### 2.8.0 - 2015-10-03
* BUGFIX: Selective update needs to consider remote files
* BUGFIX: Ignore disabled upstream feeds - https://github.com/fsprojects/Paket/pull/1105
* BUGFIX: Don't forget to add settings from root dependencies
* COSMETICS: Do not write unnecessary framework restrictions into paket.lock

#### 2.7.0 - 2015-10-02
* Support for private GitHub repos - http://fsprojects.github.io/Paket/github-dependencies.html#Referencing-a-private-github-repository
* BUGFIX: Find the mono binary on OSX 10.11 - https://github.com/fsprojects/Paket/pull/1103

#### 2.6.0 - 2015-10-01
* Allow "content:once" as a package setting - http://fsprojects.github.io/Paket/nuget-dependencies.html#No-content-option
* BUGFIX: Don't add -prerelease to nuspec dependency nodes for project references - https://github.com/fsprojects/Paket/issues/1102
* BUGFIX: Do not create prerelease identifiers for transitive dependencies - https://github.com/fsprojects/Paket/issues/1099
* PERFORMANCE: Do not parse remote dependencies file twice - https://github.com/fsprojects/Paket/issues/1101
* PERFORMANCE: Check if we already downloaded paket.dependencies file for remote files in order to reduce stress on API limit - https://github.com/fsprojects/Paket/issues/1101
* PERFORMANCE: Run all calls against different NuGet protocols in parallel and take the fastest - https://github.com/fsprojects/Paket/issues/1085
* PERFORMANCE: Exclude duplicate NuGet feeds - https://github.com/fsprojects/Paket/issues/1085
* COSMETICS: Cache calls to GitHub in order to reduce stress on API limit - https://github.com/fsprojects/Paket/issues/1101

#### 2.5.0 - 2015-09-29
* Remove all Paket entries from projects which have no paket.references - https://github.com/fsprojects/Paket/issues/1097
* Allow to format VersionRequirements in NuGet syntax
* BUGFIX: Fix KeyNotFoundException when project is net4.0-client - https://github.com/fsprojects/Paket/issues/1095
* BUGFIX: Put prerelease requirement into NuSpec during paket pack - https://github.com/fsprojects/Paket/issues/1088
* BUGFIX: Inconsistent framework exclusion in paket.dependencies - https://github.com/fsprojects/Paket/issues/1093
* BUGFIX: Commands add/remove stripped link:false from file references - https://github.com/fsprojects/Paket/issues/1089
* BUGFIX: Do not create double prerelease identifiers - https://github.com/fsprojects/Paket/issues/1099
* COSMETICS: Only fixup dates in zip archive under Mono - https://github.com/fsprojects/Paket/pull/1094
* PERFORMANCE: Skip asking for versions if only a specific version is requested
* PERFORMANCE: Check if a feed supports a protocol and never retry if not - https://github.com/fsprojects/Paket/issues/1085

#### 2.4.0 - 2015-09-28
* BUGFIX: Paket does not touch config files when the list of binding redirects to add is empty - https://github.com/fsprojects/Paket/pull/1092
* BUGFIX: Fix unsupported https scheme in web proxy - https://github.com/fsprojects/Paket/pull/1080
* BUGFIX: Ignore DotNET 5.0 framework when TargetFramework 4 is specified - https://github.com/fsprojects/Paket/issues/1066
* BUGFIX: Paket failed with: The input sequence was empty - https://github.com/fsprojects/Paket/issues/1071
* BUGFIX: NullReferenceException in applyBindingRedirects during "update nuget package" - https://github.com/fsprojects/Paket/issues/1074
* COSMETICS: Improve error message for bootstrapper if download of Paket.exe fails - https://github.com/fsprojects/Paket/pull/1091

#### 2.3.0 - 2015-09-21
* Binding redirects from target platform only - https://github.com/fsprojects/Paket/pull/1070
* Allow to enable redirects per package - http://fsprojects.github.io/Paket/nuget-dependencies.html#redirects-settings
* BUGFIX: Install command without a lockfile failed when using groups - https://github.com/fsprojects/Paket/issues/1067
* BUGFIX: Only create packages.config entries for referenced packages - https://github.com/fsprojects/Paket/issues/1065
* BUGFIX: Paket update added an app.config to every project - https://github.com/fsprojects/Paket/issues/1068
* BUGFIX: Use commit w/gist download in RemoteDownload.downloadRemoteFiles - https://github.com/fsprojects/Paket/pull/1069

#### 2.1.0 - 2015-09-16
* Added support for custom internet proxy credentials with env vars - https://github.com/fsprojects/Paket/pull/1061
* Removed microsoft.bcl.build.targets from backlist and instead changed "import_targets" default for that package
* Fix handling of packages.config

#### 2.0.0 - 2015-09-15
* Support for `Dependency groups` in paket.dependencies files - http://fsprojects.github.io/Paket/groups.html
* Support for Roslyn-based analyzers - http://fsprojects.github.io/Paket/analyzers.html
* Support for reference conditions - https://github.com/fsprojects/Paket/issues/1026

#### 1.39.10 - 2015-09-13
* Fixed a bug where install and restore use different paths when specifying a project spec on a HTTP link - https://github.com/fsprojects/Paket/pull/1054
* Fix parsing of output path when condition has no spaces - https://github.com/fsprojects/Paket/pull/1058

#### 1.39.1 - 2015-09-08
* Eagerly create app.config files and add to all projects - https://github.com/fsprojects/Paket/pull/1044

#### 1.39.0 - 2015-09-08
* New Bootstrapper with better handling of Paket prereleases

#### 1.37.0 - 2015-09-07
* Support for authentication and complex hosts for HTTP dependencies - https://github.com/fsprojects/Paket/pull/1052
* Always redirect to the Redirect.Version - https://github.com/fsprojects/Paket/pull/1023
* Improvements in the BootStrapper - https://github.com/fsprojects/Paket/pull/1022

#### 1.34.0 - 2015-08-27
* Paket warns about pinned packages only when a new version is available - https://github.com/fsprojects/Paket/pull/1014
* Trace NuGet package URL if download fails
* Fallback to NuGet v2 feed if no version is found in v3

#### 1.33.0 - 2015-08-23
* Paket handles dynamic OutputPath - https://github.com/fsprojects/Paket/pull/942
* Paket warns when package is pinned - https://github.com/fsprojects/Paket/pull/999

#### 1.32.0 - 2015-08-19
* BUGFIX: Fixed compatibility issues with Klondike NuGet server - https://github.com/fsprojects/Paket/pull/997
* BUGFIX: Escape file names in a NuGet compatible way - https://github.com/fsprojects/Paket/pull/996
* BUGFIX: Paket now fails if an update of a nonexistent package is requested - https://github.com/fsprojects/Paket/pull/995

#### 1.31.0 - 2015-08-18
* BUGFIX: Delete old nodes from proj files - https://github.com/fsprojects/Paket/issues/992
* COSMETICS: Better conflict reporting - https://github.com/fsprojects/Paket/pull/994

#### 1.30.0 - 2015-08-18
* BUGFIX: Include prereleases when using NuGet3 - https://github.com/fsprojects/Paket/issues/988
* paket.template allows comments with # or // - https://github.com/fsprojects/Paket/pull/991

#### 1.29.0 - 2015-08-17
* Xamarin iOS + Mac Support - https://github.com/fsprojects/Paket/pull/980
* Handling fallbacks mainly for Xamarin against PCLs - https://github.com/fsprojects/Paket/pull/980
* Removed supported platforms for MonoTouch and MonoAndroid - https://github.com/fsprojects/Paket/pull/980
* Paket only creates requirements from lock file when updating a single package - https://github.com/fsprojects/Paket/pull/985

#### 1.28.0 - 2015-08-13
* Selective update shows better error message on conflict - https://github.com/fsprojects/Paket/pull/980
* Paket init adds default feed - https://github.com/fsprojects/Paket/pull/981
* Show better error message on conflict - https://github.com/fsprojects/Paket/issues/534
* Make option names for paket find-package-versions consistent with the other commands - https://github.com/fsprojects/Paket/issues/890
* Update specifying version does not pin version in paket.dependencies - https://github.com/fsprojects/Paket/pull/979

#### 1.27.0 - 2015-08-13
* Version range semantics changed for `>= x.y.z prerelease` - https://github.com/fsprojects/Paket/issues/976
* BUGFIX: Version trace got lost - https://twitter.com/indy9000/status/631201649219010561
* BUGFIX: copy_local behaviour was broken - https://github.com/fsprojects/Paket/issues/972

#### 1.26.0 - 2015-08-10
* BUGFIX: Paket mixed responses and downloads - https://github.com/fsprojects/Paket/issues/966

#### 1.25.0 - 2015-08-10
* Fix case-sensitivity of boostrapper on mono
* Reactive NuGet v3
* Check for conflicts in selective update - https://github.com/fsprojects/Paket/pull/964
* BUGFIX: Escape file names - https://github.com/fsprojects/Paket/pull/960

#### 1.23.0 - 2015-08-04
* BUGFIX: Selective update resolves the graph for selected package - https://github.com/fsprojects/Paket/pull/957

#### 1.22.0 - 2015-07-31
* Use FSharp.Core 4.0
* Fix build exe path which includes whitespace - https://github.com/fsprojects/ProjectScaffold/pull/185
* Preserve encoding upon saving solution - https://github.com/fsprojects/Paket/pull/940
* BUGFIX: If we specify a templatefile in paket pack it still packs all templates - https://github.com/fsprojects/Paket/pull/944
* BUGFIX: If we specify a type project templatefile in paket pack it should find the project - https://github.com/fsprojects/Paket/issues/945
* BUGFIX: Paket pack succeeded even when there're missing files - https://github.com/fsprojects/Paket/issues/948
* BUGFIX: FindAllFiles should handle paths that are longer than 260 characters - https://github.com/fsprojects/Paket/issues/949

#### 1.21.0 - 2015-07-23
* Allow NuGet packages to put version in the path - https://github.com/fsprojects/Paket/pull/928

#### 1.20.0 - 2015-07-21
* Allow to get version requirements from paket.lock instead of paket.dependencies - https://github.com/fsprojects/Paket/pull/924
* Add new ASP.NET 5.0 monikers - https://github.com/fsprojects/Paket/issues/921
* BUGFIX: Paket crashed with Null Ref Exception for MBrace - https://github.com/fsprojects/Paket/issues/923
* BUGFIX: Exclude submodules from processing - https://github.com/fsprojects/Paket/issues/918

#### 1.19.0 - 2015-07-13
* Support Odata query fallback for package details with /odata prefix - https://github.com/fsprojects/Paket/pull/922
* Establish beta-level comatibility with Klondike nuget server - https://github.com/fsprojects/Paket/pull/907
* BUGFIX: Improved SemVer parser - https://github.com/fsprojects/Paket/pull/920
* BUGFIX: Added fix for windows-style network source-paths in dependencies parser - https://github.com/fsprojects/Paket/pull/903
* BUGFIX: Settings for dependent packages are now respected - https://github.com/fsprojects/Paket/pull/919
* BUGFIX: `--force` option is working for install/update/restore remote files too
* BUGFIX: Delete cached errors if all sources fail - https://github.com/fsprojects/Paket/issues/908
* BUGFIX: Use updated globbing for paket.template
* COSMETICS: Better error message when package doesn't exist
* COSMETICS: Show better error message when a package is used in `paket.references` but not in `paket.lock`

#### 1.18.0 - 2015-06-22
* Exclusion syntax for paket.template files - https://github.com/fsprojects/Paket/pull/882
* BUGFIX: Issue with `paket pack` and multiple paket.template files fixed - https://github.com/fsprojects/Paket/issues/893

#### 1.17.0 - 2015-06-22
* Tab completion for installed packages in Paket.PowerShell - https://github.com/fsprojects/Paket/pull/892
* BUGFIX: Find-package-versions did not work - https://github.com/fsprojects/Paket/issues/886
* BUGFIX: Find-packages did not work - https://github.com/fsprojects/Paket/issues/888 https://github.com/fsprojects/Paket/issues/889
* COSMETICS: Improved the documentation for the commands - https://github.com/fsprojects/Paket/pull/891

#### 1.16.0 - 2015-06-21
* Make sure retrieved versions are ordered by version with latest version first - https://github.com/fsprojects/Paket/issues/886
* PowerShell argument tab completion for Paket-Add - https://github.com/fsprojects/Paket/pull/887
* Detection of DNX and DNXCore frameworks
* BUGFIX: Exceptions were not logged to command line - https://github.com/fsprojects/Paket/pull/885

#### 1.15.0 - 2015-06-18
* Paket.PowerShell support for Package Manager Console - https://github.com/fsprojects/Paket/pull/875
* Fix download of outdated files - https://github.com/fsprojects/Paket/issues/876

#### 1.14.0 - 2015-06-14
* Chocolatey support for Paket.PowerShell - https://github.com/fsprojects/Paket/pull/872
* BUGFIX: Single version in deps file created invalid dependend package- https://github.com/fsprojects/Paket/issues/871

#### 1.13.0 - 2015-06-12
* Paket.PowerShell support - https://github.com/fsprojects/Paket/pull/839
* EXPERIMENTAL: Allow link:false settings for file references in `paket.references` files
* BUGFIX: `paket update` did not pick latest prerelease version of indirect dependency - https://github.com/fsprojects/Paket/issues/866

#### 1.12.0 - 2015-06-09
* BUGFIX: Paket add should not update the package if it's already there
* BUGFIX: "copy_local" was not respected for indirect dependencies - https://github.com/fsprojects/Paket/issues/856
* BUGFIX: Suggest only packages from the installed sources - https://github.com/fsprojects/Paket.VisualStudio/issues/57
* BUGFIX: Trace license warning only in verbose mode - https://github.com/fsprojects/Paket/issues/862
* BUGFIX: Fix ./ issues during pack
* BUGFIX: Serialize != operator correctly - https://github.com/fsprojects/Paket/issues/857
* COSMETICS: Don't save the `paket.lock` file if it didn't changed

#### 1.11.0 - 2015-06-08
* Support for cancelling bootstrapper - https://github.com/fsprojects/Paket/pull/860
* Increase timeout for restricted access mode - https://github.com/fsprojects/Paket/issues/858

#### 1.10.0 - 2015-06-02
* `paket init` puts Paket binaries into the project path - https://github.com/fsprojects/Paket/pull/853
* Do not duplicate files in the nupkg - https://github.com/fsprojects/Paket/issues/851
* Pack command reuses project version if directly given - https://github.com/fsprojects/Paket/issues/837
* BUGFIX: `paket install` was not respecting `content:none` - https://github.com/fsprojects/Paket/issues/854

#### 1.9.0 - 2015-05-30
* Paket pack allows to specify current nuget version as dependency - https://github.com/fsprojects/Paket/issues/837
* BUGFIX: Fix long version of --silent flag - https://github.com/fsprojects/Paket/pull/849

#### 1.8.0 - 2015-05-28
* Implement --no-install and --redirects for "paket update" - https://github.com/fsprojects/Paket/pull/847
* BUGFIX: Fix inconsistent parameter names - https://github.com/fsprojects/Paket/pull/846

#### 1.7.2 - 2015-05-28
* New `--only-referenced` parameter for restore - https://github.com/fsprojects/Paket/pull/843
* Make the output path relative to the dependencies file - https://github.com/fsprojects/Paket/issues/829
* Analyze content files with case insensitive setting - https://github.com/fsprojects/Paket/issues/816
* BUGFIX: Parse NuGet package prerelease versions containing "-" - https://github.com/fsprojects/Paket/issues/841

#### 1.6.0 - 2015-05-26
* Paket init - init dependencies file with default NuGet source
* Allow to init paket in given directory
* Automatically query all package feeds in "Find packages"
* Allow to override install settings in 'paket.dependencies' with values from 'paket.references' - https://github.com/fsprojects/Paket/issues/836
* BUGFIX: `paket install` fails if package version doesn't match .nupkg file - https://github.com/fsprojects/Paket/issues/834
* BUGFIX: Try to work around issue with mono zip functions - https://github.com/fsharp/FAKE/issues/810

#### 1.5.0 - 2015-05-21
* Property tests for dependencies files parser - https://github.com/fsprojects/Paket/pull/807
* EXPERIMENTAL: Query NuGet feeds in parallel
* Allow to specify the directory for `convert-to-nuget` in PublicAPI
* Expose project Guids from project files
* Allow simplify on concrete dependencies file
* Allow to specify a concrete template file for `paket pack`
* Add overload in PublicAPI for default Restore
* Better tracing during "update package"
* Allow to register trace functions
* Allow to specify a source feed for Find-Packages and Find-Package-Versions command
* BUGFIX: Fix dates in local nuget packages
* BUGFIX: NullReferenceException in `convert-from-nuget` - https://github.com/fsprojects/Paket/pull/831
* BUGFIX: `Convert-from-nuget` quotes source feeds - https://github.com/fsprojects/Paket/pull/833
* BUGFIX: Observable.ofAsync fires OnCompleted - https://github.com/fsprojects/Paket/pull/835
* BUGFIX: Work around issue with CustomAssemblyAttributes during `paket pack` - https://github.com/fsprojects/Paket/issues/827
* BUGFIX: Fix dates after creating a package
* BUGFIX: Always trim package names from command line
* BUGFIX: Always show default nuget stream in completion

#### 1.4.0 - 2015-05-08
* EXPERIMENTAL: Find-Packages command - http://fsprojects.github.io/Paket/paket-find-packages.html
* EXPERIMENTAL: Find-Package-Versions command - http://fsprojects.github.io/Paket/paket-find-package-versions.html
* EXPERIMENTAL: Show-Installed-Packages command - http://fsprojects.github.io/Paket/paket-show-installed-packages.html
* Expose GetDefinedNuGetFeeds in Public API
* Expose GetSources in Public API
* BUGFIX: NuGet Convert works with empty version strings - https://github.com/fsprojects/Paket/pull/821
* BUGFIX: Don't shortcut conflicting addition
* BUGFIX: Better pin down behaviour during "Smart Update""
* BUGFIX: Only replace nuget package during add if the old one had no version
* BUGFIX: Put fixed packages to the end - https://github.com/fsprojects/Paket/issues/814
* BUGFIX: Fix `paket add` if package is already there - https://github.com/fsprojects/Paket/issues/814
* BUGFIX: Fix `paket add` for very first dependency - https://github.com/fsprojects/Paket/issues/814
* BUGFIX: Paket pack had issues with \ in subfolders - https://github.com/fsprojects/Paket/issues/812
* BZGFIX: Use https://api.nuget.org/v3/index.json for Autocomplete
* BUGFIX: Set exit code to 1 if the command line parser finds error
* BUGFIX: Windows restrictions were not parsed from lockfile - https://github.com/fsprojects/Paket/issues/810
* BUGFIX: Paket tries to keep the alphabetical order when using `paket add`
* BUGFIX: Do not generate entries for empty extensions in nupkg
* BUGFIX: Portable framework restrictions were not parsed from lockfile - https://github.com/fsprojects/Paket/issues/810
* COSMETICS: "Done" message in bootstrapper
* COSMETICS: -s parameter for Bootstrapper
* COSMETICS: Don't perform unnecessary installs during `paket add`
* COSMETICS: Always print the command on command parser error

#### 1.3.0 - 2015-04-30
* Paket keeps paket.dependencies as stable as possible during edits - https://github.com/fsprojects/Paket/pull/802
* `paket push` doesn't need a dependencies file any more - https://github.com/fsprojects/Paket/issues/800
* Added `--self` for self update of bootstrapper - https://github.com/fsprojects/Paket/issues/791
* BUGFIX: `convert-from-nuget` doen`t duplicate sources anymore - https://github.com/fsprojects/Paket/pull/804

#### 1.2.0 - 2015-04-24
* Add Paket.BootStrapper NuGet package - https://github.com/fsprojects/Paket/issues/790

#### 1.1.3 - 2015-04-24
* Fix StackOverflowException when using local path - https://github.com/fsprojects/Paket/issues/795

#### 1.1.2 - 2015-04-24
* `paket add` should not change dependencies file if the package is misspelled - https://github.com/fsprojects/Paket/issues/798

#### 1.1.1 - 2015-04-24
* Support developmentDependency nuget dependencies - https://github.com/fsprojects/Paket/issues/796

#### 1.1.0 - 2015-04-23
* Pack command is able to detect portable frameworks - https://github.com/fsprojects/Paket/issues/797

#### 1.0.2 - 2015-04-23
* `Convert-from-nuget` removes custom import and targets - https://github.com/fsprojects/Paket/pull/792

#### 1.0.1 - 2015-04-20
* New bootstrapper protects paket.exe from incomplete github downloads - https://github.com/fsprojects/Paket/pull/788

#### 1.0.0 - 2015-04-17
* Big release from fsharpex

#### 0.42.1 - 2015-04-17
* BUGFIX: Smart Install is no longer adding dependencies to paket.dependencies if specified in paket.references but not in paket.dependencies - https://github.com/fsprojects/Paket/issues/779
* BUGFIX: Fix smart install when we add a pinned version - https://github.com/fsprojects/Paket/issues/777
* Trace NuGet server response in verbose mode - https://github.com/fsprojects/Paket/issues/775
* BUGFIX: Fixing wrong local path detection with `paket install` - https://github.com/fsprojects/Paket/pull/773
* BUGFIX: Fixed zip opening on mono - https://github.com/fsprojects/Paket/pull/774

#### 0.41.0 - 2015-04-13
* New Testimonials page - http://fsprojects.github.io/Paket/testimonials.html
* New `PAKET.VERSION` environment variable for bootstraper - https://github.com/fsprojects/Paket/pull/771
* `convert-from-nuget` aggregates target framework from packages.config files - https://github.com/fsprojects/Paket/pull/768
* Improved config file formatting with indented binding redirects - https://github.com/fsprojects/Paket/pull/769
* BUGFIX: Fixed home path detection - https://github.com/fsprojects/Paket/pull/770
* COSMETICS: Better error message when `paket.dependencies` is missing - https://github.com/fsprojects/Paket/issues/764

#### 0.40.0 - 2015-04-09
* Try to fix dates in Nuget packages - https://github.com/fsprojects/Paket/issues/761
* `convert-from-nuget` reads target framework from packages.config files - https://github.com/fsprojects/Paket/pull/760
* Allow . in target file names for pack - https://github.com/fsprojects/Paket/issues/756

#### 0.39.0 - 2015-04-08
* Upgrading to .NET 4.5
* Removing DotNetZip and using the .NET 4.5 Zip APIs instead - https://github.com/fsprojects/Paket/pull/732
* Boostrapper download without `nuget.exe` - https://github.com/fsprojects/Paket/pull/734
* Added frameworkAssemblies to nuspec templating - https://github.com/fsprojects/Paket/issues/740
* BUGFIX: Only pick up project output files for pack that exactly match assembly filename - https://github.com/fsprojects/Paket/issues/752
* BUGFIX: Detect Silverlight version in csproj files - https://github.com/fsprojects/Paket/issues/751
* BUGFIX: Fix mono timeout during license download - https://github.com/fsprojects/Paket/issues/746
* BUGFIX: Detect `sl` as Silverlight - https://github.com/fsprojects/Paket/issues/744

#### 0.38.0 - 2015-03-30
* The restore process downloads package licenses automatically - https://github.com/fsprojects/Paket/pull/737

#### 0.37.0 - 2015-03-28
* Fallback to NuGet.exe if the bootstrapper fails to download from GitHub - https://github.com/fsprojects/Paket/pull/733
* COSMETICS: Display the file name if Paket crashes on some invalid file - https://github.com/fsprojects/Paket/pull/730

#### 0.36.0 - 2015-03-27
* Allow to add references section to paket.template file - https://github.com/fsprojects/Paket/issues/721
* Allow to compute libraries for specific framework - https://github.com/fsprojects/Paket/issues/723
* Detect .NET 4.6 - https://github.com/fsprojects/Paket/issues/727
* SemVer allows "number + build metadata" format - https://github.com/fsprojects/Paket/issues/704
* `paket push` shows status information - https://github.com/fsprojects/Paket/pull/695
* BUGFIX: Maintain order of content file items - https://github.com/fsprojects/Paket/pull/722
* BUGFIX: `Convert-from-nuget` ignores disabled NuGet feeds - https://github.com/fsprojects/Paket/pull/720
* BUGFIX: Smart install should not remove sources from `paket.dependencies` - https://github.com/fsprojects/Paket/pull/726
* BUGFIX: Smart install should create paket.lock if we have references files - https://github.com/fsprojects/Paket/pull/725
* COSMETICS: better tracing of intermediate resolution conflicts

#### 0.34.0 - 2015-03-12
* `paket pack` pretty-prints it's nuspec - https://github.com/fsprojects/Paket/issues/691
* Paket packs .MDBs docs into the nupkg - https://github.com/fsprojects/Paket/issues/693
* paket pack / paket.template support wildcard patterns - https://github.com/fsprojects/Paket/issues/690
* Allow empty lines in `paket.template` and report file name if parser fails - https://github.com/fsprojects/Paket/issues/692
* BUGFIX: paket.template - file type respects dir without slash at the end - https://github.com/fsprojects/Paket/issues/698
* BUGFIX: paket-files folder is alwaays relative to `paket.dependencies` - https://github.com/fsprojects/Paket/issues/564
* BUGFIX: `paket install` respects manual paket nodes - https://github.com/fsprojects/Paket/issues/679

#### 0.33.0 - 2015-03-10
* Paket packs XML docs into the nupkg - https://github.com/fsprojects/Paket/issues/689
* BUGFIX: Install settings from `paket.dependencies` should override package settings - https://github.com/fsprojects/Paket/issues/688

#### 0.32.0 - 2015-03-09
* PERFORMANCE: If resolver runs into conflict then use Warnsdorff's rule - https://github.com/fsprojects/Paket/pull/684
* BUGFIX: Fixed Linux install scripts - https://github.com/fsprojects/Paket/pull/681
* Support for WinExe output type - https://github.com/fsprojects/Paket/pull/675
* BUGFIX: Fix Nuget compat issue with leading zeros - https://github.com/fsprojects/Paket/pull/672
* BUGFIX: Detect inter project dependencies without matching package id - https://github.com/fsprojects/Paket/pull/671
* BUGFIX: Parse prerelease numbers into bigint since ints might overflow - https://github.com/fsprojects/Paket/pull/667
* BUGFIX: Optional fields in template files are read correctly - https://github.com/fsprojects/Paket/pull/666
* BUGFIX: Better url and endpoint handling in `paket push` - https://github.com/fsprojects/Paket/pull/663
* COSMETICS: Better tracing when resolver runs into conflict - https://github.com/fsprojects/Paket/pull/684
* COSMETICS: Better error message when a package is listed twice in `paket.references` - https://github.com/fsprojects/Paket/pull/686
* COSMETICS: Use Chessie for ROP - https://github.com/fsprojects/Chessie

#### 0.31.2 - 2015-02-26
* BUGFIX: Robust and much faster template file parser - https://github.com/fsprojects/Paket/pull/660

#### 0.31.1 - 2015-02-25
* Use latest FAKE tasks

#### 0.31.0 - 2015-02-25
* BUGFIX: Fix help for init command - https://github.com/fsprojects/Paket/pull/654
* BUGFIX: Allow non-standard API endpoint for push - https://github.com/fsprojects/Paket/pull/652
* BUGFIX: Special case nuget.org
* BUGFIX: paket add/remove with just project name - https://github.com/fsprojects/Paket/pull/650
* BUGFIX: Uploading packages as multiform content type - https://github.com/fsprojects/Paket/pull/651
* BUGFIX: Handle transient dependencies better in pack command - https://github.com/fsprojects/Paket/pull/649
* BUGFIX: Only load custom attributes if not given in TemplateFile or cmd parameter
* BUGFIX: Detect .NET 4.5.1 - https://github.com/fsprojects/Paket/pull/647

#### 0.30.0 - 2015-02-23
* New command: `paket pack` - http://fsprojects.github.io/Paket/paket-pack.html
* New command: `paket push` - http://fsprojects.github.io/Paket/paket-push.html
* Improved command line help - https://github.com/fsprojects/Paket/pull/639
* BUGFIX: fix no_auto_restore option parsing - https://github.com/fsprojects/Paket/issues/632

#### 0.29.0 - 2015-02-18
* Allow local NuGet sources with spaces in `paket.dependencies` - https://github.com/fsprojects/Paket/issues/616
* Streamlined install options in `paket.dependencies` and `paket.references` - https://github.com/fsprojects/Paket/issues/587
* Allow to opt-out of targets import - https://github.com/fsprojects/Paket/issues/587
* New option to add/remove packages for a single project - https://github.com/fsprojects/Paket/pull/610
* BUGFIX: Blacklisted Microsoft.Bcl.Build.targets - https://github.com/fsprojects/Paket/issues/618
* BUGFIX: Selective update doesn't add package twice from `paket.references` anymore
* BUGFIX: `paket install` installs GitHub source files
* COSMETICS: Respect home directories on mono - https://github.com/fsprojects/Paket/issues/612
* COSMETICS: `paket add` inserts the new package in alphabetical position - https://github.com/fsprojects/Paket/issues/596

#### 0.28.0 - 2015-02-16
* Add a simple API which allows to retrieve NuGet v3 autocomplete
* Allow unix-style comments in `paket.dependencies` file
* BUGFIX: `paket restore` does not fail on missing `paket.version` files - https://github.com/fsprojects/Paket/issues/600
* BUGFIX: Parsing of conditional dependencies should detect portable case - https://github.com/fsprojects/Paket/issues/594
* BUGFIX: Prerelease requirements in `paket.dependencies` should override package dependencies - https://github.com/fsprojects/Paket/issues/607
* BUGFIX: Try to ease the pain with mono bug in Process class - https://github.com/fsprojects/Paket/issues/599
* BUGFIX: `paket restore` does not re-download http references - https://github.com/fsprojects/Paket/issues/592
* BUGFIX: Make DeletePaketNodes more robust - https://github.com/fsprojects/Paket/issues/591
* BUGFIX: Install content files on mono - https://github.com/fsprojects/Paket/issues/561
* BUGFIX: Install process doesn't duplicate Imports of targets files any more - https://github.com/fsprojects/Paket/issues/588
* BUGFIX: Don't remove comments from `paket.dependencies` file - https://github.com/fsprojects/Paket/issues/584
* COSMETICS: Paket should not reformat app/web.config files while changing assembly redirects - https://github.com/fsprojects/Paket/issues/597

#### 0.27.0 - 2015-02-07
* Install process will reference `.props` and `.targets` files from NuGet packages - https://github.com/fsprojects/Paket/issues/516
* Don't internalize in paket.exe during ILMerge
* Allow to download from pre-authenticated MyGet feed - https://github.com/fsprojects/Paket/issues/466
* BUGFIX: Fix `paket install --hard` for FSharp.Core - https://github.com/fsprojects/Paket/issues/579
* BUGFIX: `paket convert-from-nuget` ignores casing when looking for nuget.targets - https://github.com/fsprojects/Paket/issues/580
* BUGFIX: `paket install` correctly parses HTTP references - https://github.com/fsprojects/Paket/pull/571
* BUGFIX: `paket.dependencies` parser now fails if tokens are not valid
* COSMETICS: Prerelease strings are checked that they don't contain operators
* COSMETICS: Create an install function in the API which takes a `paket.dependencies` file as text - https://github.com/fsprojects/Paket/issues/576

#### 0.26.0 - 2015-01-31
* Allow to opt-out of old frameworks in `paket.dependencies` - http://fsprojects.github.io/Paket/nuget-dependencies.html#Framework-restrictions
* Allow `copy_local` settings in `paket.references` - http://fsprojects.github.io/Paket/references-files.html#copy_local-settings
* COSMETICS: `paket.lock` beautification for HTTP specs - https://github.com/fsprojects/Paket/pull/571

#### 0.25.0 - 2015-01-25
* BUGFIX: If more than one TargetFramework-specific dependency to the same package exist, we take the latest one - https://github.com/fsprojects/Paket/pull/567
* BUGFIX: Removes interactive-shell-check on `add auth` - https://github.com/fsprojects/Paket/pull/565
* BUGFIX: Can parse open NuGet ranges in brackets - https://github.com/fsprojects/Paket/issues/560
* BUGFIX: Detect `net35-client` - https://github.com/fsprojects/Paket/issues/559
* BUGFIX: Show help for `auto-restore` command - https://github.com/fsprojects/Paket/pull/558

#### 0.24.0 - 2015-01-19
* Allow to disable Visual Studio NuGet package restore - http://fsprojects.github.io/Paket/paket-auto-restore.html
* BUGFIX: Probe for unnormalized and normalized versions in local NuGet feeds - https://github.com/fsprojects/Paket/issues/556

#### 0.23.0 - 2015-01-15
* Refactored `init` & `init auto restore` to Railway Oriented Programming - https://github.com/fsprojects/Paket/pull/533
* Refactored FindRefs to Railway Oriented Programming - https://github.com/fsprojects/Paket/pull/529
* BUGFIX: paket.bootstrapper.exe and paket.exe use better proxy detection - https://github.com/fsprojects/Paket/pull/552
* BUGFIX: `paket add` offered to add dependencies even when they are already added - https://github.com/fsprojects/Paket/issues/550
* BUGFIX: Detect `Net20-client` - https://github.com/fsprojects/Paket/issues/547
* BUGFIX: Give better error message when package is not found in a local feed - https://github.com/fsprojects/Paket/issues/545
* BUGFIX: Don't download gists that are up-to-date - https://github.com/fsprojects/Paket/issues/513
* BUGFIX: fix parsing of longer http links - https://github.com/fsprojects/Paket/pull/536
* BUGFIX: Detect correct `paket.references` filenames during convert-from-nuget
* BUGFIX: If no package source is found during convert-from-nuget we use the default NuGet feed
* COSMETICS: Config file is only saved when needed
* COSMETICS: Ignore completely empty lib folders
* COSMETICS: `paket convert-from-nuget` warns if it can't find a NuGet feed - https://github.com/fsprojects/Paket/issues/548
* COSMETICS: Remove icon from bootstrapper to make file size much smaller

#### 0.22.0 - 2015-01-05
* Bootstrapper avoids github API - https://github.com/fsprojects/Paket/issues/510
* Refactoring to Railwal Oriented Programming - http://fsharpforfunandprofit.com/rop/
* Always trim line end in lockfile
* Improved binding redirects detection - https://github.com/fsprojects/Paket/pull/507
* Don't catch NullReferenceExceptions for now - https://github.com/fsprojects/Paket/issues/505
* BUGFIX: Paket update nuget X doesn't work - https://github.com/fsprojects/Paket/issues/512

#### 0.21.0 - 2015-01-02
* New `--log-file` parameter allows to trace into logfile - https://github.com/fsprojects/Paket/pull/502
* Trace stacktrace on all NullReferenceExceptions - https://github.com/fsprojects/Paket/issues/500
* Paket.locked file has 2 minute timeout
* BUGFIX: Detect the version of a GitHub gist correctly - https://github.com/fsprojects/Paket/issues/499
* BUGFIX: Dependencies file saves http and gist links correctly - https://github.com/fsprojects/Paket/issues/498
* BUGFIX: Don't relax "OverrideAll" conditions during `paket install`
* BUGFIX: fix priority of parsing atom nuget feed for package Id - https://github.com/fsprojects/Paket/issues/494
* BUGFIX: fix JSON deserializer and reactivate cache - https://github.com/fsprojects/Paket/pull/495
* BUGFIX: Make the file search for app.config and web.config case insensitive - https://github.com/fsprojects/Paket/issues/493
* BUGFIX: Don't add duplicate lines in `packet.dependencies` - https://github.com/fsprojects/Paket/issues/492
* BUGFIX: Keep framework restrictions in `paket install`- https://github.com/fsprojects/Paket/issues/486
* WORKAROUND: Do not fail on BadCrcException during unzip and only show a warning - https://github.com/fsprojects/Paket/issues/484
* WORKAROUND: Disable NuGet v3 feed for now - seems to be unreliable.
* PERFORMANCE: Don't parse project files twice - https://github.com/fsprojects/Paket/issues/487
* PERFORMANCE: Cache platform penalty calculation - https://github.com/fsprojects/Paket/issues/487
* PERFORMANCE: Use StringBuilder for path replacement - https://github.com/fsprojects/Paket/issues/487
* PERFORMANCE: Cache feed errors - https://github.com/fsprojects/Paket/issues/487
* PERFORMANCE: Put feed url into cache filename - https://github.com/fsprojects/Paket/issues/487
* PERFORMANCE: Relax prerelease requirements for pinned versions - https://github.com/fsprojects/Paket/issues/487
* PERFORMANCE: Don't enumerate all files, since we only need lib files - https://github.com/fsprojects/Paket/issues/487
* PERFORMANCE: Pin sourcefile dependencies - https://github.com/fsprojects/Paket/issues/487
* PERFORMANCE: Cache path penalty calculation - https://github.com/fsprojects/Paket/issues/487
* PERFORMANCE: Cache path extraction - https://github.com/fsprojects/Paket/issues/487

#### 0.20.1 - 2014-12-30
* COSMETICS: Trim end of line in lockfile.

#### 0.20.0 - 2014-12-29
* `paket install` performs a selective update based on the changes in the dependencies file - http://fsprojects.github.io/Paket/lock-file.html#Performing-updates
* Paket.exe acquires a lock for all write processes - https://github.com/fsprojects/Paket/pull/469
* New command to add credentials - http://fsprojects.github.io/Paket/paket-config.html#Add-credentials
* Smarter conditional NuGet dependencies - https://github.com/fsprojects/Paket/pull/462
* If environment auth variables are empty a fallback to the config is used- https://github.com/fsprojects/Paket/pull/459
* Better handling for multiple files from same GitHub repository - https://github.com/fsprojects/Paket/pull/451
* Extend Public API for plugin
* BUGFIX: Remove parsing of invalid child element of ProjectReference - https://github.com/fsprojects/Paket/pull/453
* BUGFIX: Don't add NuGet packages twice to a references file - https://github.com/fsprojects/Paket/pull/460
* BUGFIX: Use Max strategy for `paket outdated --ingore-constraints` - https://github.com/fsprojects/Paket/pull/463
* BUGFIX: Don't delete downloaded github zip file
* BUGFIX: Cannot install nuget packages from local TeamCity feeds due to proxy - https://github.com/fsprojects/Paket/pull/482
* BUGFIX: Don't touch framework assemblies if not needed
* BUGFIX: Check versions file synchronously
* BUGFIX: Restore console color after handling exception - https://github.com/fsprojects/Paket/pull/467
* COSMETICS: `>= 0` version range simplified to empty string - https://github.com/fsprojects/Paket/pull/449
* COSMETICS: Paket.exe and paket.bootstrapper.exe have a logo - https://github.com/fsprojects/Paket/pull/473

#### 0.18.0 - 2014-12-09
* Show command help on `--help` - https://github.com/fsprojects/Paket/pull/437
* Allow to opt in to BindingRedirects - https://github.com/fsprojects/Paket/pull/436
* Don't run simplify in strict mode - https://github.com/fsprojects/Paket/pull/443
* Allow to remove NuGet packages in interactive mode - https://github.com/fsprojects/Paket/pull/432
* Added auto-unzip of downloaded archives - https://github.com/fsprojects/Paket/pull/430
* Allow to reference binary files via http reference - https://github.com/fsprojects/Paket/pull/427
* Faster BindingRedirects - https://github.com/fsprojects/Paket/pull/414
* Using a different FSharp.Core NuGet package - https://github.com/fsprojects/Paket/pull/416
* Find the paket.references file in upper directories - https://github.com/fsprojects/Paket/pull/409
* Allow `paket.references` files in upper directories - https://github.com/fsprojects/Paket/pull/403
* Clear failure message for `paket simplify`, when lock file is outdated - https://github.com/fsprojects/Paket/pull/403
* BUGFIX: `Selective update` updates only dependent packages - https://github.com/fsprojects/Paket/pull/410
* BUGFIX: If there are only prereleases we should just take these
* BUGFIX: `paket update nuget <name>` fails if <name> was not found in lockfile - https://github.com/fsprojects/Paket/issues/404
* BUGFIX: Unescape library filename - https://github.com/fsprojects/Paket/pull/412
* BUGFIX: Allow to reference multiple files from same repository directory - https://github.com/fsprojects/Paket/pull/445
* BUGFIX: Don't reference satellite assemblies - https://github.com/fsprojects/Paket/pull/444
* BUGFIX: Binding redirect version is picked from highest library version - https://github.com/fsprojects/Paket/pull/422
* BUGFIX: Handle numeric part of PreRelease identifiers correctly - https://github.com/fsprojects/Paket/pull/426
* BUGFIX: Fixed casing issue in selective update - https://github.com/fsprojects/Paket/pull/434
* BUGFIX: Parse http links from lockfile
* BUGFIX: Calculate dependencies file name for http resources - https://github.com/fsprojects/Paket/pull/428

#### 0.17.0 - 2014-11-29
* FrameworkHandling: Support more portable profiles and reduce the impact in the XML file
* FrameworkHandling: support extracting Silverlight5.0 and NetCore4.5 - https://github.com/fsprojects/Paket/pull/389
* New command `paket init` - http://fsprojects.github.io/Paket/paket-init.html
* Better error message for missing files in paket.lock file - https://github.com/fsprojects/Paket/pull/402
* BUGFIX: Crash on 'install' when input seq was empty - https://github.com/fsprojects/Paket/pull/395
* BUGFIX: Handle multiple version results from NuGet - https://github.com/fsprojects/Paket/pull/393

#### 0.16.0 - 2014-11-23
* Integrate BindingRedirects into Paket install process - https://github.com/fsprojects/Paket/pull/383
* BUGFIX: Download of GitHub files should clean it's own directory - https://github.com/fsprojects/Paket/issues/385
* BUGFIX: Don't remove custom framework references - https://github.com/fsprojects/Paket/issues/376
* BUGFIX: Path to dependencies file is now relative after `convert-from-nuget` - https://github.com/fsprojects/Paket/pull/379
* BUGFIX: Restore command in targets file didn't work with spaces in paths - https://github.com/fsprojects/Paket/issues/375
* BUGFIX: Detect FrameworkReferences without restrictions in nuspec file and install these
* BUGFIX: Read sources even if we don't find packages - https://github.com/fsprojects/Paket/issues/372

#### 0.15.0 - 2014-11-19
* Allow to use basic framework restrictions in NuGet packages - https://github.com/fsprojects/Paket/issues/307
* Support feeds that don't support NormalizedVersion - https://github.com/fsprojects/Paket/issues/361
* BUGFIX: Use Nuget v2 as fallback
* BUGFIX: Accept and normalize versions like 6.0.1302.0-Preview - https://github.com/fsprojects/Paket/issues/364
* BUGFIX: Fixed handling of package dependencies containing string "nuget" - https://github.com/fsprojects/Paket/pull/363

#### 0.14.0 - 2014-11-14
* Uses Nuget v3 API, which enables much faster resolver
* BUGFIX: Keep project file order similar to VS order
* Support unlisted dependencies if nothing else fits - https://github.com/fsprojects/Paket/issues/327

#### 0.13.0 - 2014-11-11
* New support for general HTTP dependencies - http://fsprojects.github.io/Paket/http-dependencies.html
* New F# Interactive support - http://fsprojects.github.io/Paket/reference-from-repl.html
* New `paket find-refs` command - http://fsprojects.github.io/Paket/paket-find-refs.html
* Migration of NuGet source credentials during `paket convert-from-nuget` - http://fsprojects.github.io/Paket/paket-convert-from-nuget.html#Migrating-NuGet-source-credentials
* Bootstrapper uses .NET 4.0 - https://github.com/fsprojects/Paket/pull/355
* Adding --ignore-constraints to `paket outdated` - https://github.com/fsprojects/Paket/issues/308
* PERFORMANCE: If `paket add` doesn't change the `paket.dependencies` file then the resolver process will be skipped
* BUGFIX: `paket update nuget [PACKAGENAME]` should use the same update strategy as `paket add` - https://github.com/fsprojects/Paket/issues/330
* BUGFIX: Trailing whitespace is ignored in `paket.references`

#### 0.12.0 - 2014-11-07
* New global paket.config file - http://fsprojects.github.io/Paket/paket-config.html
* Trace warning when we replace NuGet.exe with NuGet.CommandLine - https://github.com/fsprojects/Paket/issues/320
* Allow to parse relative NuGet folders - https://github.com/fsprojects/Paket/issues/317
* When paket skips a framework install because of custom nodes it shows a warning - https://github.com/fsprojects/Paket/issues/316
* Remove the namespaces from the nuspec parser - https://github.com/fsprojects/Paket/pull/315
* New function which extracts the TargetFramework of a given projectfile.
* New function which calculates dependencies for a given projectfile.
* Project output type can be detected from a project file
* Allow to retrieve inter project dependencies from a project file
* BUGFIX: Exclude unlisted NuGet packages in Resolver - https://github.com/fsprojects/Paket/issues/327
* BUGFIX: Detect Lib vs. lib folder on Linux - https://github.com/fsprojects/Paket/issues/332
* BUGFIX: Paket stopwatch was incorrect - https://github.com/fsprojects/Paket/issues/326
* BUGFIX: Paket failed on generating lockfile for LessThan version requirement - https://github.com/fsprojects/Paket/pull/314
* BUGFIX: Don't match suffixes in local NuGet packages - https://github.com/fsprojects/Paket/issues/317
* BUGFIX: Don't fail with NullReferenceException when analyzing nuget.config - https://github.com/fsprojects/Paket/issues/319

#### 0.11.0 - 2014-10-29
* Build a merged install model with all packages - https://github.com/fsprojects/Paket/issues/297
* `paket update` command allows to set a version - http://fsprojects.github.io/Paket/paket-update.html#Updating-a-single-package
* `paket.targets` is compatible with specific references files - https://github.com/fsprojects/Paket/issues/301
* BUGFIX: Paket no longer leaves transitive dependencies in lockfile after remove command - https://github.com/fsprojects/Paket/pull/306
* BUGFIX: Don't use "global override" for selective update process - https://github.com/fsprojects/Paket/issues/310
* BUGFIX: Allow spaces in quoted parameter parsing - https://github.com/fsprojects/Paket/pull/311

#### 0.10.0 - 2014-10-24
* Initial version of `paket remove` command - http://fsprojects.github.io/Paket/paket-remove.html
* Paket add doesn't fail on second attempt - https://github.com/fsprojects/Paket/issues/295
* Report full paths when access is denied - https://github.com/fsprojects/Paket/issues/242
* Visual Studio restore only restores for the current project
* BUGFIX: Selective update keeps all other versions
* BUGFIX: Install process accepts filenames with `lib`
* BUGFIX: Fix !~> resolver
* BUGFIX: Use normal 4.0 framework libs when we only specify net40
* BUGFIX: Fix timing issue with paket install --hard - https://github.com/fsprojects/Paket/issues/293
* BUGFIX: Fix namespace handling in nuspec files
* BUGFIX: Add default nuget source to dependencies file if original project has no source

#### 0.9.0 - 2014-10-22
* Allow to restore packages from paket.references files - http://fsprojects.github.io/Paket/paket-restore.html
* Detect local nuspec with old XML namespace - https://github.com/fsprojects/Paket/issues/283
* `paket add` command tries to keep all other packages stable.
* Added another profile mapping for Profile136 - https://github.com/fsprojects/Paket/pull/262
* More portable profiles - https://github.com/fsprojects/Paket/issues/281
* Added net11 to framework handling - https://github.com/fsprojects/Paket/pull/269
* Create references for Win8 - https://github.com/fsprojects/Paket/issues/280
* Detect VS automatic nuget restore and create paket restore - http://fsprojects.github.io/Paket/paket-convert-from-nuget.html#Automated-process
* `paket convert-from-nuget` doesn't duplicate paket solution items - https://github.com/fsprojects/Paket/pull/286
* BUGFIX: Paket removes old framework references if during install - https://github.com/fsprojects/Paket/issues/274
* BUGFIX: Don't let the bootstrapper fail if we already have a paket.exe
* BUGFIX: Use the Id property when NuGet package name and id are different - https://github.com/fsprojects/Paket/issues/265

#### 0.8.0 - 2014-10-15
* Smarter install in project files
* Paket handles .NET 4.5.2 and .NET 4.5.3 projects - https://github.com/fsprojects/Paket/issues/260
* New command: `paket update nuget <package id>` - http://fsprojects.github.io/Paket/paket-update.html#Updating-a-single-package
* BUGFIX: Do not expand auth when serializing dependencies file - https://github.com/fsprojects/Paket/pull/259
* BUGFIX: Create catch all case for unknown portable frameworks

#### 0.7.0 - 2014-10-14
* Initial support for referencing full github projects - http://fsprojects.github.io/Paket/http-dependencies.html#Referencing-a-GitHub-repository
* Allow to use all branches in GitHub sources - https://github.com/fsprojects/Paket/pull/249
* Initial support for frameworkAssemblies from nuspec - https://github.com/fsprojects/Paket/issues/241
* Download github source files with correct encoding - https://github.com/fsprojects/Paket/pull/248
* Add FSharp.Core.Microsoft.Signed as dependency
* Install model uses portable versions for net40 and net45 when package doesn't contain special versions
* Install command displays existing versions if constraint does not match any version
* Restore command doesn't calc install model.
* Use https in DefaultNugetStream - https://github.com/fsprojects/Paket/pull/251
* BUGFIX: Paket only deletes files which will are downloaded by init-auto-restore process - https://github.com/fsprojects/Paket/pull/254
* BUGFIX: Paket convert-from-nuget failed when package source keys contain invalid XML element chars - https://github.com/fsprojects/Paket/issues/253

#### 0.6.0 - 2014-10-11
* New restore command - http://fsprojects.github.io/Paket/paket-restore.html
* Report if we can't find packages for top level dependencies.
* Faster resolver
* Try /FindPackagesById before /Packages for nuget package version no. retrieval
* New Paket.Core package on NuGet - https://www.nuget.org/packages/Paket.Core/
* BUGFIX: Prefer full platform builds over portable builds

#### 0.5.0 - 2014-10-09
* Bootstrapper will only download stable releases by default - http://fsprojects.github.io/Paket/bootstrapper.html
* New installer model allows better compatibility with NuGet and should be much faster
* Supporting dot for references file - http://fsprojects.github.io/Paket/http-dependencies.html
* Supporting pagination for long NuGet feeds - https://github.com/fsprojects/Paket/issues/223
* Create a "use exactly this version" operator in order to override package conflicts - http://fsprojects.github.io/Paket/nuget-dependencies.html#Use-exactly-this-version-constraint
* New `content none` mode in paket.dependencies - http://fsprojects.github.io/Paket/dependencies-file.html#No-content-option
* Allow source files in content folder of NuGet packages
* No -D needed for Linux installer - https://github.com/fsprojects/Paket/pull/210
* Content files like `_._`, `*.transform` and `*.pp` are ignored - https://github.com/fsprojects/Paket/issues/207
* The `convert-from-nuget` command adds .paket folder to the sln - https://github.com/fsprojects/Paket/issues/206
* Removed duplicate transitive dependencies from lock file - https://github.com/fsprojects/Paket/issues/200
* If the package download failed Paket retries with force flag
* The `convert-from-nuget` commands sorts the dependencies file
* Use credentials from nuget.config on paket convert-from-nuget - https://github.com/fsprojects/Paket/issues/198
* Deploy fixed targets file - https://github.com/fsprojects/Paket/issues/172
* New [--pre] and [--strict] modes for paket outdated - http://fsprojects.github.io/Paket/paket-outdated.html
* New --no-auto-restore option for `convert-from-nuget` command - http://fsprojects.github.io/Paket/paket-convert-from-nuget.html#Automated-process
* Adding support for new portable profiles
* paket.exe is now signed
* Allow to reference .exe files from NuGet packages
* Use default proxy in paket.exe and bootstrapper.exe - https://github.com/fsprojects/Paket/issues/226
* Keep order of sources in paket.dependencies - https://github.com/fsprojects/Paket/issues/233
* BREAKING CHANGE: Removed --dependencies-file option - from now on it's always paket.dependencies
* BUGFIX: Bootstrapper will not throw NullReferenceException on broken paket.exe downloads
* BUGFIX: Authentication information will not be put in cache
* BUGFIX: Fixes cache issue when using multiple NuGet sources
* BUGFIX: Fixes potential casing issue on Windows
* BUGFIX: paket-files need to go to the top of a project file
* BUGFIX: Do not look for MinimalVisualStudioVersion when adding paket folder to solution - https://github.com/fsprojects/Paket/pull/221
* COSMETICS: Throw better error message if we don't get any versions from NuGet source

#### 0.4.0 - 2014-09-28
* Resolve dependencies for github modules - http://fsprojects.github.io/Paket/http-dependencies.html#Remote-dependencies
* New [--interactive] mode for paket simplify - http://fsprojects.github.io/Paket/paket-simplify.html
* Don't use version in path for github files.
* Better error message when a package resolution conflict arises.

#### 0.3.0 - 2014-09-25
* New command: paket add [--interactive] - http://fsprojects.github.io/Paket/paket-add.html
* New command: paket simplify - http://fsprojects.github.io/Paket/paket-simplify.html
* Better Visual Studio integration by using paket.targets file - http://fsprojects.github.io/Paket/paket-auto-restore.html
* Support for NuGet prereleases - http://fsprojects.github.io/Paket/nuget-dependencies.html#PreReleases
* Support for private NuGet feeds - http://fsprojects.github.io/Paket/nuget-dependencies.html#NuGet-feeds
* New NuGet package version constraints - http://fsprojects.github.io/Paket/nuget-dependencies.html#Further-version-constraints
* Respect case sensitivity for package paths for Linux - https://github.com/fsprojects/Paket/pull/137
* Improved convert-from-nuget command - http://fsprojects.github.io/Paket/paket-convert-from-nuget.html
* New paket.bootstrapper.exe (7KB) allows to download paket.exe from github.com - http://fsprojects.github.io/Paket/paket-auto-restore.html
* New package resolver algorithm
* Better verbose mode - use -v flag
* Version info is shown at paket.exe start
* paket.lock file is sorted alphabetical (case-insensitive)
* Linked source files now all go underneath a "paket-files" folder.
* BUGFIX: Ensure the NuGet cache folder exists
* BUGFIX: Async download fixed on mono

#### 0.2.0 - 2014-09-17
* Allow to directly link GitHub files - http://fsprojects.github.io/Paket/http-dependencies.html
* Automatic NuGet conversion - http://fsprojects.github.io/Paket/paket-convert-from-nuget.html
* Cleaner syntax in paket.dependencies - https://github.com/fsprojects/Paket/pull/95
* Strict mode - https://github.com/fsprojects/Paket/pull/104
* Detecting portable profiles
* Support content files from nuget - https://github.com/fsprojects/Paket/pull/84
* Package names in Dependencies file are no longer case-sensitive - https://github.com/fsprojects/Paket/pull/108

#### 0.1.4 - 2014-09-16
* Only vbproj, csproj, fsproj and pyproj files are handled

#### 0.1.3 - 2014-09-15
* Detect FSharpx.Core in packages

#### 0.1.2 - 2014-09-15
* --hard parameter allows better transition from NuGet.exe

#### 0.1.0 - 2014-09-12
* We are live - yay!<|MERGE_RESOLUTION|>--- conflicted
+++ resolved
@@ -1,10 +1,9 @@
-<<<<<<< HEAD
-#### 6.0.0-alpha028 - 2020-05-30
+#### 6.0.0-alpha029 - 2020-06-12
 * Full .NET Core / SDK compatible version
 * Support for XCode
 * Support for .netcoreapp5.0
-=======
-#### 5.245.4 - 2020-05-12
+
+#### 5.245.4 - 2020-06-12
 * Allow to quite `paket find-packages` with Ctrl+c - https://github.com/fsprojects/Paket/pull/3865
 
 #### 5.245.3 - 2020-05-25
@@ -12,7 +11,6 @@
 
 #### 5.245.1 - 2020-05-05
 * Allow to restore netcoreapp5.0 - https://github.com/fsprojects/Paket/issues/3811
->>>>>>> 047909bd
 
 #### 5.244.2 - 2020-04-29
 * Detect when MSBuild 16 is not using SDK - https://github.com/fsprojects/Paket/issues/3837
