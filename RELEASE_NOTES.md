--- conflicted
+++ resolved
@@ -1,13 +1,11 @@
-<<<<<<< HEAD
-#### 3.0.0-alpha059 - 07.03.2016
+#### 3.0.0-alpha060 - 08.03.2016
 * Allow to reference git repositories - http://fsprojects.github.io/Paket/git-dependencies.html
 * Allow to run build commands on git repositories - http://fsprojects.github.io/Paket/git-dependencies.html#Running-a-build-in-git-repositories
 * Allow to use git repositories as NuGet source - http://fsprojects.github.io/Paket/git-dependencies.html#Using-Git-repositories-as-NuGet-source
 * Garbage collection in packages folder - https://github.com/fsprojects/Paket/pull/1491
-=======
+
 #### 2.51.7 - 08.03.2016
 * USABILITY: only complain about missing references if there are references at all
->>>>>>> e909ff26
 
 #### 2.51.6 - 07.03.2016
 * BUGFIX: Merge Chessie into PowerShell package - https://github.com/fsprojects/Paket/issues/1499
