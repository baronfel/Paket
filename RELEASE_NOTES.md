--- conflicted
+++ resolved
@@ -1,5 +1,4 @@
-<<<<<<< HEAD
-#### 3.0.0-beta006 - 19.04.2016
+#### 3.0.0-beta007 - 19.04.2016
 * Allow to reference git repositories - http://fsprojects.github.io/Paket/git-dependencies.html
 * Allow to run build commands on git repositories - http://fsprojects.github.io/Paket/git-dependencies.html#Running-a-build-in-git-repositories
 * Allow to use git repositories as NuGet source - http://fsprojects.github.io/Paket/git-dependencies.html#Using-Git-repositories-as-NuGet-source
@@ -10,10 +9,7 @@
 * USABILITY: Removed "specs:" from paket.lock since it was copied from Bundler and had no meaning in Paket - https://github.com/fsprojects/Paket/pull/1608
 * BREAKING CHANGE: Removed --hard parameter from all commands. Paket threads all commands as if --hard would have been set - https://github.com/fsprojects/Paket/pull/1567
 
-#### 2.62.2 - 19.04.2016
-=======
 #### 2.62.3 - 19.04.2016
->>>>>>> a40e5d56
 * EXPERIMENTAL: paket resolves runtime dependency libs - https://github.com/fsprojects/Paket/pull/1626
 
 #### 2.62.1 - 17.04.2016
