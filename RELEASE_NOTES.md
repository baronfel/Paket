--- conflicted
+++ resolved
@@ -1,12 +1,10 @@
-<<<<<<< HEAD
-#### 3.0.0-alpha039 - 05.02.2016
+#### 3.0.0-alpha040 - 05.02.2016
 * Allow to reference git repositories - http://fsprojects.github.io/Paket/git-dependencies.html
 * Allow to run build commands on git repositories - http://fsprojects.github.io/Paket/git-dependencies.html#Running-a-build-in-git-repositories
 * Allow to use git repositories as NuGet source - http://fsprojects.github.io/Paket/git-dependencies.html#Using-Git-repositories-as-NuGet-source
-=======
+
 #### 2.49.5 - 05.02.2016
 * WORKAROUND: Don't use v3 getPackageDetails on myget
->>>>>>> afe74fbe
 
 #### 2.49.4 - 05.02.2016
 * BUGFIX: Download of HTTP dependencies should delete folder before we unzip
