<<<<<<< HEAD
#### 2.10.0-alpha002 - 08.10.2015
* Make resolver to evaluate versions lazily 
=======
#### 2.9.2 - 08.10.2015
* BUGFIX: Paket.Pack was broken on filesystems with forward slash seperator - https://github.com/fsprojects/Paket/issues/1119

#### 2.9.1 - 07.10.2015
>>>>>>> fe6339f3
* BUGFIX: Wrong paket ProjectRefences name causes incorrect packaging - https://github.com/fsprojects/Paket/issues/1113

#### 2.9.0 - 05.10.2015
* Allow to use GitHub tokens to access GitHub files - http://fsprojects.github.io/Paket/paket-config.html
* Allow to update a single group
* BUGFIX: Resolver needs to consider Microsoft.Bcl.Build

#### 2.8.0 - 03.10.2015
* BUGFIX: Selective update needs to consider remote files
* BUGFIX: Ignore disabled upstream feeds - https://github.com/fsprojects/Paket/pull/1105
* BUGFIX: Don't forget to add settings from root dependencies
* COSMETICS: Do not write unnecessary framework restrictions into paket.lock 

#### 2.7.0 - 02.10.2015
* Support for private GitHub repos - http://fsprojects.github.io/Paket/github-dependencies.html#Referencing-a-private-github-repository
* BUGFIX: Find the mono binary on OSX 10.11 - https://github.com/fsprojects/Paket/pull/1103

#### 2.6.0 - 01.10.2015
* Allow "content:once" as a package setting - http://fsprojects.github.io/Paket/nuget-dependencies.html#No-content-option
* BUGFIX: Don't add -prerelease to nuspec dependency nodes for project references - https://github.com/fsprojects/Paket/issues/1102
* BUGFIX: Do not create prerelease identifiers for transitive dependencies - https://github.com/fsprojects/Paket/issues/1099
* PERFORMANCE: Do not parse remote dependencies file twice - https://github.com/fsprojects/Paket/issues/1101
* PERFORMANCE: Check if we already downloaded paket.dependencies file for remote files in order to reduce stress on API limit - https://github.com/fsprojects/Paket/issues/1101
* PERFORMANCE: Run all calls against different NuGet protocols in parallel and take the fastest - https://github.com/fsprojects/Paket/issues/1085
* PERFORMANCE: Exclude duplicate NuGet feeds - https://github.com/fsprojects/Paket/issues/1085
* COSMETICS: Cache calls to GitHub in order to reduce stress on API limit - https://github.com/fsprojects/Paket/issues/1101
 
#### 2.5.0 - 29.09.2015
* Remove all Paket entries from projects which have no paket.references - https://github.com/fsprojects/Paket/issues/1097
* Allow to format VersionRequirements in NuGet syntax
* BUGFIX: Fix KeyNotFoundException when project is net4.0-client - https://github.com/fsprojects/Paket/issues/1095
* BUGFIX: Put prerelease requirement into NuSpec during paket pack - https://github.com/fsprojects/Paket/issues/1088
* BUGFIX: Inconsistent framework exclusion in paket.dependencies - https://github.com/fsprojects/Paket/issues/1093
* BUGFIX: Commands add/remove stripped link:false from file references - https://github.com/fsprojects/Paket/issues/1089
* BUGFIX: Do not create double prerelease identifiers - https://github.com/fsprojects/Paket/issues/1099
* COSMETICS: Only fixup dates in zip archive under Mono - https://github.com/fsprojects/Paket/pull/1094
* PERFORMANCE: Skip asking for versions if only a specific version is requested
* PERFORMANCE: Check if a feed supports a protocol and never retry if not - https://github.com/fsprojects/Paket/issues/1085

#### 2.4.0 - 28.09.2015
* BUGFIX: Paket does not touch config files when the list of binding redirects to add is empty - https://github.com/fsprojects/Paket/pull/1092
* BUGFIX: Fix unsupported https scheme in web proxy - https://github.com/fsprojects/Paket/pull/1080
* BUGFIX: Ignore DotNET 5.0 framework when TargetFramework 4 is specified - https://github.com/fsprojects/Paket/issues/1066
* BUGFIX: Paket failed with: The input sequence was empty - https://github.com/fsprojects/Paket/issues/1071
* BUGFIX: NullReferenceException in applyBindingRedirects during "update nuget package" - https://github.com/fsprojects/Paket/issues/1074
* COSMETICS: Improve error message for bootstrapper if download of Paket.exe fails - https://github.com/fsprojects/Paket/pull/1091

#### 2.3.0 - 21.09.2015
* Binding redirects from target platform only - https://github.com/fsprojects/Paket/pull/1070
* Allow to enable redirects per package - http://fsprojects.github.io/Paket/nuget-dependencies.html#redirects-settings
* BUGFIX: Install command without a lockfile failed when using groups - https://github.com/fsprojects/Paket/issues/1067
* BUGFIX: Only create packages.config entries for referenced packages - https://github.com/fsprojects/Paket/issues/1065
* BUGFIX: Paket update added an app.config to every project - https://github.com/fsprojects/Paket/issues/1068
* BUGFIX: Use commit w/gist download in RemoteDownload.downloadRemoteFiles - https://github.com/fsprojects/Paket/pull/1069

#### 2.1.0 - 16.09.2015
* Added support for custom internet proxy credentials with env vars - https://github.com/fsprojects/Paket/pull/1061
* Removed microsoft.bcl.build.targets from backlist and instead changed "import_targets" default for that package
* Fix handling of packages.config

#### 2.0.0 - 15.09.2015
* Support for `Dependency groups` in paket.dependencies files - http://fsprojects.github.io/Paket/groups.html
* Support for Roslyn-based analyzers - http://fsprojects.github.io/Paket/analyzers.html
* Support for reference conditions - https://github.com/fsprojects/Paket/issues/1026

#### 1.39.10 - 13.09.2015
* Fixed a bug where install and restore use different paths when specifying a project spec on a HTTP link - https://github.com/fsprojects/Paket/pull/1054
* Fix parsing of output path when condition has no spaces - https://github.com/fsprojects/Paket/pull/1058

#### 1.39.1 - 08.09.2015
* Eagerly create app.config files and add to all projects - https://github.com/fsprojects/Paket/pull/1044

#### 1.39.0 - 08.09.2015
* New Bootstrapper with better handling of Paket prereleases

#### 1.37.0 - 07.09.2015
* Support for authentication and complex hosts for HTTP dependencies - https://github.com/fsprojects/Paket/pull/1052
* Always redirect to the Redirect.Version - https://github.com/fsprojects/Paket/pull/1023
* Improvements in the BootStrapper - https://github.com/fsprojects/Paket/pull/1022

#### 1.34.0 - 27.08.2015
* Paket warns about pinned packages only when a new version is available - https://github.com/fsprojects/Paket/pull/1014
* Trace NuGet package URL if download fails
* Fallback to NuGet v2 feed if no version is found in v3

#### 1.33.0 - 23.08.2015
* Paket handles dynamic OutputPath - https://github.com/fsprojects/Paket/pull/942
* Paket warns when package is pinned - https://github.com/fsprojects/Paket/pull/999

#### 1.32.0 - 19.08.2015
* BUGFIX: Fixed compatibility issues with Klondike NuGet server - https://github.com/fsprojects/Paket/pull/997
* BUGFIX: Escape file names in a NuGet compatible way - https://github.com/fsprojects/Paket/pull/996
* BUGFIX: Paket now fails if an update of a nonexistent package is requested - https://github.com/fsprojects/Paket/pull/995

#### 1.31.0 - 18.08.2015
* BUGFIX: Delete old nodes from proj files - https://github.com/fsprojects/Paket/issues/992
* COSMETICS: Better conflict reporting - https://github.com/fsprojects/Paket/pull/994

#### 1.30.0 - 18.08.2015
* BUGFIX: Include prereleases when using NuGet3 - https://github.com/fsprojects/Paket/issues/988
* paket.template allows comments with # or // - https://github.com/fsprojects/Paket/pull/991

#### 1.29.0 - 17.08.2015
* Xamarin iOS + Mac Support - https://github.com/fsprojects/Paket/pull/980
* Handling fallbacks mainly for Xamarin against PCLs - https://github.com/fsprojects/Paket/pull/980
* Removed supported platforms for MonoTouch and MonoAndroid - https://github.com/fsprojects/Paket/pull/980
* Paket only creates requirements from lock file when updating a single package - https://github.com/fsprojects/Paket/pull/985

#### 1.28.0 - 13.08.2015
* Selective update shows better error message on conflict - https://github.com/fsprojects/Paket/pull/980
* Paket init adds default feed - https://github.com/fsprojects/Paket/pull/981
* Show better error message on conflict - https://github.com/fsprojects/Paket/issues/534
* Make option names for paket find-package-versions consistent with the other commands - https://github.com/fsprojects/Paket/issues/890
* Update specifying version does not pin version in paket.dependencies - https://github.com/fsprojects/Paket/pull/979

#### 1.27.0 - 13.08.2015
* Version range semantics changed for `>= x.y.z prerelease` - https://github.com/fsprojects/Paket/issues/976
* BUGFIX: Version trace got lost - https://twitter.com/indy9000/status/631201649219010561
* BUGFIX: copy_local behaviour was broken - https://github.com/fsprojects/Paket/issues/972

#### 1.26.0 - 10.08.2015
* BUGFIX: Paket mixed responses and downloads - https://github.com/fsprojects/Paket/issues/966

#### 1.25.0 - 10.08.2015
* Fix case-sensitivity of boostrapper on mono
* Reactive NuGet v3
* Check for conflicts in selective update - https://github.com/fsprojects/Paket/pull/964
* BUGFIX: Escape file names - https://github.com/fsprojects/Paket/pull/960

#### 1.23.0 - 04.08.2015
* BUGFIX: Selective update resolves the graph for selected package - https://github.com/fsprojects/Paket/pull/957

#### 1.22.0 - 31.07.2015
* Use FSharp.Core 4.0
* Fix build exe path which includes whitespace - https://github.com/fsprojects/ProjectScaffold/pull/185
* Preserve encoding upon saving solution - https://github.com/fsprojects/Paket/pull/940
* BUGFIX: If we specify a templatefile in paket pack it still packs all templates - https://github.com/fsprojects/Paket/pull/944
* BUGFIX: If we specify a type project templatefile in paket pack it should find the project - https://github.com/fsprojects/Paket/issues/945
* BUGFIX: Paket pack succeeded even when there're missing files - https://github.com/fsprojects/Paket/issues/948
* BUGFIX: FindAllFiles should handle paths that are longer than 260 characters - https://github.com/fsprojects/Paket/issues/949

#### 1.21.0 - 23.07.2015
* Allow NuGet packages to put version in the path - https://github.com/fsprojects/Paket/pull/928

#### 1.20.0 - 21.07.2015
* Allow to get version requirements from paket.lock instead of paket.dependencies - https://github.com/fsprojects/Paket/pull/924
* Add new ASP.NET 5.0 monikers - https://github.com/fsprojects/Paket/issues/921
* BUGFIX: Paket crashed with Null Ref Exception for MBrace - https://github.com/fsprojects/Paket/issues/923
* BUGFIX: Exclude submodules from processing - https://github.com/fsprojects/Paket/issues/918

#### 1.19.0 - 13.07.2015
* Support Odata query fallback for package details with /odata prefix - https://github.com/fsprojects/Paket/pull/922
* Establish beta-level comatibility with Klondike nuget server - https://github.com/fsprojects/Paket/pull/907
* BUGFIX: Improved SemVer parser - https://github.com/fsprojects/Paket/pull/920
* BUGFIX: Added fix for windows-style network source-paths in dependencies parser - https://github.com/fsprojects/Paket/pull/903
* BUGFIX: Settings for dependent packages are now respected - https://github.com/fsprojects/Paket/pull/919
* BUGFIX: `--force` option is working for install/update/restore remote files too
* BUGFIX: Delete cached errors if all sources fail - https://github.com/fsprojects/Paket/issues/908
* BUGFIX: Use updated globbing for paket.template
* COSMETICS: Better error message when package doesn't exist
* COSMETICS: Show better error message when a package is used in `paket.references` but not in `paket.lock`

#### 1.18.0 - 22.06.2015
* Exclusion syntax for paket.template files - https://github.com/fsprojects/Paket/pull/882
* BUGFIX: Issue with `paket pack` and multiple paket.template files fixed - https://github.com/fsprojects/Paket/issues/893

#### 1.17.0 - 22.06.2015
* Tab completion for installed packages in Paket.PowerShell - https://github.com/fsprojects/Paket/pull/892
* BUGFIX: Find-package-versions did not work - https://github.com/fsprojects/Paket/issues/886
* BUGFIX: Find-packages did not work - https://github.com/fsprojects/Paket/issues/888 https://github.com/fsprojects/Paket/issues/889
* COSMETICS: Improved the documentation for the commands - https://github.com/fsprojects/Paket/pull/891

#### 1.16.0 - 21.06.2015
* Make sure retrieved versions are ordered by version with latest version first - https://github.com/fsprojects/Paket/issues/886
* PowerShell argument tab completion for Paket-Add - https://github.com/fsprojects/Paket/pull/887
* Detection of DNX and DNXCore frameworks
* BUGFIX: Exceptions were not logged to command line - https://github.com/fsprojects/Paket/pull/885

#### 1.15.0 - 18.06.2015
* Paket.PowerShell support for Package Manager Console - https://github.com/fsprojects/Paket/pull/875
* Fix download of outdated files - https://github.com/fsprojects/Paket/issues/876

#### 1.14.0 - 14.06.2015
* Chocolatey support for Paket.PowerShell - https://github.com/fsprojects/Paket/pull/872
* BUGFIX: Single version in deps file created invalid dependend package- https://github.com/fsprojects/Paket/issues/871

#### 1.13.0 - 12.06.2015
* Paket.PowerShell support - https://github.com/fsprojects/Paket/pull/839
* EXPERIMENTAL: Allow link:false settings for file references in `paket.references` files
* BUGFIX: `paket update` did not pick latest prerelease version of indirect dependency - https://github.com/fsprojects/Paket/issues/866

#### 1.12.0 - 09.06.2015
* BUGFIX: Paket add should not update the package if it's already there
* BUGFIX: "copy_local" was not respected for indirect dependencies - https://github.com/fsprojects/Paket/issues/856
* BUGFIX: Suggest only packages from the installed sources - https://github.com/fsprojects/Paket.VisualStudio/issues/57
* BUGFIX: Trace license warning only in verbose mode - https://github.com/fsprojects/Paket/issues/862
* BUGFIX: Fix ./ issues during pack
* BUGFIX: Serialize != operator correctly - https://github.com/fsprojects/Paket/issues/857
* COSMETICS: Don't save the `paket.lock` file if it didn't changed

#### 1.11.0 - 08.06.2015
* Support for cancelling bootstrapper - https://github.com/fsprojects/Paket/pull/860
* Increase timeout for restricted access mode - https://github.com/fsprojects/Paket/issues/858

#### 1.10.0 - 02.06.2015
* `paket init` puts Paket binaries into the project path - https://github.com/fsprojects/Paket/pull/853
* Do not duplicate files in the nupkg - https://github.com/fsprojects/Paket/issues/851
* Pack command reuses project version if directly given - https://github.com/fsprojects/Paket/issues/837
* BUGFIX: `paket install` was not respecting `content:none` - https://github.com/fsprojects/Paket/issues/854

#### 1.9.0 - 30.05.2015
* Paket pack allows to specify current nuget version as dependency - https://github.com/fsprojects/Paket/issues/837
* BUGFIX: Fix long version of --silent flag - https://github.com/fsprojects/Paket/pull/849

#### 1.8.0 - 28.05.2015
* Implement --no-install and --redirects for "paket update" - https://github.com/fsprojects/Paket/pull/847
* BUGFIX: Fix inconsistent parameter names - https://github.com/fsprojects/Paket/pull/846

#### 1.7.2 - 28.05.2015
* New `--only-referenced` parameter for restore - https://github.com/fsprojects/Paket/pull/843
* Make the output path relative to the dependencies file - https://github.com/fsprojects/Paket/issues/829
* Analyze content files with case insensitive setting - https://github.com/fsprojects/Paket/issues/816
* BUGFIX: Parse NuGet package prerelease versions containing "-" - https://github.com/fsprojects/Paket/issues/841

#### 1.6.0 - 26.05.2015
* Paket init - init dependencies file with default NuGet source
* Allow to init paket in given directory
* Automatically query all package feeds in "Find packages"
* Allow to override install settings in 'paket.dependencies' with values from 'paket.references' - https://github.com/fsprojects/Paket/issues/836
* BUGFIX: `paket install` fails if package version doesn't match .nupkg file - https://github.com/fsprojects/Paket/issues/834
* BUGFIX: Try to work around issue with mono zip functions - https://github.com/fsharp/FAKE/issues/810

#### 1.5.0 - 21.05.2015
* Property tests for dependencies files parser - https://github.com/fsprojects/Paket/pull/807
* EXPERIMENTAL: Query NuGet feeds in parallel
* Allow to specify the directory for `convert-to-nuget` in PublicAPI
* Expose project Guids from project files
* Allow simplify on concrete dependencies file
* Allow to specify a concrete template file for `paket pack`
* Add overload in PublicAPI for default Restore
* Better tracing during "update package"
* Allow to register trace functions
* Allow to specify a source feed for Find-Packages and Find-Package-Versions command
* BUGFIX: Fix dates in local nuget packages
* BUGFIX: NullReferenceException in `convert-from-nuget` - https://github.com/fsprojects/Paket/pull/831
* BUGFIX: `Convert-from-nuget` quotes source feeds - https://github.com/fsprojects/Paket/pull/833
* BUGFIX: Observable.ofAsync fires OnCompleted - https://github.com/fsprojects/Paket/pull/835
* BUGFIX: Work around issue with CustomAssemblyAttributes during `paket pack` - https://github.com/fsprojects/Paket/issues/827
* BUGFIX: Fix dates after creating a package
* BUGFIX: Always trim package names from command line
* BUGFIX: Always show default nuget stream in completion

#### 1.4.0 - 08.05.2015
* EXPERIMENTAL: Find-Packages command - http://fsprojects.github.io/Paket/paket-find-packages.html
* EXPERIMENTAL: Find-Package-Versions command - http://fsprojects.github.io/Paket/paket-find-package-versions.html
* EXPERIMENTAL: Show-Installed-Packages command - http://fsprojects.github.io/Paket/paket-show-installed-packages.html
* Expose GetDefinedNuGetFeeds in Public API
* Expose GetSources in Public API
* BUGFIX: NuGet Convert works with empty version strings - https://github.com/fsprojects/Paket/pull/821
* BUGFIX: Don't shortcut conflicting addition
* BUGFIX: Better pin down behaviour during "Smart Update""
* BUGFIX: Only replace nuget package during add if the old one had no version
* BUGFIX: Put fixed packages to the end - https://github.com/fsprojects/Paket/issues/814
* BUGFIX: Fix `paket add` if package is already there - https://github.com/fsprojects/Paket/issues/814
* BUGFIX: Fix `paket add` for very first dependency - https://github.com/fsprojects/Paket/issues/814
* BUGFIX: Paket pack had issues with \ in subfolders - https://github.com/fsprojects/Paket/issues/812
* BZGFIX: Use https://api.nuget.org/v3/index.json for Autocomplete
* BUGFIX: Set exit code to 1 if the command line parser finds error
* BUGFIX: Windows restrictions were not parsed from lockfile - https://github.com/fsprojects/Paket/issues/810
* BUGFIX: Paket tries to keep the alphabetical order when using `paket add` 
* BUGFIX: Do not generate entries for empty extensions in nupkg
* BUGFIX: Portable framework restrictions were not parsed from lockfile - https://github.com/fsprojects/Paket/issues/810
* COSMETICS: "Done" message in bootstrapper
* COSMETICS: -s parameter for Bootstrapper
* COSMETICS: Don't perform unnecessary installs during `paket add`
* COSMETICS: Always print the command on command parser error

#### 1.3.0 - 30.04.2015
* Paket keeps paket.dependencies as stable as possible during edits - https://github.com/fsprojects/Paket/pull/802
* `paket push` doesn't need a dependencies file any more - https://github.com/fsprojects/Paket/issues/800
* Added `--self` for self update of bootstrapper - https://github.com/fsprojects/Paket/issues/791
* BUGFIX: `convert-from-nuget` doen`t duplicate sources anymore - https://github.com/fsprojects/Paket/pull/804

#### 1.2.0 - 24.04.2015
* Add Paket.BootStrapper NuGet package - https://github.com/fsprojects/Paket/issues/790

#### 1.1.3 - 24.04.2015
* Fix StackOverflowException when using local path - https://github.com/fsprojects/Paket/issues/795

#### 1.1.2 - 24.04.2015
* `paket add` should not change dependencies file if the package is misspelled - https://github.com/fsprojects/Paket/issues/798

#### 1.1.1 - 24.04.2015
* Support developmentDependency nuget dependencies - https://github.com/fsprojects/Paket/issues/796

#### 1.1.0 - 23.04.2015
* Pack command is able to detect portable frameworks - https://github.com/fsprojects/Paket/issues/797

#### 1.0.2 - 23.04.2015
* `Convert-from-nuget` removes custom import and targets - https://github.com/fsprojects/Paket/pull/792

#### 1.0.1 - 20.04.2015
* New bootstrapper protects paket.exe from incomplete github downloads - https://github.com/fsprojects/Paket/pull/788 

#### 1.0.0 - 17.04.2015
* Big release from fsharpex

#### 0.42.1 - 17.04.2015
* BUGFIX: Smart Install is no longer adding dependencies to paket.dependencies if specified in paket.references but not in paket.dependencies - https://github.com/fsprojects/Paket/issues/779
* BUGFIX: Fix smart install when we add a pinned version - https://github.com/fsprojects/Paket/issues/777
* Trace NuGet server response in verbose mode - https://github.com/fsprojects/Paket/issues/775
* BUGFIX: Fixing wrong local path detection with `paket install` - https://github.com/fsprojects/Paket/pull/773
* BUGFIX: Fixed zip opening on mono - https://github.com/fsprojects/Paket/pull/774

#### 0.41.0 - 13.04.2015
* New Testimonials page - http://fsprojects.github.io/Paket/testimonials.html
* New `PAKET.VERSION` environment variable for bootstraper - https://github.com/fsprojects/Paket/pull/771
* `convert-from-nuget` aggregates target framework from packages.config files - https://github.com/fsprojects/Paket/pull/768
* Improved config file formatting with indented binding redirects - https://github.com/fsprojects/Paket/pull/769
* BUGFIX: Fixed home path detection - https://github.com/fsprojects/Paket/pull/770
* COSMETICS: Better error message when `paket.dependencies` is missing - https://github.com/fsprojects/Paket/issues/764

#### 0.40.0 - 09.04.2015
* Try to fix dates in Nuget packages - https://github.com/fsprojects/Paket/issues/761
* `convert-from-nuget` reads target framework from packages.config files - https://github.com/fsprojects/Paket/pull/760
* Allow . in target file names for pack - https://github.com/fsprojects/Paket/issues/756

#### 0.39.0 - 08.04.2015
* Upgrading to .NET 4.5
* Removing DotNetZip and using the .NET 4.5 Zip APIs instead - https://github.com/fsprojects/Paket/pull/732
* Boostrapper download without `nuget.exe` - https://github.com/fsprojects/Paket/pull/734
* Added frameworkAssemblies to nuspec templating - https://github.com/fsprojects/Paket/issues/740 
* BUGFIX: Only pick up project output files for pack that exactly match assembly filename - https://github.com/fsprojects/Paket/issues/752
* BUGFIX: Detect Silverlight version in csproj files - https://github.com/fsprojects/Paket/issues/751
* BUGFIX: Fix mono timeout during license download - https://github.com/fsprojects/Paket/issues/746
* BUGFIX: Detect `sl` as Silverlight - https://github.com/fsprojects/Paket/issues/744

#### 0.38.0 - 30.03.2015
* The restore process downloads package licenses automatically - https://github.com/fsprojects/Paket/pull/737

#### 0.37.0 - 28.03.2015
* Fallback to NuGet.exe if the bootstrapper fails to download from GitHub - https://github.com/fsprojects/Paket/pull/733
* COSMETICS: Display the file name if Paket crashes on some invalid file - https://github.com/fsprojects/Paket/pull/730

#### 0.36.0 - 27.03.2015
* Allow to add references section to paket.template file - https://github.com/fsprojects/Paket/issues/721
* Allow to compute libraries for specific framework - https://github.com/fsprojects/Paket/issues/723
* Detect .NET 4.6 - https://github.com/fsprojects/Paket/issues/727
* SemVer allows "number + build metadata" format - https://github.com/fsprojects/Paket/issues/704
* `paket push` shows status information - https://github.com/fsprojects/Paket/pull/695
* BUGFIX: Maintain order of content file items - https://github.com/fsprojects/Paket/pull/722
* BUGFIX: `Convert-from-nuget` ignores disabled NuGet feeds - https://github.com/fsprojects/Paket/pull/720
* BUGFIX: Smart install should not remove sources from `paket.dependencies` - https://github.com/fsprojects/Paket/pull/726
* BUGFIX: Smart install should create paket.lock if we have references files - https://github.com/fsprojects/Paket/pull/725
* COSMETICS: better tracing of intermediate resolution conflicts

#### 0.34.0 - 12.03.2015
* `paket pack` pretty-prints it's nuspec - https://github.com/fsprojects/Paket/issues/691
* Paket packs .MDBs docs into the nupkg - https://github.com/fsprojects/Paket/issues/693
* paket pack / paket.template support wildcard patterns - https://github.com/fsprojects/Paket/issues/690
* Allow empty lines in `paket.template` and report file name if parser fails - https://github.com/fsprojects/Paket/issues/692
* BUGFIX: paket.template - file type respects dir without slash at the end - https://github.com/fsprojects/Paket/issues/698
* BUGFIX: paket-files folder is alwaays relative to `paket.dependencies` - https://github.com/fsprojects/Paket/issues/564
* BUGFIX: `paket install` respects manual paket nodes - https://github.com/fsprojects/Paket/issues/679

#### 0.33.0 - 10.03.2015
* Paket packs XML docs into the nupkg - https://github.com/fsprojects/Paket/issues/689
* BUGFIX: Install settings from `paket.dependencies` should override package settings - https://github.com/fsprojects/Paket/issues/688

#### 0.32.0 - 09.03.2015
* PERFORMANCE: If resolver runs into conflict then use Warnsdorff's rule - https://github.com/fsprojects/Paket/pull/684
* BUGFIX: Fixed Linux install scripts - https://github.com/fsprojects/Paket/pull/681
* Support for WinExe output type - https://github.com/fsprojects/Paket/pull/675
* BUGFIX: Fix Nuget compat issue with leading zeros - https://github.com/fsprojects/Paket/pull/672
* BUGFIX: Detect inter project dependencies without matching package id - https://github.com/fsprojects/Paket/pull/671
* BUGFIX: Parse prerelease numbers into bigint since ints might overflow - https://github.com/fsprojects/Paket/pull/667
* BUGFIX: Optional fields in template files are read correctly - https://github.com/fsprojects/Paket/pull/666
* BUGFIX: Better url and endpoint handling in `paket push` - https://github.com/fsprojects/Paket/pull/663
* COSMETICS: Better tracing when resolver runs into conflict - https://github.com/fsprojects/Paket/pull/684
* COSMETICS: Better error message when a package is listed twice in `paket.references` - https://github.com/fsprojects/Paket/pull/686
* COSMETICS: Use Chessie for ROP - https://github.com/fsprojects/Chessie

#### 0.31.2 - 26.02.2015
* BUGFIX: Robust and much faster template file parser - https://github.com/fsprojects/Paket/pull/660

#### 0.31.1 - 25.02.2015
* Use latest FAKE tasks

#### 0.31.0 - 25.02.2015
* BUGFIX: Fix help for init command - https://github.com/fsprojects/Paket/pull/654
* BUGFIX: Allow non-standard API endpoint for push - https://github.com/fsprojects/Paket/pull/652
* BUGFIX: Special case nuget.org
* BUGFIX: paket add/remove with just project name - https://github.com/fsprojects/Paket/pull/650
* BUGFIX: Uploading packages as multiform content type - https://github.com/fsprojects/Paket/pull/651
* BUGFIX: Handle transient dependencies better in pack command - https://github.com/fsprojects/Paket/pull/649
* BUGFIX: Only load custom attributes if not given in TemplateFile or cmd parameter
* BUGFIX: Detect .NET 4.5.1 - https://github.com/fsprojects/Paket/pull/647

#### 0.30.0 - 23.02.2015
* New command: `paket pack` - http://fsprojects.github.io/Paket/paket-pack.html
* New command: `paket push` - http://fsprojects.github.io/Paket/paket-push.html
* Improved command line help - https://github.com/fsprojects/Paket/pull/639
* BUGFIX: fix no_auto_restore option parsing  - https://github.com/fsprojects/Paket/issues/632

#### 0.29.0 - 18.02.2015
* Allow local NuGet sources with spaces in `paket.dependencies` - https://github.com/fsprojects/Paket/issues/616
* Streamlined install options in `paket.dependencies` and `paket.references` - https://github.com/fsprojects/Paket/issues/587
* Allow to opt-out of targets import - https://github.com/fsprojects/Paket/issues/587
* New option to add/remove packages for a single project - https://github.com/fsprojects/Paket/pull/610
* BUGFIX: Blacklisted Microsoft.Bcl.Build.targets - https://github.com/fsprojects/Paket/issues/618
* BUGFIX: Selective update doesn't add package twice from `paket.references` anymore
* BUGFIX: `paket install` installs GitHub source files
* COSMETICS: Respect home directories on mono - https://github.com/fsprojects/Paket/issues/612
* COSMETICS: `paket add` inserts the new package in alphabetical position - https://github.com/fsprojects/Paket/issues/596

#### 0.28.0 - 16.02.2015
* Add a simple API which allows to retrieve NuGet v3 autocomplete
* Allow unix-style comments in `paket.dependencies` file
* BUGFIX: `paket restore` does not fail on missing `paket.version` files - https://github.com/fsprojects/Paket/issues/600
* BUGFIX: Parsing of conditional dependencies should detect portable case - https://github.com/fsprojects/Paket/issues/594
* BUGFIX: Prerelease requirements in `paket.dependencies` should override package dependencies - https://github.com/fsprojects/Paket/issues/607
* BUGFIX: Try to ease the pain with mono bug in Process class - https://github.com/fsprojects/Paket/issues/599
* BUGFIX: `paket restore` does not re-download http references - https://github.com/fsprojects/Paket/issues/592
* BUGFIX: Make DeletePaketNodes more robust - https://github.com/fsprojects/Paket/issues/591
* BUGFIX: Install content files on mono - https://github.com/fsprojects/Paket/issues/561
* BUGFIX: Install process doesn't duplicate Imports of targets files any more - https://github.com/fsprojects/Paket/issues/588
* BUGFIX: Don't remove comments from `paket.dependencies` file - https://github.com/fsprojects/Paket/issues/584
* COSMETICS: Paket should not reformat app/web.config files while changing assembly redirects - https://github.com/fsprojects/Paket/issues/597

#### 0.27.0 - 07.02.2015
* Install process will reference `.props` and `.targets` files from NuGet packages - https://github.com/fsprojects/Paket/issues/516
* Don't internalize in paket.exe during ILMerge
* Allow to download from pre-authenticated MyGet feed - https://github.com/fsprojects/Paket/issues/466
* BUGFIX: Fix `paket install --hard` for FSharp.Core - https://github.com/fsprojects/Paket/issues/579
* BUGFIX: `paket convert-from-nuget` ignores casing when looking for nuget.targets - https://github.com/fsprojects/Paket/issues/580
* BUGFIX: `paket install` correctly parses HTTP references - https://github.com/fsprojects/Paket/pull/571
* BUGFIX: `paket.dependencies` parser now fails if tokens are not valid
* COSMETICS: Prerelease strings are checked that they don't contain operators
* COSMETICS: Create an install function in the API which takes a `paket.dependencies` file as text - https://github.com/fsprojects/Paket/issues/576

#### 0.26.0 - 31.01.2015
* Allow to opt-out of old frameworks in `paket.dependencies` - http://fsprojects.github.io/Paket/nuget-dependencies.html#Framework-restrictions
* Allow `copy_local` settings in `paket.references` - http://fsprojects.github.io/Paket/references-files.html#copy_local-settings
* COSMETICS: `paket.lock` beautification for HTTP specs - https://github.com/fsprojects/Paket/pull/571

#### 0.25.0 - 25.01.2015
* BUGFIX: If more than one TargetFramework-specific dependency to the same package exist, we take the latest one - https://github.com/fsprojects/Paket/pull/567
* BUGFIX: Removes interactive-shell-check on `add auth` - https://github.com/fsprojects/Paket/pull/565
* BUGFIX: Can parse open NuGet ranges in brackets - https://github.com/fsprojects/Paket/issues/560
* BUGFIX: Detect `net35-client` - https://github.com/fsprojects/Paket/issues/559
* BUGFIX: Show help for `auto-restore` command - https://github.com/fsprojects/Paket/pull/558

#### 0.24.0 - 19.01.2015
* Allow to disable Visual Studio NuGet package restore - http://fsprojects.github.io/Paket/paket-auto-restore.html
* BUGFIX: Probe for unnormalized and normalized versions in local NuGet feeds - https://github.com/fsprojects/Paket/issues/556

#### 0.23.0 - 15.01.2015
* Refactored `init` & `init auto restore` to Railway Oriented Programming - https://github.com/fsprojects/Paket/pull/533
* Refactored FindRefs to Railway Oriented Programming - https://github.com/fsprojects/Paket/pull/529
* BUGFIX: paket.bootstrapper.exe and paket.exe use better proxy detection - https://github.com/fsprojects/Paket/pull/552
* BUGFIX: `paket add` offered to add dependencies even when they are already added - https://github.com/fsprojects/Paket/issues/550
* BUGFIX: Detect `Net20-client` - https://github.com/fsprojects/Paket/issues/547
* BUGFIX: Give better error message when package is not found in a local feed - https://github.com/fsprojects/Paket/issues/545
* BUGFIX: Don't download gists that are up-to-date - https://github.com/fsprojects/Paket/issues/513
* BUGFIX: fix parsing of longer http links - https://github.com/fsprojects/Paket/pull/536
* BUGFIX: Detect correct `paket.references` filenames during convert-from-nuget
* BUGFIX: If no package source is found during convert-from-nuget we use the default NuGet feed
* COSMETICS: Config file is only saved when needed
* COSMETICS: Ignore completely empty lib folders
* COSMETICS: `paket convert-from-nuget` warns if it can't find a NuGet feed - https://github.com/fsprojects/Paket/issues/548
* COSMETICS: Remove icon from bootstrapper to make file size much smaller

#### 0.22.0 - 05.01.2015
* Bootstrapper avoids github API - https://github.com/fsprojects/Paket/issues/510
* Refactoring to Railwal Oriented Programming - http://fsharpforfunandprofit.com/rop/
* Always trim line end in lockfile
* Improved binding redirects detection - https://github.com/fsprojects/Paket/pull/507
* Don't catch NullReferenceExceptions for now - https://github.com/fsprojects/Paket/issues/505
* BUGFIX: Paket update nuget X doesn't work - https://github.com/fsprojects/Paket/issues/512

#### 0.21.0 - 02.01.2015
* New `--log-file` parameter allows to trace into logfile - https://github.com/fsprojects/Paket/pull/502
* Trace stacktrace on all NullReferenceExceptions - https://github.com/fsprojects/Paket/issues/500
* Paket.locked file has 2 minute timeout
* BUGFIX: Detect the version of a GitHub gist correctly - https://github.com/fsprojects/Paket/issues/499
* BUGFIX: Dependencies file saves http and gist links correctly - https://github.com/fsprojects/Paket/issues/498
* BUGFIX: Don't relax "OverrideAll" conditions during `paket install`
* BUGFIX: fix priority of parsing atom nuget feed for package Id - https://github.com/fsprojects/Paket/issues/494
* BUGFIX: fix JSON deserializer and reactivate cache - https://github.com/fsprojects/Paket/pull/495
* BUGFIX: Make the file search for app.config and web.config case insensitive - https://github.com/fsprojects/Paket/issues/493
* BUGFIX: Don't add duplicate lines in `packet.dependencies` - https://github.com/fsprojects/Paket/issues/492
* BUGFIX: Keep framework restrictions in `paket install`- https://github.com/fsprojects/Paket/issues/486
* WORKAROUND: Do not fail on BadCrcException during unzip and only show a warning - https://github.com/fsprojects/Paket/issues/484
* WORKAROUND: Disable NuGet v3 feed for now - seems to be unreliable.
* PERFORMANCE: Don't parse project files twice - https://github.com/fsprojects/Paket/issues/487
* PERFORMANCE: Cache platform penalty calculation - https://github.com/fsprojects/Paket/issues/487
* PERFORMANCE: Use StringBuilder for path replacement - https://github.com/fsprojects/Paket/issues/487
* PERFORMANCE: Cache feed errors - https://github.com/fsprojects/Paket/issues/487
* PERFORMANCE: Put feed url into cache filename - https://github.com/fsprojects/Paket/issues/487
* PERFORMANCE: Relax prerelease requirements for pinned versions - https://github.com/fsprojects/Paket/issues/487
* PERFORMANCE: Don't enumerate all files, since we only need lib files - https://github.com/fsprojects/Paket/issues/487
* PERFORMANCE: Pin sourcefile dependencies - https://github.com/fsprojects/Paket/issues/487
* PERFORMANCE: Cache path penalty calculation - https://github.com/fsprojects/Paket/issues/487
* PERFORMANCE: Cache path extraction - https://github.com/fsprojects/Paket/issues/487

#### 0.20.1 - 30.12.2014
* COSMETICS: Trim end of line in lockfile.

#### 0.20.0 - 29.12.2014
* `paket install` performs a selective update based on the changes in the dependencies file - http://fsprojects.github.io/Paket/lock-file.html#Performing-updates
* Paket.exe acquires a lock for all write processes - https://github.com/fsprojects/Paket/pull/469
* New command to add credentials - http://fsprojects.github.io/Paket/paket-config-file.html#Add-credentials
* Smarter conditional NuGet dependencies - https://github.com/fsprojects/Paket/pull/462
* If environment auth variables are empty a fallback to the config is used- https://github.com/fsprojects/Paket/pull/459
* Better handling for multiple files from same GitHub repository - https://github.com/fsprojects/Paket/pull/451
* Extend Public API for plugin
* BUGFIX: Remove parsing of invalid child element of ProjectReference - https://github.com/fsprojects/Paket/pull/453
* BUGFIX: Don't add NuGet packages twice to a references file - https://github.com/fsprojects/Paket/pull/460
* BUGFIX: Use Max strategy for `paket outdated --ingore-constraints` - https://github.com/fsprojects/Paket/pull/463
* BUGFIX: Don't delete downloaded github zip file
* BUGFIX: Cannot install nuget packages from local TeamCity feeds due to proxy - https://github.com/fsprojects/Paket/pull/482
* BUGFIX: Don't touch framework assemblies if not needed
* BUGFIX: Check versions file synchronously
* BUGFIX: Restore console color after handling exception - https://github.com/fsprojects/Paket/pull/467
* COSMETICS: `>= 0` version range simplified to empty string - https://github.com/fsprojects/Paket/pull/449
* COSMETICS: Paket.exe and paket.bootstrapper.exe have a logo - https://github.com/fsprojects/Paket/pull/473

#### 0.18.0 - 09.12.2014
* Show command help on `--help` - https://github.com/fsprojects/Paket/pull/437
* Allow to opt in to BindingRedirects - https://github.com/fsprojects/Paket/pull/436
* Don't run simplify in strict mode - https://github.com/fsprojects/Paket/pull/443
* Allow to remove NuGet packages in interactive mode - https://github.com/fsprojects/Paket/pull/432
* Added auto-unzip of downloaded archives - https://github.com/fsprojects/Paket/pull/430
* Allow to reference binary files via http reference - https://github.com/fsprojects/Paket/pull/427
* Faster BindingRedirects - https://github.com/fsprojects/Paket/pull/414
* Using a different FSharp.Core NuGet package - https://github.com/fsprojects/Paket/pull/416
* Find the paket.references file in upper directories - https://github.com/fsprojects/Paket/pull/409
* Allow `paket.references` files in upper directories - https://github.com/fsprojects/Paket/pull/403
* Clear failure message for `paket simplify`, when lock file is outdated - https://github.com/fsprojects/Paket/pull/403
* BUGFIX: `Selective update` updates only dependent packages - https://github.com/fsprojects/Paket/pull/410
* BUGFIX: If there are only prereleases we should just take these
* BUGFIX: `paket update nuget <name>` fails if <name> was not found in lockfile - https://github.com/fsprojects/Paket/issues/404
* BUGFIX: Unescape library filename - https://github.com/fsprojects/Paket/pull/412
* BUGFIX: Allow to reference multiple files from same repository directory - https://github.com/fsprojects/Paket/pull/445
* BUGFIX: Don't reference satellite assemblies - https://github.com/fsprojects/Paket/pull/444
* BUGFIX: Binding redirect version is picked from highest library version - https://github.com/fsprojects/Paket/pull/422
* BUGFIX: Handle numeric part of PreRelease identifiers correctly - https://github.com/fsprojects/Paket/pull/426
* BUGFIX: Fixed casing issue in selective update - https://github.com/fsprojects/Paket/pull/434
* BUGFIX: Parse http links from lockfile
* BUGFIX: Calculate dependencies file name for http resources - https://github.com/fsprojects/Paket/pull/428

#### 0.17.0 - 29.11.2014
* FrameworkHandling: Support more portable profiles and reduce the impact in the XML file
* FrameworkHandling: support extracting Silverlight5.0 and NetCore4.5 - https://github.com/fsprojects/Paket/pull/389
* New command `paket init` - http://fsprojects.github.io/Paket/paket-init.html
* Better error message for missing files in paket.lock file - https://github.com/fsprojects/Paket/pull/402
* BUGFIX: Crash on 'install' when input seq was empty - https://github.com/fsprojects/Paket/pull/395
* BUGFIX: Handle multiple version results from NuGet - https://github.com/fsprojects/Paket/pull/393

#### 0.16.0 - 23.11.2014
* Integrate BindingRedirects into Paket install process - https://github.com/fsprojects/Paket/pull/383
* BUGFIX: Download of GitHub files should clean it's own directory - https://github.com/fsprojects/Paket/issues/385
* BUGFIX: Don't remove custom framework references - https://github.com/fsprojects/Paket/issues/376
* BUGFIX: Path to dependencies file is now relative after `convert-from-nuget` - https://github.com/fsprojects/Paket/pull/379
* BUGFIX: Restore command in targets file didn't work with spaces in paths - https://github.com/fsprojects/Paket/issues/375
* BUGFIX: Detect FrameworkReferences without restrictions in nuspec file and install these
* BUGFIX: Read sources even if we don't find packages - https://github.com/fsprojects/Paket/issues/372

#### 0.15.0 - 19.11.2014
* Allow to use basic framework restrictions in NuGet packages - https://github.com/fsprojects/Paket/issues/307
* Support feeds that don't support NormalizedVersion - https://github.com/fsprojects/Paket/issues/361
* BUGFIX: Use Nuget v2 as fallback
* BUGFIX: Accept and normalize versions like 6.0.1302.0-Preview - https://github.com/fsprojects/Paket/issues/364
* BUGFIX: Fixed handling of package dependencies containing string "nuget" - https://github.com/fsprojects/Paket/pull/363

#### 0.14.0 - 14.11.2014
* Uses Nuget v3 API, which enables much faster resolver
* BUGFIX: Keep project file order similar to VS order
* Support unlisted dependencies if nothing else fits - https://github.com/fsprojects/Paket/issues/327

#### 0.13.0 - 11.11.2014
* New support for general HTTP dependencies - http://fsprojects.github.io/Paket/http-dependencies.html
* New F# Interactive support - http://fsprojects.github.io/Paket/reference-from-repl.html
* New `paket find-refs` command - http://fsprojects.github.io/Paket/paket-find-refs.html 
* Migration of NuGet source credentials during `paket convert-from-nuget` - http://fsprojects.github.io/Paket/paket-convert-from-nuget.html#Migrating-NuGet-source-credentials
* Bootstrapper uses .NET 4.0 - https://github.com/fsprojects/Paket/pull/355
* Adding --ignore-constraints to `paket outdated` - https://github.com/fsprojects/Paket/issues/308 
* PERFORMANCE: If `paket add` doesn't change the `paket.dependencies` file then the resolver process will be skipped
* BUGFIX: `paket update nuget [PACKAGENAME]` should use the same update strategy as `paket add` - https://github.com/fsprojects/Paket/issues/330
* BUGFIX: Trailing whitespace is ignored in `paket.references`

#### 0.12.0 - 07.11.2014
* New global paket.config file - http://fsprojects.github.io/Paket/paket-config-file.html
* Trace warning when we replace NuGet.exe with NuGet.CommandLine - https://github.com/fsprojects/Paket/issues/320
* Allow to parse relative NuGet folders - https://github.com/fsprojects/Paket/issues/317
* When paket skips a framework install because of custom nodes it shows a warning - https://github.com/fsprojects/Paket/issues/316
* Remove the namespaces from the nuspec parser - https://github.com/fsprojects/Paket/pull/315
* New function which extracts the TargetFramework of a given projectfile.
* New function which calculates dependencies for a given projectfile.
* Project output type can be detected from a project file
* Allow to retrieve inter project dependencies from a project file
* BUGFIX: Exclude unlisted NuGet packages in Resolver - https://github.com/fsprojects/Paket/issues/327
* BUGFIX: Detect Lib vs. lib folder on Linux - https://github.com/fsprojects/Paket/issues/332
* BUGFIX: Paket stopwatch was incorrect - https://github.com/fsprojects/Paket/issues/326
* BUGFIX: Paket failed on generating lockfile for LessThan version requirement - https://github.com/fsprojects/Paket/pull/314
* BUGFIX: Don't match suffixes in local NuGet packages - https://github.com/fsprojects/Paket/issues/317
* BUGFIX: Don't fail with NullReferenceException when analyzing nuget.config - https://github.com/fsprojects/Paket/issues/319

#### 0.11.0 - 29.10.2014
* Build a merged install model with all packages - https://github.com/fsprojects/Paket/issues/297
* `paket update` command allows to set a version - http://fsprojects.github.io/Paket/paket-update.html#Updating-a-single-package
* `paket.targets` is compatible with specific references files - https://github.com/fsprojects/Paket/issues/301
* BUGFIX: Paket no longer leaves transitive dependencies in lockfile after remove command - https://github.com/fsprojects/Paket/pull/306 
* BUGFIX: Don't use "global override" for selective update process - https://github.com/fsprojects/Paket/issues/310
* BUGFIX: Allow spaces in quoted parameter parsing - https://github.com/fsprojects/Paket/pull/311

#### 0.10.0 - 24.10.2014
* Initial version of `paket remove` command - http://fsprojects.github.io/Paket/paket-remove.html
* Paket add doesn't fail on second attempt - https://github.com/fsprojects/Paket/issues/295
* Report full paths when access is denied - https://github.com/fsprojects/Paket/issues/242
* Visual Studio restore only restores for the current project
* BUGFIX: Selective update keeps all other versions
* BUGFIX: Install process accepts filenames with `lib`
* BUGFIX: Fix !~> resolver
* BUGFIX: Use normal 4.0 framework libs when we only specify net40
* BUGFIX: Fix timing issue with paket install --hard - https://github.com/fsprojects/Paket/issues/293
* BUGFIX: Fix namespace handling in nuspec files
* BUGFIX: Add default nuget source to dependencies file if original project has no source

#### 0.9.0 - 22.10.2014
* Allow to restore packages from paket.references files - http://fsprojects.github.io/Paket/paket-restore.html
* Detect local nuspec with old XML namespace - https://github.com/fsprojects/Paket/issues/283
* `paket add` command tries to keep all other packages stable.
* Added another profile mapping for Profile136 - https://github.com/fsprojects/Paket/pull/262
* More portable profiles - https://github.com/fsprojects/Paket/issues/281
* Added net11 to framework handling - https://github.com/fsprojects/Paket/pull/269
* Create references for Win8 - https://github.com/fsprojects/Paket/issues/280
* Detect VS automatic nuget restore and create paket restore - http://fsprojects.github.io/Paket/paket-convert-from-nuget.html#Automated-process
* `paket convert-from-nuget` doesn't duplicate paket solution items - https://github.com/fsprojects/Paket/pull/286
* BUGFIX: Paket removes old framework references if during install - https://github.com/fsprojects/Paket/issues/274
* BUGFIX: Don't let the bootstrapper fail if we already have a paket.exe
* BUGFIX: Use the Id property when NuGet package name and id are different - https://github.com/fsprojects/Paket/issues/265

#### 0.8.0 - 15.10.2014
* Smarter install in project files
* Paket handles .NET 4.5.2 and .NET 4.5.3 projects - https://github.com/fsprojects/Paket/issues/260
* New command: `paket update nuget <package id>` - http://fsprojects.github.io/Paket/paket-update.html#Updating-a-single-package
* BUGFIX: Do not expand auth when serializing dependencies file - https://github.com/fsprojects/Paket/pull/259
* BUGFIX: Create catch all case for unknown portable frameworks

#### 0.7.0 - 14.10.2014
* Initial support for referencing full github projects - http://fsprojects.github.io/Paket/http-dependencies.html#Referencing-a-GitHub-repository
* Allow to use all branches in GitHub sources - https://github.com/fsprojects/Paket/pull/249
* Initial support for frameworkAssemblies from nuspec - https://github.com/fsprojects/Paket/issues/241
* Download github source files with correct encoding - https://github.com/fsprojects/Paket/pull/248
* Add FSharp.Core.Microsoft.Signed as dependency
* Install model uses portable versions for net40 and net45 when package doesn't contain special versions
* Install command displays existing versions if constraint does not match any version 
* Restore command doesn't calc install model. 
* Use https in DefaultNugetStream - https://github.com/fsprojects/Paket/pull/251
* BUGFIX: Paket only deletes files which will are downloaded by init-auto-restore process - https://github.com/fsprojects/Paket/pull/254
* BUGFIX: Paket convert-from-nuget failed when package source keys contain invalid XML element chars  - https://github.com/fsprojects/Paket/issues/253

#### 0.6.0 - 11.10.2014
* New restore command - http://fsprojects.github.io/Paket/paket-restore.html
* Report if we can't find packages for top level dependencies.
* Faster resolver
* Try /FindPackagesById before /Packages for nuget package version no. retrieval
* New Paket.Core package on NuGet - https://www.nuget.org/packages/Paket.Core/
* BUGFIX: Prefer full platform builds over portable builds

#### 0.5.0 - 09.10.2014
* Bootstrapper will only download stable releases by default - http://fsprojects.github.io/Paket/bootstrapper.html
* New installer model allows better compatibility with NuGet and should be much faster
* Supporting dot for references file - http://fsprojects.github.io/Paket/http-dependencies.html
* Supporting pagination for long NuGet feeds - https://github.com/fsprojects/Paket/issues/223
* Create a "use exactly this version" operator in order to override package conflicts - http://fsprojects.github.io/Paket/nuget-dependencies.html#Use-exactly-this-version-constraint
* New `content none` mode in paket.dependencies - http://fsprojects.github.io/Paket/dependencies-file.html#No-content-option
* Allow source files in content folder of NuGet packages
* No -D needed for Linux installer - https://github.com/fsprojects/Paket/pull/210
* Content files like `_._`, `*.transform` and `*.pp` are ignored - https://github.com/fsprojects/Paket/issues/207
* The `convert-from-nuget` command adds .paket folder to the sln - https://github.com/fsprojects/Paket/issues/206
* Removed duplicate transitive dependencies from lock file - https://github.com/fsprojects/Paket/issues/200
* If the package download failed Paket retries with force flag
* The `convert-from-nuget` commands sorts the dependencies file
* Use credentials from nuget.config on paket convert-from-nuget - https://github.com/fsprojects/Paket/issues/198
* Deploy fixed targets file - https://github.com/fsprojects/Paket/issues/172
* New [--pre] and [--strict] modes for paket outdated - http://fsprojects.github.io/Paket/paket-outdated.html 
* New --no-auto-restore option for `convert-from-nuget` command - http://fsprojects.github.io/Paket/paket-convert-from-nuget.html#Automated-process
* Adding support for new portable profiles
* paket.exe is now signed
* Allow to reference .exe files from NuGet packages
* Use default proxy in paket.exe and bootstrapper.exe - https://github.com/fsprojects/Paket/issues/226
* Keep order of sources in paket.dependencies - https://github.com/fsprojects/Paket/issues/233
* BREAKING CHANGE: Removed --dependencies-file option - from now on it's always paket.dependencies
* BUGFIX: Bootstrapper will not throw NullReferenceException on broken paket.exe downloads
* BUGFIX: Authentication information will not be put in cache
* BUGFIX: Fixes cache issue when using multiple NuGet sources
* BUGFIX: Fixes potential casing issue on Windows
* BUGFIX: paket-files need to go to the top of a project file
* BUGFIX: Do not look for MinimalVisualStudioVersion when adding paket folder to solution - https://github.com/fsprojects/Paket/pull/221
* COSMETICS: Throw better error message if we don't get any versions from NuGet source

#### 0.4.0 - 28.09.2014
* Resolve dependencies for github modules - http://fsprojects.github.io/Paket/http-dependencies.html#Remote-dependencies
* New [--interactive] mode for paket simplify - http://fsprojects.github.io/Paket/paket-simplify.html
* Don't use version in path for github files.
* Better error message when a package resolution conflict arises.

#### 0.3.0 - 25.09.2014
* New command: paket add [--interactive] - http://fsprojects.github.io/Paket/paket-add.html
* New command: paket simplify - http://fsprojects.github.io/Paket/paket-simplify.html
* Better Visual Studio integration by using paket.targets file - http://fsprojects.github.io/Paket/paket-init-auto-restore.html
* Support for NuGet prereleases - http://fsprojects.github.io/Paket/nuget-dependencies.html#PreReleases
* Support for private NuGet feeds - http://fsprojects.github.io/Paket/nuget-dependencies.html#NuGet-feeds
* New NuGet package version constraints - http://fsprojects.github.io/Paket/nuget-dependencies.html#Further-version-constraints
* Respect case sensitivity for package paths for Linux - https://github.com/fsprojects/Paket/pull/137
* Improved convert-from-nuget command - http://fsprojects.github.io/Paket/paket-convert-from-nuget.html
* New paket.bootstrapper.exe (7KB) allows to download paket.exe from github.com - http://fsprojects.github.io/Paket/paket-init-auto-restore.html
* New package resolver algorithm
* Better verbose mode - use -v flag
* Version info is shown at paket.exe start
* paket.lock file is sorted alphabetical (case-insensitive) 
* Linked source files now all go underneath a "paket-files" folder.
* BUGFIX: Ensure the NuGet cache folder exists
* BUGFIX: Async download fixed on mono

#### 0.2.0 - 17.09.2014
* Allow to directly link GitHub files - http://fsprojects.github.io/Paket/http-dependencies.html
* Automatic NuGet conversion - http://fsprojects.github.io/Paket/paket-convert-from-nuget.html
* Cleaner syntax in paket.dependencies - https://github.com/fsprojects/Paket/pull/95
* Strict mode - https://github.com/fsprojects/Paket/pull/104
* Detecting portable profiles
* Support content files from nuget - https://github.com/fsprojects/Paket/pull/84
* Package names in Dependencies file are no longer case-sensitive - https://github.com/fsprojects/Paket/pull/108

#### 0.1.4 - 16.09.2014
* Only vbproj, csproj and fsproj files are handled

#### 0.1.3 - 15.09.2014
* Detect FSharpx.Core in packages

#### 0.1.2 - 15.09.2014
* --hard parameter allows better transition from NuGet.exe

#### 0.1.0 - 12.09.2014
* We are live - yay!<|MERGE_RESOLUTION|>--- conflicted
+++ resolved
@@ -1,12 +1,10 @@
-<<<<<<< HEAD
-#### 2.10.0-alpha002 - 08.10.2015
-* Make resolver to evaluate versions lazily 
-=======
+#### 2.10.0-alpha003 - 08.10.2015
+* Make resolver to evaluate versions lazily
+
 #### 2.9.2 - 08.10.2015
 * BUGFIX: Paket.Pack was broken on filesystems with forward slash seperator - https://github.com/fsprojects/Paket/issues/1119
 
 #### 2.9.1 - 07.10.2015
->>>>>>> fe6339f3
 * BUGFIX: Wrong paket ProjectRefences name causes incorrect packaging - https://github.com/fsprojects/Paket/issues/1113
 
 #### 2.9.0 - 05.10.2015
