--- conflicted
+++ resolved
@@ -1,15 +1,8 @@
-<<<<<<< HEAD
 #### 0.20.0-alpha013 - 29.12.2014
 * `paket install` performs a selective update based on the changes in the dependencies file - https://github.com/fsprojects/Paket/pull/474
 * Paket.exe acuires a lock for all write processes - https://github.com/fsprojects/Paket/pull/469
 * New command to add credentials - https://github.com/fsprojects/Paket/pull/458
 * Inherit selective dependencies and store the result in `paket.lock` - https://github.com/fsprojects/Paket/pull/462
-=======
-#### 0.18.13 - 29.12.2014
-* BUGFIX: Cannot install nuget packages from local TeamCity feeds due to proxy - https://github.com/fsprojects/Paket/pull/482 
-
-#### 0.18.12 - 20.12.2014
->>>>>>> f1004f0f
 * Don't add NuGet packages twice to a references file - https://github.com/fsprojects/Paket/pull/460
 * Fallback to config auth if environment variables are empty - https://github.com/fsprojects/Paket/pull/459
 * Remove parsing of invalid child element of ProjectReference - https://github.com/fsprojects/Paket/pull/453
@@ -20,6 +13,8 @@
 * Paket.exe and paket.bootstrapper.exe have a logo - https://github.com/fsprojects/Paket/pull/473
 * BUGFIX: Use Max strategy for `paket outdated --ingore-constraints` - https://github.com/fsprojects/Paket/pull/463
 * BUGFIX: Don't delete downloaded github zip file
+* BUGFIX: Cannot install nuget packages from local TeamCity feeds due to proxy - https://github.com/fsprojects/Paket/pull/482 
+
 * BUGFIX: Don't touch framework assemblies if not needed
 * BUGFIX: Check versions file synchronously
 * BUGFIX: Restore console color after handling exception - https://github.com/fsprojects/Paket/pull/467
