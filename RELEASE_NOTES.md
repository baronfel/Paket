<<<<<<< HEAD
#### 6.0.0-alpha030 - 2020-06-13
* Full .NET Core / SDK compatible version
* Support for XCode
* Support for .netcoreapp5.0
=======
#### 5.246.1 - 2020-06-13
* BUGFIX: Fix a misspelled TFM - https://github.com/fsprojects/Paket/pull/3855
>>>>>>> e50ed111

#### 5.246.0 - 2020-06-13
* Add support for licenseExpression in paket.template - https://github.com/fsprojects/Paket/pull/3824

#### 5.245.4 - 2020-06-12
* Allows to quit `paket find-packages` with Ctrl+c - https://github.com/fsprojects/Paket/pull/3865

#### 5.245.3 - 2020-05-25
* Treat NuGet repo as v3 if url ends with index.json  - https://github.com/fsprojects/Paket/issues/3806

#### 5.245.1 - 2020-05-05
* Allow to restore netcoreapp5.0 - https://github.com/fsprojects/Paket/issues/3811

#### 5.244.2 - 2020-04-29
* Detect when MSBuild 16 is not using SDK - https://github.com/fsprojects/Paket/issues/3837

#### 5.244.1 - 2020-04-26
* REVERT: Apply version ranges to nuspecs during fix-up command - https://github.com/fsprojects/Paket/pull/3835

#### 5.243.0 - 2020-03-27
* Add support for MonoAndroid10.0 - https://github.com/fsprojects/Paket/pull/3817
* Add support for uap10.0.14393 and uap10.0.18362 - https://github.com/fsprojects/Paket/pull/3818

#### 5.242.2 - 2020-02-17
* BUGFIX: Update matching platform check - https://github.com/fsprojects/Paket/pull/3797

#### 5.242.1 - 2020-02-10
* BUGFIX: Don't generate refs to full framework assemblies for netstandard scripts

#### 5.242.0 - 2020-02-03
* Change default TFM on paket init to netcoreap31

#### 5.241.6 - 2020-01-04
* REVERT: Do only disable automagic when FSharp.Core is actually used - https://github.com/fsprojects/Paket/issues/3769

#### 5.241.5 - 2019-12-22
* BUGFIX: Fixed #3763 partially extracted nugets - https://github.com/fsprojects/Paket/pull/3764

#### 5.241.2 - 2019-12-12
* BUGFIX: Paket pack failed when project contained Compile Update entries - https://github.com/fsprojects/Paket/issues/3752

#### 5.241.1 - 2019-12-05
* Added IgnoreConflict option for paket push - https://github.com/fsprojects/Paket/pull/3741

#### 5.240.1 - 2019-12-05
* SECURITY: Check against zip leak in the workaround case of 5.240.0 - https://github.com/fsprojects/Paket/pull/3747

#### 5.240.0 - 2019-12-04
* WORKAROUND: Microsoft pushed couple of invalid zips to nuget.org this works around it - https://github.com/fsprojects/Paket/issues/3743

#### 5.239.0 - 2019-12-03
* PaketUpdate failed with semver 2.0 version and jfrog hosted repository - https://github.com/fsprojects/Paket/issues/3601

#### 5.238.2 - 2019-11-26
* Exclude top-level linux folders for docker support - https://github.com/fsprojects/Paket/issues/3123
* More verbose logging

#### 5.237.0 - 2019-11-25
* Added BootstrapperOutputDir to config - https://github.com/fsprojects/Paket/pull/3733

#### 5.236.6 - 2019-11-21
* REVERT: Paket caused build warnings by adding references to NETStandard.Library - https://github.com/fsprojects/Paket/issues/2852

#### 5.236.1 - 2019-11-20
* BUGFIX: "Update group" kept old versions fixed - https://github.com/fsprojects/Paket/pull/3725

#### 5.236.0 - 2019-11-15
* Paket init is now a bit more opinionated and restricts to netcore3.0, nestandard2.0, nestandard2.1 - https://github.com/fsprojects/Paket/pull/3725

#### 5.235.0 - 2019-11-15
* BUGFIX: DisableImplicitFSharpCoreReference is only set if FSharp.Core is explicitly referenced - https://github.com/fsprojects/Paket/pull/3725
* PERFORMANCE: paket why uses HashSet to keep track of already visited nodes - https://github.com/fsprojects/Paket/pull/3722

#### 5.234.0 - 2019-11-14
* BUGFIX: Keep preferred versions for the correct group - https://github.com/fsprojects/Paket/issues/3717

#### 5.233.0 - 2019-11-13
* BUGFIX: Change cli target detection to not block on "paket --version" - https://github.com/fsprojects/Paket/pull/3706

#### 5.232.0 - 2019-11-11
* Add repository tag to template file - https://github.com/fsprojects/Paket/pull/3707
* BUGFIX: Fixed IndexOutOfRangeException starting from 5.231.0 - https://github.com/fsprojects/Paket/issues/3701
* BUGFIX: Allow GitHub package registry urls without trailing slash - https://github.com/fsprojects/Paket/issues/3700

#### 5.231.0 - 2019-11-05
* PERFORMANCE: Use NuGet v3 as default source in paket init

#### 5.230.0 - 2019-11-05
* PERFORMANCE: Use package details from extracted files

#### 5.229.0 - 2019-11-04
* PERFORMANCE: Prefer latest AutoComplete server

#### 5.227.0 - 2019-10-29
* Support for github NuGet repos - https://github.com/fsprojects/Paket/issues/3692

#### 5.226.0 - 2019-10-17
* New paket.targets to support global and local dotnet paket for old style projetcs - https://github.com/fsprojects/Paket/issues/3687

#### 5.225.0 - 2019-10-17
* Update frameworks to support netcoreapp3.1 - https://github.com/fsprojects/Paket/pull/3688

#### 5.224.0 - 2019-10-09
* Limit number of open connections to a server and add `PAKET_DEBUG_REQUESTS` to debug request failures - https://github.com/fsprojects/Paket/pull/3683

#### 5.223.3 - 2019-10-09
* BUGFIX: Update getResolverStrategy for rootRequirements - https://github.com/fsprojects/Paket/pull/3670

#### 5.220.0 - 2019-09-30
* BUGFIX: Make paket work as global tool again - https://github.com/fsprojects/Paket/issues/3671
* Add PaketCommand contidion for Paket installed as .NET Core 3.0 local tool - https://github.com/fsprojects/Paket/pull/3668/files
* Try hardcoded path for NuGetFallbackFolder - https://github.com/fsprojects/Paket/pull/3663
* BUGFIX: Fixed typo in targets file so that bootstrapper can be found - https://github.com/fsprojects/Paket/pull/3665
* BUGFIX: Fixed UnauthorizedAccessException writing to MyProject.paket.references.cached - https://github.com/fsprojects/Paket/pull/3617
* BUGFIX: Fixed CopyLocal support - https://github.com/fsprojects/Paket/pull/3659

#### 5.219.0 - 2019-09-07
* Support for creating snupkg symbol packages - https://github.com/fsprojects/Paket/pull/3636

#### 5.218.1 - 2019-09-04
* Nuke Paket files after install - https://github.com/fsprojects/Paket/issues/3618

#### 5.216.0 - 2019-08-10
* Add roll-forward config to enable running on later major versions of the runtime - https://github.com/fsprojects/Paket/pull/3635

#### 5.215.0 - 2019-07-03
* BUGFIX: Disable fast restore for MSBuild version < 15.8 - https://github.com/fsprojects/Paket/pull/3611

#### 5.214.0 - 2019-07-03
* PERFORMANCE: Fast restore reactivated - https://github.com/fsprojects/Paket/pull/3608

#### 5.213.0 - 2019-07-02
* PERFORMANCE: If Paket didn't download a package, then it will no longer try to extract it - https://github.com/fsprojects/Paket/pull/3607

#### 5.211.0 - 2019-06-24
* BUGFIX: Paket 5.207.4 broke the FAKE release process and creates empty packages - https://github.com/fsprojects/Paket/issues/3599
* BUGFIX: Change caching logic to be more suitable for FAKE and in particular the Ionide tooling - https://github.com/fsprojects/Paket/pull/3598
* BUGFIX: Fixed native library detection - enables FAKE native library support - https://github.com/fsprojects/Paket/pull/3593
* BUGFIX: Allow projects without Guids - https://github.com/fsprojects/Paket/issues/3528

#### 5.209.0 - 2019-05-29
* Relaxed NuGet v3 check. Allows URLs that does not end with /index.json - https://github.com/fsprojects/Paket/pull/3590

#### 5.208.0 - 2019-05-28
* BUGFIX: Rename paket.locked file to paket.processlock to avoid McAfee scanner to evaluate the file as threat - https://github.com/fsprojects/Paket/pull/3586
* BUGFIX: Fixed multiple dotnet pack invocations with different Version property - https://github.com/fsprojects/Paket/pull/3585
* BUGFIX: Nuke project.assets.json files after paket install - https://github.com/fsprojects/Paket/issues/3577
* BUGFIX: Keep casing of packages stable in paket.lock - https://github.com/fsprojects/Paket/issues/3340
* COSMETICS: Improved error message for missing monikers - https://github.com/fsprojects/Paket/pull/3583

#### 5.207.0 - 2019-05-11
* Simplifier removes unsupported frameworks - https://github.com/fsprojects/Paket/pull/3574

#### 5.206.0 - 2019-05-08
* BUGFIX: Paket considers dependencies target framework restrictions in paket pack - https://github.com/fsprojects/Paket/pull/3558

#### 5.205.0 - 2019-05-07
* BUGFIX: Fix issues with lock file simplification - https://github.com/fsprojects/Paket/pull/3570

#### 5.204.3 - 2019-05-07
* Allow to parse DNXCore in lock file and be backwards compatible again

#### 5.203.2 - 2019-04-15
* BUGFIX: Fixed #3459, #3418 and #3375 - https://github.com/fsprojects/Paket/pull/3554

#### 5.203.1 - 2019-04-15
* BUGFIX: Xamarin.Mac supports .Net Standard 2.0 - https://github.com/fsprojects/Paket/pull/3555

#### 5.203.0 - 2019-04-11
* Support for BaseIntermediateOutputPath - https://github.com/fsprojects/Paket/pull/3527

#### 5.202.0 - 2019-04-10
* EMERGENCY-RELEASE

#### 5.201.1 - 2019-04-10
* Adapt PackTask to breaking changes in MSBuild 16 - https://github.com/fsprojects/Paket/pull/3542
* BUGFIX: Simplify Fix Extra Settings - https://github.com/fsprojects/Paket/pull/3538
* BUGFIX: Always try and extract Paket.Restore.targets even if up to date - https://github.com/fsprojects/Paket/pull/3524
* Adding support for multiple target frameworks to the pack command - https://github.com/fsprojects/Paket/pull/3534
* New setting that shields packages from simplifier - https://github.com/fsprojects/Paket/pull/3523
* BUGFIX: Fixed symlinks on linux - https://github.com/fsprojects/Paket/pull/3372

#### 5.200.0 - 2019-04-02
* Support for .NET Standard 2.1 and .NET 4.8
* Removed .NET 5.0 moniker because it was never released
* Removed the old temporary monikers for dnxcore and dnx

#### 5.198.0 - 2019-02-22
* PERFORMANCE: Speedup for paket restore - https://github.com/fsprojects/Paket/pull/3512
* BUGFIX: Do not run in StackOverflow during ReleaseLock
* BUGFIX: Paket install writed restore cache file -https://github.com/fsprojects/Paket/issues/3508

#### 5.197.0 - 2019-02-18
* BUGFIX: Restore SDK projects during paket install - https://github.com/fsprojects/Paket/pull/3503

#### 5.196.2 - 2019-02-04
* BUGFIX: Fixed constant warn about new syntax - https://github.com/fsprojects/Paket/pull/3497

#### 5.196.1 - 2019-02-03
* New option to control interproject references version constraint - https://github.com/fsprojects/Paket/pull/3473
* BUGFIX: Fixedpack transitive dependencies with --include-referenced-projects - https://github.com/fsprojects/Paket/pull/3469
* BUGFIX: uri unescape when read project property - https://github.com/fsprojects/Paket/pull/3470
* BUGFIX: Added PaketRestoreDisabled when NCrunch enabled in targets - https://github.com/fsprojects/Paket/pull/3479
* BUGFIX: dotnet --no-restore was still doing a restore - https://github.com/fsprojects/Paket/pull/3486
* BUGFIX: Set AllowExplicitVersion to true for PackageReference in Paket.Restore.targets - https://github.com/fsprojects/Paket/pull/3482
* BUGFIX: Apply paket github api token on github requests - https://github.com/fsprojects/Paket/pull/3484
* BUGFIX: Do not change the AutoGenerateBindingRedirects for exe output type - https://github.com/fsprojects/Paket/pull/3471

#### 5.195.0 - 2019-01-10
* SQL project support - https://github.com/fsprojects/Paket/pull/3474
* BUGFIX: Fixed RestrictionsChanged Detection - https://github.com/fsprojects/Paket/pull/3464
* BUGFIX: Use the correct request header for paket push - https://github.com/fsprojects/Paket/pull/3466
* BUGFIX: Fixed zsh completer for clear-cache - https://github.com/fsprojects/Paket/pull/3457

#### 5.194.0 - 2018-12-08
* BUGFIX: Fixed conflict between native local-path style with global install style - https://github.com/fsprojects/Paket/pull/3451

#### 5.193.0 - 2018-12-02
* Zsh completion update - https://github.com/fsprojects/Paket/pull/3440

#### 5.192.0 - 2018-12-02
* Making Paket.Restore.targets work with Paket as a global tool - https://github.com/fsprojects/Paket/pull/3445

#### 5.191.0 - 2018-12-01
* BUGFIX: Fix bindingredirects - https://github.com/fsprojects/Paket/issues/3444

#### 5.190.0 - 2018-11-26
* BUGFIX: Allow Username/password to be UTF8 - https://github.com/fsprojects/Paket/pull/3431
* BUGFIX: Fixed handling of DotNetCoreAppVersion.V3_0 - https://github.com/fsprojects/Paket/pull/3437
 - 2018-11-17
* NuGet pack compat for SDK 2.1.500 - https://github.com/fsprojects/Paket/issues/3427
* Adjustable timeouts for NuGet - https://github.com/fsprojects/Paket/pull/3383
* REVERT: Retry automatically when a request times out - https://github.com/fsprojects/Paket/pull/3424

#### 5.187.0 - 2018-11-13
* Create a gitignore around paket's .cached file - https://github.com/fsprojects/Paket/issues/3060
* Paket template checks if restored with 5.185.3 or later - https://github.com/fsprojects/Paket/issues/3404
* BUGFIX: Remove ReadOnly flag before writing to files - https://github.com/fsprojects/Paket/issues/3410
* BUGFIX: Added compat fallback in case of older cache files - https://github.com/fsprojects/Paket/pull/3417
* BUGFIX: Used lowest_matching for paket's own FSharp.Core dependency - https://github.com/fsprojects/Paket/pull/3415
* BUGFIX: Retry automatically when a request times out - https://github.com/fsprojects/Paket/pull/3420

#### 5.184.0 - 2018-10-30
* REVERT: Adjustable timeouts for NuGet - https://github.com/fsprojects/Paket/pull/3383

#### 5.183.0 - 2018-10-30
* Add namespace to load scripts - https://github.com/fsprojects/Paket/pull/3396

#### 5.182.1 - 2018-10-30
* Adjustable timeouts for NuGet - https://github.com/fsprojects/Paket/pull/3383
* Full .NET Core support - https://github.com/fsprojects/Paket/pull/3183
* BUGFIX: generate-load-scripts ignored targetFramework constraint in frameworkAssembly config (.nuspec file) https://github.com/fsprojects/Paket/pull/3385

#### 5.181.1 - 2018-09-20
* BUGFIX: copy local had no effect when opening project in vs2017 - https://github.com/fsprojects/Paket/pull/3356

#### 5.181.0 - 2018-09-20
* Support for netcore3.0 moniker - https://github.com/fsprojects/Paket/pull/3367
* BUGFIX: Paket pack with `--template` failed trying to load the dependencies of templates who should be ignored instead - https://github.com/fsprojects/Paket/pull/3363

#### 5.180.0 - 2018-09-17
* Added .NETCoreApp2.2 moniker

#### 5.179.1 - 2018-09-14
* BUGFIX: Fixed potential race condition when redirecting output - https://github.com/fsprojects/Paket/pull/3359

#### 5.179.0 - 2018-09-12
* Added NuGet packaging output details to paket pack output - https://github.com/fsprojects/Paket/pull/3357

#### 5.178.0 - 2018-09-12
* Added MonoAndroid9.0 + compatibility between .NET Standard 2.0 and MonoAndroid8.0/XamariniOS - https://github.com/fsprojects/Paket/pull/3354
* BUGFIX: `copy_local: false` had no effect in paket.references (.NET SDK) - https://github.com/fsprojects/Paket/issues/3186
* TEMPORARY WORKAROUND: Do not reference Microsoft.Azure.WebJobs.Script.ExtensionsMetadataGenerator - https://github.com/fsprojects/Paket/issues/3345

#### 5.177.0 - 2018-08-30
* BUGFIX: fix 'Value cannot be null' with TFS feed - https://github.com/fsprojects/Paket/pull/3341
* BUGFIX: Fixed authentication problem in netcore (fake 5) - https://github.com/fsprojects/Paket/pull/3342
* BUGFIX: Fixed 'Value cannot be null' with TFS feed - https://github.com/fsprojects/Paket/pull/3341
* BUGFIX: netcoreapp2.0 packages are compatibile with netcoreapp2.1 - https://github.com/fsprojects/Paket/pull/3336
* BUGFIX: Paket uses ToLowerInvariant instead of ToLower when forming registrationUrl - https://github.com/fsprojects/Paket/pull/3330
* BUGFIX: Removed faulty creation of directories during `generate-load-scripts` - https://github.com/fsprojects/Paket/pull/3319

#### 5.176.0 - 2018-07-31
* paket pack with p2p dependencies and multitargeting - https://github.com/fsprojects/Paket/pull/3317
* BUGFIX: Revert impact of https://github.com/dotnet/corefx/issues/31098 by using WinHttpHandler - https://github.com/fsprojects/Paket/pull/3307

#### 5.175.0 - 2018-07-30
* Allow addition of <EmbedInteropTypes> for NuGet packages - https://github.com/fsprojects/Paket/pull/3314
* BUGFIX: "-T" switch removed when isMacOS, because it is not valid on OSX - https://github.com/fsprojects/Paket/pull/3298
* BUGFIX: Fixed exception during restore when accessing missing folders - https://github.com/fsprojects/Paket/pull/3293
* BUGFIX: Reports NuGet download time correctly - https://github.com/fsprojects/Paket/pull/3304
* BUGFIX: Accept netstandard20 in Visual Studion integration - https://github.com/fsprojects/Paket/issues/3284

#### 5.174.0 - 2018-07-06
* NEW FEATURE: Improved Visual Studio integration - https://github.com/fsprojects/Paket/pull/3273
* BUGFIX: Paket doesn't add Compile tags for packages when new project format ius used - https://github.com/fsprojects/Paket/issues/3269
* BUGFIX: Paket packs localized assemblies with new .csproj - https://github.com/fsprojects/Paket/pull/3276
* BUGFIX: Extended NuGetV3 source detection with Artifactory feed format - https://github.com/fsprojects/Paket/pull/3267
* BUGFIX: Paket add only runs update on the touched group - https://github.com/fsprojects/Paket/issues/3259
* COSMETICS: group parameter for outdated works like everywhere else - https://github.com/fsprojects/Paket/pull/3280

#### 5.173.0 - 2018-06-20
* BUGFIX: Don't serialize individual settings that match group settings in lock file - https://github.com/fsprojects/Paket/issues/3257

#### 5.172.4 - 2018-06-18
* BUGFIX: Fixed invalid syntax in packages config  - https://github.com/fsprojects/Paket/pull/3253

#### 5.172.3 - 2018-06-18
* BUGFIX: Fixed infinite recursion when handling errors - https://github.com/fsprojects/Paket/pull/3251

#### 5.172.2 - 2018-06-11
* BUGFIX: Report only transitive settings changes - https://github.com/fsprojects/Paket/issues/3218

#### 5.172.1 - 2018-06-10
* PERFORMANCE: Add support for dotnet SDK fallback folder - https://github.com/fsprojects/Paket/pull/3242

#### 5.171.0 - 2018-06-07
* PERFORMANCE: Improved binding redirects performance by removing mono.cecil - https://github.com/fsprojects/Paket/pull/3239
* BUGFIX: paket template semver support fixes - https://github.com/fsprojects/Paket/pull/3230
* BUGFIX: Improved restore behavior - https://github.com/fsprojects/Paket/pull/3237

#### 5.170.0 - 2018-06-05
* PERFORMANCE: Fixed filtered update performance - https://github.com/fsprojects/Paket/pull/3233
* PERFORMANCE: Check if everything is up-to-date after aquiring lock
* BUGFIX: Regression from semver2 support in paket tempates - https://github.com/fsprojects/Paket/pull/3229
* USABILITY: Always trace on early restore exit

#### 5.169.0 - 2018-05-26
* Ignore .git and .fable folder when scanning for projects - https://github.com/fsprojects/Paket/issues/3225

#### 5.168.0 - 2018-05-25
* Extended semver2 support in paket.template files - https://github.com/fsprojects/Paket/pull/3184
* BUGFIX: Trace paket version in shortcut routes

#### 5.167.1 - 2018-05-23
* BUGFIX: No longer search for CredentialProviders on an empty path - https://github.com/fsprojects/Paket/pull/3214

#### 5.167.0 - 2018-05-23
* Support slash in GitHub branch name - https://github.com/fsprojects/Paket/pull/3215

#### 5.166.0 - 2018-05-19
* Paket template packagetypes - https://github.com/fsprojects/Paket/pull/3212
* PAKET_DETAILED_ERRORS to print inner stack traces - https://github.com/fsprojects/Paket/pull/3192
* Support pack of global tooks `PackAsTool` - https://github.com/fsprojects/Paket/pull/3208
* PERFORMANCE: Do only one global restore in dotnet restore - https://github.com/fsprojects/Paket/pull/3211

#### 5.165.0 - 2018-05-17
* PERFORMANCE: Do only one global restore in dotnet restore - https://github.com/fsprojects/Paket/pull/3206

#### 5.164.0 - 2018-05-17
* BOOTSTRAPPER: Update magic mode file location - https://github.com/fsprojects/Paket/pull/3197

#### 5.163.2 - 2018-05-15
* PERFORMANCE: Some performance improvements in targets file - https://github.com/fsprojects/Paket/pull/3200

#### 5.162.0 - 2018-05-14
* PERFORMANCE: Some performance improvements - https://github.com/fsprojects/Paket/pull/3173
* BUGFIX: Fixed incorrect framework restrictions in lockfile -  https://github.com/fsprojects/Paket/pull/3176
* BUGFIX: Fixed semver support for v3 - https://github.com/fsprojects/Paket/pull/3179

#### 5.161.3 - 2018-05-08
* BUGFIX: Override versions properly with Update property in ProjectReferences

#### 5.160.0 - 2018-05-08
* Support for net472 - https://github.com/fsprojects/Paket/issues/3188
* Support for UAP10.0.16299 - https://github.com/fsprojects/Paket/issues/3189

#### 5.159.0 - 2018-05-08
* Allows to add git-repositories to paket.lock and paket.references files via CLI - https://github.com/fsprojects/Paket/pull/3125
* BUGFIX: Fixed incorrect framework restrictions in the lockfile - https://github.com/fsprojects/Paket/pull/3176

#### 5.158.0 - 2018-05-08
* BUGFIX: Paket restore silently failed when TargetFramework(s) are specified in Directory.Build.props and not csproj - https://github.com/fsprojects/Paket/pull/3013

#### 5.156.7 - 2018-04-26
* shasum now works when the path has spaces - https://github.com/fsprojects/Paket/pull/3169

#### 5.156.6 - 2018-04-25
* Paket pack works with BuildOutputTargetFolder and AppendTargetFrameworkToOutputPath - https://github.com/fsprojects/Paket/pull/3165

#### 5.156.5 - 2018-04-18
* Keeping direct dependencies distinct from external locks- https://github.com/fsprojects/Paket/pull/3159

#### 5.156.4 - 2018-04-17
* BUGFIX: `copy_local: false` now works with .NET SDK - https://github.com/fsprojects/Paket/issues/3154

#### 5.156.2 - 2018-04-17
* BUGFIX: Work around NuGet v3 SemVer2 issues - https://github.com/fsprojects/Paket/issues/3156

#### 5.156.1 - 2018-04-13
* BUGFIX: Paket convert-from-nuget doesn't crash on NuGet v2 syntax - https://github.com/fsprojects/Paket/issues/3151

#### 5.156.0 - 2018-04-12
* Support monoandroid version 8.1 - https://github.com/fsprojects/Paket/pull/3146

#### 5.155.0 - 2018-03-28
* New external_lock file parser to mitigate Azure Functions dependency trouble - https://fsprojects.github.io/Paket/dependencies-file.html#External-lock-files

#### 5.154.0 - 2018-03-27
* New storage option: symlink - https://github.com/fsprojects/Paket/pull/3128
* BUGFIX: Conditional references in paket.references now work with .NET SDK-style projects - https://github.com/fsprojects/Paket/issues/3091
* BUGFIX: "exclude" now works with new csproj format - https://github.com/fsprojects/Paket/issues/3133

#### 5.153.0 - 2018-03-16
* Adding AutoGenerateBindingRedirects automatically to project file when BindingRedirects are added to a config - https://github.com/fsprojects/Paket/pull/3120

#### 5.152.0 - 2018-03-16
* BUGFIX: Working around parallel restore issues with dotnet sdk 2.1.100-preview  - https://github.com/fsprojects/Paket/pull/3118

#### 5.151.4 - 2018-03-15
* EMERGENCY: Zero-Diff release to work around defender issue - https://github.com/fsprojects/Paket/issues/3121

#### 5.151.3 - 2018-03-14
* REVERT: Add duplicated references and let compiler warn about it - https://github.com/fsprojects/Paket/pull/3107

#### 5.151.2 - 2018-03-14
* REVERT: Working around parallel restore issues with dotnet sdk 2.1.100-preview - https://github.com/fsprojects/Paket/pull/3115

#### 5.151.1 - 2018-03-14
* USABILITY: Add duplicated references and let compiler warn about it - https://github.com/fsprojects/Paket/pull/3107
* BUGFIX: Working around parallel restore issues with dotnet sdk 2.1.100-preview - https://github.com/fsprojects/Paket/pull/3115

#### 5.150.0 - 2018-03-13
* PERFORMANCE: Using latest optimized Argu - https://github.com/fsprojects/Paket/pull/3112
* PERFORMANCE: Fixed the optimization that bypasses Argu - https://github.com/fsprojects/Paket/pull/3113

#### 5.149.0 - 2018-03-12
* BUGFIX: Edge case in resolver fixed where Paket downgraded a direct dependency - https://github.com/fsprojects/Paket/issues/3103

#### 5.148.0 - 2018-03-01
* New command to add GitHub sources in PublicAPI and CLI - https://github.com/fsprojects/Paket/pull/3023

#### 5.147.0 - 2018-03-01
* Added .NETCoreApp2.1 and UAP10.0.16300 TFMs - https://github.com/fsprojects/Paket/pull/3094

#### 5.146.0 - 2018-02-28
* BUGFIX: Fixed UriFormatException for gist references with GitHubApi token - https://github.com/fsprojects/Paket/issues/3086
* BUGFIX: convert-from-nuget fails with ArgumentException - https://github.com/fsprojects/Paket/issues/3089
* BUGFIX: Normalize Home directory (~) everywhere - https://github.com/fsprojects/Paket/pull/3096
* BUGFIX: Safer loading of assemblies during load script generation - https://github.com/fsprojects/Paket/pull/3098
* BUGFIX: Fixed inconsistent pinned version of referenced projects with include-referenced-projects enabled - https://github.com/fsprojects/Paket/issues/3076
* BUGFIX: Fixed repeated conflict detection and introduced optional resolver timeout - https://github.com/fsprojects/Paket/pull/3084
* BUGFIX: Paket pack was putting entire directory into package lib folder when files block contained an empty line - https://github.com/fsprojects/Paket/issues/2949
* BUGFIX: Better error message when a HTTP request fails - https://github.com/fsprojects/Paket/pull/3078
* BUGFIX: generate-load-script was broken - https://github.com/fsprojects/Paket/issues/3080
* PERFORMANCE: Faster "hot" restore - https://github.com/fsprojects/Paket/pull/3092
* USABILITY: Retry HTTP downloads - https://github.com/fsprojects/Paket/issues/3088

#### 5.145.0 - 2018-02-26
* Added support for credential managers - https://github.com/fsprojects/Paket/pull/3069

#### 5.144.0 - 2018-02-26
* BUGFIX: Fix https://github.com/fsharp/FAKE/issues/1744
* BUGFIX: Fix https://github.com/fsharp/FAKE/issues/1778
* BUGFIX: Fixed bug when attempting to pack multi-target frameworks - https://github.com/fsprojects/Paket/pull/3073

#### 5.144.0-alpha.2 - 2018-02-26
* Added support for credential managers - https://github.com/fsprojects/Paket/pull/3069

#### 5.142.0 - 2018-02-24
* BUGFIX: Fixed bootstrapper to handle Github TLS issue
* BUGFIX: Fixed unhandled exception when running 'paket config add-credentials' in Jenkins pipeline - https://github.com/fsprojects/Paket/issues/2884
* BUGFIX: Some NuGet v2 queries fail with normalized filter syntax and are now skipped/blacklisted - https://github.com/fsprojects/Paket/pull/3059
* BUGFIX: Be more robust with custom namespaces in app.config - https://github.com/fsprojects/Paket/issues/1607
* BUGFIX: Fix prerelease selection when having multiple prereleases - https://github.com/fsprojects/Paket/pull/3058
* USABILITY: Update process just ignores groups that where not in lock file - https://github.com/fsprojects/Paket/pull/3054

#### 5.138.0 - 2018-02-16
* Extended SemVer v2 compliance and reliability improvements - https://github.com/fsprojects/Paket/pull/3030
* BUGFIX: Putting local folder clearing under flag in "paket clear-cache" - https://github.com/fsprojects/Paket/issues/3049

#### 5.137.1 - 2018-02-14
* BUGFIX: Allow to use different versions from different groups if they are on different frameworks - https://github.com/fsprojects/Paket/issues/3045
* PERFORMANCE: Much faster "paket clear-cache"
* USABILITY: "paket clear-cache" empties packages folder and paket-files folder - https://github.com/fsprojects/Paket/pull/3043
* COSMETICS: Hide shasum output on osx/linux dotnet restore - https://github.com/fsprojects/Paket/pull/3043

#### 5.136.0 - 2018-02-12
* PERFORMANCE: Check if we already added the current package to the open requirement list - https://github.com/fsprojects/Paket/pull/3037

#### 5.135.0 - 2018-02-10
* BUGFIX: Fixed lowest_matching in transitive deps - https://github.com/fsprojects/Paket/issues/3032

#### 5.134.0 - 2018-02-09
* BUGFIX: Paket update doesn't prefer versions from lock file anymore - https://github.com/fsprojects/Paket/pull/3031

#### 5.133.0 - 2018-01-31
* Added `paket info --paket-dependencies-dir` to locate repo root
* API: Added overload for Dependencies.Init - https://github.com/fsprojects/Paket/pull/3019
* USABILITY: Trace detailed messages for missing package errors - https://github.com/fsprojects/Paket/pull/3001
* PERFORMANCE: Avoid duplicates in package source cache - https://github.com/fsprojects/Paket/pull/2999
* COSMETICS: Only overwrite NuGet metadata cache when needed - https://github.com/fsprojects/Paket/pull/2998
* COSMETICS: Trace not-found and blacklist warnings as actual warnings - https://github.com/fsprojects/Paket/pull/2997

#### 5.132.0 - 2018-01-18
* BUGFIX: Allow NuGet2 async query fallback to skip NotFound/404 - https://github.com/fsprojects/Paket/pull/2993
* COSMETICS: Reduce duplicate warnings for invalid framework requirements - https://github.com/fsprojects/Paket/pull/2996
* COSMETICS: Reduce next-link warning to once per method/endpoint, omitting the query - https://github.com/fsprojects/Paket/pull/2994

#### 5.131.1 - 2018-01-18
* New parameter `--type` for `paket add` - https://github.com/fsprojects/Paket/pull/2990
* WORKAROUND: Disable NuGt.Config to allow runtime deps restore - https://github.com/fsprojects/Paket/issues/2964
* BUGFIX: Fixed PaketExePath with shell script (without extension) - https://github.com/fsprojects/Paket/pull/2989
* BUGFIX: Fixed "Could not parse version range" - https://github.com/fsprojects/Paket/issues/2988

#### 5.130.3 - 2018-01-11
* Use ServiceFabric projects - https://github.com/fsprojects/Paket/issues/2977
* BUGFIX: Handle Nougat compilation (v7/7.1) target for Xamarin.Android when installing Xamarin.Forms - https://github.com/fsprojects/Paket/issues/2809
* BUGFIX: Fix split of target framework monikers - https://github.com/fsprojects/Paket/issues/2970
* BUGFIX: Fixed a few things when framework: lines are parsed in template - https://github.com/fsprojects/Paket/pull/2969

#### 5.129.0 - 2018-01-03
* BUGFIX: CliTools should not be added to redirects - https://github.com/fsprojects/Paket/issues/2955
* BUGFIX: Do not trace warnings for folders starting with _ - https://github.com/fsprojects/Paket/issues/2958
* BUGFIX: Fix auto-detect for multi targeting - https://github.com/fsprojects/Paket/pull/2956
* BUGFIX: Do not generate a dependency group for empty framework-neutral groups - https://github.com/fsprojects/Paket/pull/2954

#### 5.128.0 - 2017-12-31
* Implemented binding LOCKEDVERSION to particular group name - https://github.com/fsprojects/Paket/pull/2943
* BUGFIX: Fixed "Incorrect time metrics" - https://github.com/fsprojects/Paket/pull/2946
* USABILITY: Show parsing errors - https://github.com/fsprojects/Paket/pull/2952/files
* USABILITY: Better tracing if we have IO error in load script generation
* USABILITY: Do not download more than 5 packages at the same time
* USABILITY: Print download times
* USABILITY: Avoid replacing load script files if the contents are the same - https://github.com/fsprojects/Paket/pull/2940
* Update Paket.Restore.targets to deal with private assets

#### 5.126.0 - 2017-12-12
* BUGFIX: Remove possibly nonexistent extension safely - https://github.com/fsprojects/Paket/pull/2901

#### 5.125.1 - 2017-12-05
* Resolution by file order in paket.dependencies instead of alphabetical order (as new tie breaker) - https://github.com/fsprojects/Paket/issues/2898
* BUGFIX: Transitive dependencies should be kept as stable as possible in paket install - https://github.com/fsprojects/Paket/pull/2927
* PERFORMANCE: Boost conflicts and skip the "loop of doom" - https://github.com/fsprojects/Paket/pull/2928
* PERFORMANCE: Preferred versions do not need to query the NuGet server - https://github.com/fsprojects/Paket/pull/2927
* BOOTSTRAPPER: work around fileversion issues
* BOOTSTRAPPER: Don't lock files in the bootstrapper when we are only reading - https://github.com/fsprojects/Paket/pull/2936
* Resolution by file order in paket.dependencies instead of alphabetical order (as new tie breaker) - https://github.com/fsprojects/Paket/issues/2898

#### 5.124.0 - 2017-11-29
* Bootstrapper now correctly access files as ReadWrite only when needed - https://github.com/fsprojects/Paket/pull/2920
* BUGFIX: Fix cache parsing

#### 5.123.1 - 2017-11-27
* PERFORMANCE: Check if lock file has already the package when adding new one
* USABILITY: Delete dotnet core assets file on paket install - https://github.com/fsprojects/Paket/pull/2914

#### 5.122.0 - 2017-11-07
* Support for IronPython - https://github.com/fsprojects/Paket/pull/2885
* PERFORMANCE: Using shasum/awk for comparing hashes on osx and linux - https://github.com/fsprojects/Paket/pull/2870
* USABILITY: Added PAKET_VERSION posix compliant environment variable for bootstrapper - https://github.com/fsprojects/Paket/pull/2857
* USABILITY: Clarified `paket install` command documentation  - https://github.com/fsprojects/Paket/pull/2881

#### 5.120.0 - 2017-10-30
* Move Resource to Paket.Core and Refactorings - https://github.com/fsprojects/Paket/pull/2859
* BUGFIX: generate nuspecs in IntermediateOutputPath - https://github.com/fsprojects/Paket/pull/2871

#### 5.119.9 - 2017-10-27
* BUGFIX: Resolver doesn't fail on locked packages - https://github.com/fsprojects/Paket/issues/2777

#### 5.119.8 - 2017-10-24
* BUGFIX: Ensure directory was created before copying package from cache - https://github.com/fsprojects/Paket/pull/2864

#### 5.119.7 - 2017-10-20
* REVERT: HashSet used in paket why command - https://github.com/fsprojects/Paket/pull/2853
* REVERT: Clitool restore became unstable - https://github.com/fsprojects/Paket/issues/2854

#### 5.118.0 - 2017-10-18
* PERFORMANCE: Paket why command is now much faster - https://github.com/fsprojects/Paket/pull/2853

#### 5.117.0 - 2017-10-18
* PERFORMANCE: Paket restore is not longer called for CLI tool restore
* USABILITY: No need for .clitools file in /obj anymore

#### 5.115.0 - 2017-10-18
* PERFORMANCE: Fix performance problem introduced in 5.101.0 - https://github.com/fsprojects/Paket/pull/2850
* BUGFIX: Minor perf improvement for why command - https://github.com/fsprojects/Paket/pull/2851
* BUGFIX: Make json cache file reading more robust - https://github.com/fsprojects/Paket/issues/2838
* BUGFIX: Do not restore sdk projects when a group is given - https://github.com/fsprojects/Paket/issues/2838
* BUGFIX: Use maps instead of lists in why command - https://github.com/fsprojects/Paket/pull/2845
* BUGFIX: isExtracted function was falsely returning true to comparison - https://github.com/fsprojects/Paket/pull/2842
* USABILITY: Do not reference NETStandard.Library directly - https://github.com/fsprojects/Paket/issues/2852
* COSMETICS: Don't trace so much noise in dotnet restore

#### 5.114.0 - 2017-10-11
* BUGFIX: Invalidate internal NuGet caches

#### 5.113.2 - 2017-10-10
* BUGFIX: load scripts should only work on lock file - https://github.com/fsprojects/Paket/pull/2834
* BUGFIX: Fixed Syntax error: Expected end of input, got '<= net45' - https://github.com/fsprojects/Paket/pull/2835

#### 5.113.1 - 2017-10-09
* BUGFIX: Fixed incorrect warnings about obsolete command-line options - https://github.com/fsprojects/Paket/pull/2828

#### 5.113.0 - 2017-10-07
* BUGFIX: Lowercase package names in package cache for NuGet compat - https://github.com/fsprojects/Paket/pull/2826
* BREAKING: Stricter parsing of framework requirements - https://github.com/fsprojects/Paket/pull/2824
* Set RestoreSuccess property and let paket add/remove/install set it

#### 5.110.0 - 2017-10-05
* Send header for X-NuGet-Protocol-Version 4.1.0 - https://github.com/NuGet/Announcements/issues/10

#### 5.108.0 - 2017-10-04
* REVERT: Stricter parsing of framework requirements - https://github.com/fsprojects/Paket/pull/2816

#### 5.106.0 - 2017-10-04
* BREAKING: Stricter parsing of framework requirements - https://github.com/fsprojects/Paket/pull/2816

#### 5.105.0 - 2017-10-04
* BREAKING: Automatic license download is now disabled because of github rate limit trouble - https://fsprojects.github.io/Paket/dependencies-file.html
* Parallel execution of bootstrapper - https://github.com/fsprojects/Paket/pull/2752

#### 5.104.0 - 2017-10-03
* The `Paket.Restore.targets` will be extracted on paket restore - https://github.com/fsprojects/Paket/issues/2817
* Touch the `Paket.Restore.targets`file only if changes exist

#### 5.103.0 - 2017-10-02
* Support for .NET 4.7.1 - https://github.com/fsprojects/Paket/pull/2815

#### 5.102.0 - 2017-10-02
* CLEANUP: Remove dnxcore50 moniker from lock file - https://github.com/fsprojects/Paket/pull/2813

#### 5.101.0 - 2017-10-01
* PERFORMANCE: Improvements in framework restriction parsing - https://github.com/fsprojects/Paket/pull/2807
* BREAKING: To make the performance optimizations possible API-compat has been broken slightly

#### 5.100.3 - 2017-09-29
* BUGFIX: Add MonoAndroid v8 - https://github.com/fsprojects/Paket/issues/2800

#### 5.100.2 - 2017-09-22
* BUGFIX: Removed V3 -> V2 fallback - https://github.com/fsprojects/Paket/pull/2782

#### 5.100.1 - 2017-09-22
* BUGFIX: Sign paket.exe and paket.bootstrapper.exe again

#### 5.99.1 - 2017-09-21
* BUGFIX: Disable NU1603 - https://github.com/NuGet/Home/issues/5913

#### 5.99.0 - 2017-09-21
* Adding feature to verify the URL and credential correctness before storing them in paket.config - https://github.com/fsprojects/Paket/pull/2781

#### 5.98.0 - 2017-09-21
* BUGFIX: Properly extract cli tools to NuGet user folder - https://github.com/fsprojects/Paket/issues/2784
* BUGFIX: Use "--references-file" instead of "--references-files" in paket.targets - https://github.com/fsprojects/Paket/pull/2780

#### 5.97.0 - 2017-09-18
* BUGFIX: Do not evaluate all templates with --template switch - https://github.com/fsprojects/Paket/pull/2769
* BUGFIX: fix incorrect runtime assemblies - https://github.com/fsprojects/Paket/pull/2772
* BUGFIX: fix for #2755 - https://github.com/fsprojects/Paket/pull/2770
* BUGFIX: #2716 Duplicates appear in generated scripts. - https://github.com/fsprojects/Paket/pull/2767
* BUILD: do not export the MSBuild env-var to the outer shell - https://github.com/fsprojects/Paket/pull/2754
* BUGFIX: support proxy in netstandard - https://github.com/fsprojects/Paket/pull/2738
* BUGFIX: Make the resolver request only sources returned by GetVersion - https://github.com/fsprojects/Paket/pull/2771
* BUGFIX: Fix special cases with include-referenced-projects - https://github.com/fsprojects/Paket/issues/1848
* BUGFIX: Proper filter by target framework - https://github.com/fsprojects/Paket/issues/2759

#### 5.96.0 - 2017-09-13
* USABILITY: Print package version in "paket why" - https://github.com/fsprojects/Paket/pull/2760

#### 5.95.0 - 2017-09-12
* Allow to add packages without running the resolver - https://github.com/fsprojects/Paket/issues/2756

#### 5.94.0 - 2017-09-12
* Allow to set "redirects: force" on group level - https://github.com/fsprojects/Paket/pull/2666
* BUGFIX: Trim target frameworks for .NET cli - https://github.com/fsprojects/Paket/issues/2749

#### 5.93.0 - 2017-09-10
* BUGFIX: Don't depend on restore cache when using paket.local or force switch - https://github.com/fsprojects/Paket/pull/2734
* BUGFIX: MSBuild now tracks Paket.Restore.targets for incremental builds - https://github.com/fsprojects/Paket/pull/2742
* BUGFIX: Removed default 100sec timeout for Http dependencies download - https://github.com/fsprojects/Paket/pull/2737
* BUGFIX: Fixing root cause for casing issue in #2676 - https://github.com/fsprojects/Paket/pull/2743
* BUGFIX: Temporary fix for casing issue in #2676 - https://github.com/fsprojects/Paket/pull/2743
* BUGFIX: calculate hashfile after signing the assembly. - https://github.com/fsprojects/Paket/pull/27
* BUGFIX: always allow partial restore - https://github.com/fsprojects/Paket/pull/2724
* BUGFIX: always call GetVersions before GetDetails - https://github.com/fsprojects/Paket/pull/2721
* BUGFIX: Fix a crash when using `storage: package` in-line - https://github.com/fsprojects/Paket/pull/2713
* BOOTSTRAPPER: Add support for IgnoreCache to app.config - https://github.com/fsprojects/Paket/pull/2696
* DOCS: Fix GitHub project dependency description - https://github.com/fsprojects/Paket/pull/2707
* BUGFIX: Fix V3 implementation - https://github.com/fsprojects/Paket/pull/2708
* BUGFIX: Don't use the global cache when paket.local is given - https://github.com/fsprojects/Paket/pull/2709
* BUGFIX: Ignore unknown packages in fix-nuspec - https://github.com/fsprojects/Paket/pull/2710

#### 5.92.0 - 2017-08-30
* BUGFIX: Fix new restore cache - https://github.com/fsprojects/Paket/pull/2684
* PERFORMANCE: Make restore faster - https://github.com/fsprojects/Paket/pull/2675
* BUGFIX: Incorrect warnings on restore - https://github.com/fsprojects/Paket/pull/2687
* PERFORMANCE: Make install faster - https://github.com/fsprojects/Paket/pull/2688

#### 5.92.0-beta003 - 2017-08-30
* Paket comes as signed lib for better antivir support
* BUGFIX: Fix new restore cache - https://github.com/fsprojects/Paket/pull/2684

#### 5.92.0-alpha001 - 2017-08-26
* PERFORMANCE: Make restore faster - https://github.com/fsprojects/Paket/pull/2675

#### 5.91.0 - 2017-08-26
* BUGFIX: fix a bug in the runtime parser - https://github.com/fsprojects/Paket/pull/2665
* BUGFIX: Add props to correct Paket.Restore.targets - https://github.com/fsprojects/Paket/pull/2665
* Make packages folder optional - https://github.com/fsprojects/Paket/pull/2638

#### 5.90.1 - 2017-08-25
* Support for NTLM auth - https://github.com/fsprojects/Paket/pull/2658
* BUGFIX: fix-nuspecs should break at ; - https://github.com/fsprojects/Paket/issues/2661
* BUGFIX: V3 normalization fix for https://github.com/fsprojects/Paket/issues/2652
* BUGFIX: fix crash when a package contains an invalid file - https://github.com/fsprojects/Paket/pull/2644

#### 5.89.0 - 2017-08-21
* BUGFIX: dotnet sdk: disable implicitly adding system.valuetuple and fsharp.core - https://github.com/fsprojects/Paket/pull/2528

#### 5.87.0 - 2017-08-21
* BUGFIX: NuGet v3 protocol fixes - https://github.com/fsprojects/Paket/pull/2632
* BUGFIX: Restore Failure on Mono: System.Exception: Expected an result at this place - https://github.com/fsprojects/Paket/issues/2639

#### 5.86.0 - 2017-08-19
* BUGFIX: Fixed feed Warnings and added blacklisting - https://github.com/fsprojects/Paket/pull/2582
* BUGFIX: Special case System.Net.Http - https://github.com/fsprojects/Paket/pull/2628

#### 5.85.8 - 2017-08-18
* BUGFIX: No file links were created when using File: references in .NET Core projects - https://github.com/fsprojects/Paket/issues/2622

#### 5.85.7 - 2017-08-17
* BUGFIX: Small fixes in PCL detection - https://github.com/fsprojects/Paket/pull/2609

#### 5.85.5 - 2017-08-17
* BUGFIX: Simplify references in groups - https://github.com/fsprojects/Paket/pull/2619

#### 5.85.4 - 2017-08-17
* BUGFIX: Don't change BOM for existing project files - https://github.com/fsprojects/Paket/pull/2575
* BUGFIX: Don't call paket if not necessary on dotnet pack - https://github.com/fsprojects/Paket/pull/2624

#### 5.85.3 - 2017-08-16
* BUGFIX: Don't fail on myget
* USABILITY: Friendlier warnings about obsolete syntax - https://github.com/fsprojects/Paket/pull/2610

#### 5.85.1 - 2017-08-11
* Support for DevExpress feed

#### 5.85.0 - 2017-08-10
* PERFORMANCE: Do not scan packages folders for restore
* PERFORMANCE: Faster lookup in ProGet

#### 5.84.0 - 2017-07-30
* Better error reporting for conflicts that appear late in resolution
* Protecting Paket.Restore.targets against changes in dotnet template - https://github.com/fsprojects/Paket/pull/2569

#### 5.83.1 - 2017-07-29
* Paket allows to resolve prereleases in a transitive way - https://github.com/fsprojects/Paket/pull/2559
* BUGFIX: Fixed download of multiple HTTP resources - https://github.com/fsprojects/Paket/issues/2566
* Update to FSharp.Core 4.2.2

#### 5.82.0 - 2017-07-28
* The outdated command now allows to pass the -f flag
* BUGFIX: Fixed exception when paket outdated runs on a repo with a http zip dependency - https://github.com/fsprojects/Paket/pull/2565
* BUGFIX: Fixed edge case with endsWithIgnoreCase - https://github.com/fsprojects/Paket/pull/2562
* BUGFIX: Fixed push for large packages - https://github.com/fsprojects/Paket/pull/2555
* BUGFIX: Fixed generate-load-scripts case sensitivity - https://github.com/fsprojects/Paket/issues/2547

#### 5.81.0 - 2017-07-21
* BUGFIX: Pass along empty arguments in bootstrapper - https://github.com/fsprojects/Paket/issues/2551

#### 5.80.0 - 2017-07-20
* BUGFIX: Fixed find-packages - https://github.com/fsprojects/Paket/issues/2545
* BUGFIX: zsh completion: support paths with spaces - https://github.com/fsprojects/Paket/pull/2546
* BUGFIX: Allow feed element in getbyid response - https://github.com/fsprojects/Paket/pull/2541
* BUGFIX: Multi-Target support for new MSBuild - https://github.com/fsprojects/Paket/issues/2496#issuecomment-316057881
* BUGFIX: Version in path and load scripts should work together
* USABILITY: Check that we printed an error
* USABILITY: Do not spam script generation messages (these are no under -v)

#### 5.78.0 - 2017-07-18
* Support Xamarin.tvOS and Xamarin.watchOS - https://github.com/fsprojects/Paket/pull/2535
* BUGFIX: Version in path and load scripts should work together - https://github.com/fsprojects/Paket/issues/2534
* BUGFIX: Detect subfolders like "Lib" - https://github.com/fsprojects/Paket/issues/2533

#### 5.7.0 - 2017-07-17
* BUGFIX: Multi-Target support for new MSBuild (needs paket install to update the Paket.Restore.targets)
* NuGet convert can detect cli tools - https://github.com/fsprojects/Paket/issues/2518
* BUGFIX: Unescape urls in odata response - https://github.com/fsprojects/Paket/issues/2504
* BUGFIX: Fix nuspecs only if we use nuspecs
* BUGFIX: Better tracing while downloading packages and licenses
* BUGFIX: Carefuly handle cases when the .paket folder is present in .sln file, not present, or is empty - https://github.com/fsprojects/Paket/pull/2513
* BUGFIX: Better tracing around download link - https://github.com/fsprojects/Paket/issues/2508
* BUGFIX: Work around Proget perf issue - https://github.com/fsprojects/Paket/issues/2466
* BUGFIX: Work around sonatype bug - https://github.com/fsprojects/Paket/issues/2320
* BUGFIX: Work around https://github.com/NuGet/NuGetGallery/issues/4315
* BUGFIX: Check result of PutAsync - https://github.com/fsprojects/Paket/pull/2502
* BUGFIX: Fixed push command
* REVERT "Fixed NugetV2 querying"

#### 5.6.0 - 2017-07-10
* PERFORMANCE: Fixed access to multiple sources (performance) - https://github.com/fsprojects/Paket/pull/2499
* BUGFIX: Improved penalty system https://github.com/fsprojects/Paket/pull/2498
* BUGFIX: Trace warnings to stdout instead of stderr
* USABILITY: Convert-From-NuGet tries to restore into magic mode
* USABILITY: Better error message when references file parsing fails

#### 5.5.0 - 2017-07-07
* Support for dotnet cli tools with clitools keyword in paket.dependencies - https://fsprojects.github.io/Paket/nuget-dependencies.html#Special-case-dotnet-cli-tools
* GNU-compatible command line - https://github.com/fsprojects/Paket/pull/2429
* Add Tizen framework (v3 and v4) - https://github.com/fsprojects/Paket/pull/2492
* USABILITY: find-package-versions now includes default source to match behavior of find-packages - https://github.com/fsprojects/Paket/pull/2493

#### 5.4.8 - 2017-07-06
* BUGFIX: Added default NuGet source back to find-packages - https://github.com/fsprojects/Paket/pull/2489
* BUGFIX: Fixed NugetV2 querying - https://github.com/fsprojects/Paket/pull/2485
* BUGFIX: Show stack trace only in verbose mode - https://github.com/fsprojects/Paket/pull/2481
* BUGFIX: find-packages doesn't require paket.dependencies to be present - https://github.com/fsprojects/Paket/pull/2483
* BUGFIX: Fixed for usage of the new csproj with targetFramework - https://github.com/fsprojects/Paket/pull/2482
* BUGFIX: Fixed off-by-one error when inserting lines in already-existing .paket folder in sln file - https://github.com/fsprojects/Paket/pull/2484
* BUGFIX: Allow any whitespace to precede a comment, not only space in the references file - https://github.com/fsprojects/Paket/pull/2479
* BUGFIX: Doesn't always print the 'warning' message - https://github.com/fsprojects/Paket/pull/2463

#### 5.4.0 - 2017-07-01
* Allow comments in the references file - https://github.com/fsprojects/Paket/pull/2477
* BUGFIX: Allowed empty framework conditionals in paket.template - https://github.com/fsprojects/Paket/pull/2476
* BUGFIX: find-package-versions doesn't require paket.dependencies to be present as long as a source is explicitly specified - https://github.com/fsprojects/Paket/pull/2478

#### 5.3.0 - 2017-06-30
* BUGFIX: Ignoring pre-release status when deps file requested prerelease - https://github.com/fsprojects/Paket/pull/2474
* BUGFIX: Don't remove placeholder from file view - https://github.com/fsprojects/Paket/issues/2469
* BUGFIX: Automatic restore in VS should also work with bootstraper
* BUGFIX: Do not add old myget sources during NuGet convert
* BUGFIX: Increase download timeout - https://github.com/fsprojects/Paket/pull/2456

#### 5.2.0 - 2017-06-25
* BUGFIX: Paket init in "magic" mode deleted paket.exe - https://github.com/fsprojects/Paket/issues/2451
* BUGFIX: Take xamarin.*.csharp.targets into account when finding location - https://github.com/fsprojects/Paket/pull/2460
* BUGFIX: Fixed Package targetFramework for netstandard - https://github.com/fsprojects/Paket/pull/2453
* BUGFIX: Fixed the warning reported in #2440 - https://github.com/fsprojects/Paket/pull/2449
* BUGFIX: Paket.pack: Fixed another issue with duplicate files - https://github.com/fsprojects/Paket/issues/2445
* BUGFIX: Disable AutoRestore features for MSBuild 15 - https://github.com/fsprojects/Paket/issues/2446
* BUGFIX: Add proper versioning of MonoAndroid framework - https://github.com/fsprojects/Paket/pull/2427
* BUGFIX: Paket.pack: Fixed another issue with duplicate files - https://github.com/fsprojects/Paket/issues/2445

#### 5.1.0 - 2017-06-18
* Paket.pack: support for NuGet dependencies conditional on target framework - https://github.com/fsprojects/Paket/pull/2428
* BUGFIX: Overwrite target file when link option is false - https://github.com/fsprojects/Paket/pull/2433
* BUGFIX: Fixed interactive package search - https://github.com/fsprojects/Paket/pull/2424
* USABILITY: Better task cancellation - https://github.com/fsprojects/Paket/pull/2439
* DOGFOODING: Use latest bootstrapper in magic mode

#### 5.0.0 - 2017-06-16
* Live release from NDC room 4
* Support for Fable 1.1
* Using NuGet's new SemVer 2 support - https://github.com/fsprojects/Paket/pull/2402
* Xamarin targets integrate with netstandard - https://github.com/fsprojects/Paket/pull/2396
* Support for SpecificVersion attribute on assembly references - https://github.com/fsprojects/Paket/pull/2413
* New command `paket generate-nuspec`
* New command: `FixNuspecs` - Can fix a list of nuspec files now
* New restriction system - https://github.com/fsprojects/Paket/pull/2336
  * Paket is now more accurate in calculating restrictions and referencing libraries
  * Paket will convert (lock-)files to a new syntax (but still understands the old syntax)
  * This should fix a bunch of edge cases and invalid behavior in combination with portable profiles and netstandard
  * Add support for net403 (required for some portable profiles)
* BREAKING CHANGE: Paket simplify no longer support simplifying restrictions - https://github.com/fsprojects/Paket/pull/2336
* BREAKING CHANGE: Paket.PowerShell is no longer supported
* BREAKING CHANGE: `InstallModel` API changed and Paket.Core.dll users might need to adapt
* PERFORMANCE: Improved performance by pre-loading requests - https://github.com/fsprojects/Paket/pull/2336
* PERFORMANCE: Report performance in a more detailed way - https://github.com/fsprojects/Paket/pull/2336
* PERFORMANCE: Improved performance for some edge case - https://github.com/fsprojects/Paket/pull/2299
* PERFORMANCE: Limit the number of concurrent requests to 7 - https://github.com/fsprojects/Paket/pull/2362
* PERFORMANCE: Report how often the pre-loading feature worked - https://github.com/fsprojects/Paket/pull/2362
* PERFORMANCE: Request queue can now re-prioritize on-demand - https://github.com/fsprojects/Paket/pull/2362
* PERFOMANCE: Much faster paket pack https://github.com/fsprojects/Paket/pull/2409
* DEPRECATED: `FixNuspec` function is now obsolete, use `FixNuspecs` instead
* DEPRECATED: /package-versions API was deprecated for lookup from NuGet team - https://github.com/fsprojects/Paket/pull/2420
* BUGFIX: Better hash checks in bootstrapper - https://github.com/fsprojects/Paket/pull/2368
* BUGFIX: Improved C++ support
* BUGFIX: Fix Conditional Group Dependencies not working as expected - https://github.com/fsprojects/Paket/pull/2335
* BUGFIX: Treat runtime dependencies as transitive deps - https://github.com/fsprojects/Paket/issues/2334
* BUGFIX: Sort dependencies on obj/references files - https://github.com/fsprojects/Paket/issues/2310
* BUGFIX: Support .NET moniker ">= monoandroid" - https://github.com/fsprojects/Paket/issues/2246
* BUGFIX: Paket pack was placing two copies of the project binary to the package - https://github.com/fsprojects/Paket/issues/2421
* BUGFIX: Better dependencies file parser errors
* BUGFIX: "Dotnet restore" failed on .netstandard projects under 1.6 - https://github.com/fsprojects/Paket/issues/2243
* BUGFIX: Paket now accepts multiple nuspec files in fix-nuspec - https://github.com/fsprojects/Paket/pull/2296
* BUGFIX: Fixed pinning of .NETSTANDARD 1.6 packages - https://github.com/fsprojects/Paket/pull/2307
* BUGFIX: Fixed bug with ignored argument of getPackageDetails - https://github.com/fsprojects/Paket/pull/2293
* BUGFIX: HTTP dependency - strip query string to detect a file name - https://github.com/fsprojects/Paket/pull/2295
* BUGFIX: Proper encoding "+" in package download url - https://github.com/fsprojects/Paket/pull/2288
* BUGFIX: Paket failed when group is removed (or renamed) - https://github.com/fsprojects/Paket/pull/2281
* BUGFIX: Filter .targets / .props earlier - https://github.com/fsprojects/Paket/pull/2286
* BUGFIX: Downgrade to tooling 1.0 - https://github.com/fsprojects/Paket/pull/2380
* BUGFIX: Paket added too many targets and props - https://github.com/fsprojects/Paket/pull/2388
* BUGFIX: Paket failed with: String cannot be of zero length - https://github.com/fsprojects/Paket/pull/2407
* BOOTSTRAPPER: Don't crash in DownloadHashFile - https://github.com/fsprojects/Paket/pull/2376
* BOOTSTRAPPER: Search harder for the paket.dependencies file - https://github.com/fsprojects/Paket/pull/2384
* USABILITY: Don't let build continue when paket failed - https://github.com/fsprojects/Paket/pull/2302
* Cleanup https://github.com/fsprojects/Paket/pull/2412 https://github.com/fsprojects/Paket/pull/2410
* Internals: Started proper dotnetcore integration (disabled by default, can be enabled via setting `PAKET_DISABLE_RUNTIME_RESOLUTION` to `false`):
  * Paket now properly understands runtime and reference assemblies
  * Paket now understands the runtime graph and restores runtime dependencies
  * New API `InstallModel.GetRuntimeAssemblies` and `InstallModel.GetRuntimeLibraries` can be used to retrieve the correct assets for a particular RID and TFM

#### 4.8.8 - 2017-06-11
* paket adds too many targets and props - https://github.com/fsprojects/Paket/pull/2388

#### 4.8.6 - 2017-05-23
* USABILITY: Better error reporting - https://github.com/fsprojects/Paket/pull/2349

#### 4.8.5 - 2017-05-08
* BUGFIX: Support .NET moniker ">= monoandroid" - https://github.com/fsprojects/Paket/issues/2246

#### 4.8.4 - 2017-04-26
* BUGFIX: Proper encoding "+" in package download url - https://github.com/fsprojects/Paket/pull/2288

#### 4.8.3 - 2017-04-26
* BUGFIX: Paket failed when group is removed (or renamed) - https://github.com/fsprojects/Paket/pull/2281

#### 4.8.2 - 2017-04-26
* BUGFIX: Filter .targets / .props earlier - https://github.com/fsprojects/Paket/pull/2286

#### 4.8.1 - 2017-04-25
* BREAKING CHANGE: Made pushing changes from Git dependency repositories easier - https://github.com/fsprojects/Paket/pull/2226
    - Paket now clones git dependencies as bare repositories and configures clones under `paket-files` differently. Because of these incompatible changes, it is necessary to manually clear Paket local temp directory (under `%USERPROFILE%\.paket\git\db`) and respective `paket-files` directories after upgrading.

#### 4.7.0 - 2017-04-25
* Bootstrapper: Support NugetSource app-setting key - https://github.com/fsprojects/Paket/pull/2229
* Unity3d support - https://github.com/fsprojects/Paket/pull/2268

#### 4.6.1 - 2017-04-24
* Support for SourceLink v2 - https://github.com/fsprojects/Paket/pull/2200
* BUGFIX: Framework restriction was lost for global build folder - https://github.com/fsprojects/Paket/pull/2272
* BUGFIX: Fixed error when parsing version="*" - https://github.com/fsprojects/Paket/issues/2266

#### 4.5.0 - 2017-04-20
* Support Netstandard 2.0, Netframework 4.7, Netcore 2.0
* Encode '+' in Urls
* BUGFIX: Fix nuspec version attributes so that nuget.org is happy

#### 4.4.0 - 2017-04-12
* BUGFIX: Import .props/.targets better - https://github.com/fsprojects/Paket/pull/2234
* BUGFIX: Don't download boostrapper in auto-restore magic mode - https://github.com/fsprojects/Paket/pull/2235
* BUGFIX: Only include dlls in analyzers - https://github.com/fsprojects/Paket/pull/2236
* USABILITY: Fix rotating app.config entries when generating redirects - https://github.com/fsprojects/Paket/pull/2230

#### 4.3.0 - 2017-04-10
* BUGFIX: Check if a references file exists on disk - https://github.com/fsprojects/Paket/pull/2224

#### 4.2.0 - 2017-04-09
* BUGFIX: Improved output of the outdated warning and fix underlying bug - https://github.com/fsprojects/Paket/pull/2223
* BUGFIX: Make Paket.Restore.targets be called in more situations
* BUGFIX: Fix to handle weird malformed portable-only libraries - https://github.com/fsprojects/Paket/pull/2215
* BUGFIX: Detect changes in redirects settings
* BUGFIX: Workaround for TFS dependency resolution - https://github.com/fsprojects/Paket/pull/2214

#### 4.1.3 - 2017-03-30
* Support for dotnet pack
* BUGFIX: Handle empty references files for .NET Core
* BUGFIX: Better framework node detection
* BUGFIX: Better redirects for project dependent references files
* BUGFIX: Out-of-Sync check should work with auto-detection of framework settings
* BUGFIX: Convert from nuget with wildcard version - https://github.com/fsprojects/Paket/issues/2185
* BUGFIX: Support load script generation in restore
* BUGFIX: framework: auto-detect didn't work with Paket 4 - https://github.com/fsprojects/Paket/issues/2188
* USABILITY: Convert packages that do not have version specified
* COSMETICS: Use latest FSharp.Core

#### 4.0.0 - 2017-03-15
* Make Paket compatible with DotNet SDK / MSBuild 15 / Visual Sudio 2017
* Tail Recursive Package Resolution - https://github.com/fsprojects/Paket/pull/2066
* Reorganized resolver - https://github.com/fsprojects/Paket/pull/2039
* USABILITY: Added option to have paket restore fail on check failure - https://github.com/fsprojects/Paket/pull/1963
* USABILITY: Collect multiple install errors before failing - https://github.com/fsprojects/Paket/pull/2177
* Generate load scripts on install abidding to new paket.dependencies option - https://fsprojects.github.io/Paket/dependencies-file.html#Generate-load-scripts

#### 3.37.0 - 2017-03-15
* BUGFIX: auto-detect no longer causes Out of sync warning - https://github.com/fsprojects/Paket/issues/2096
* BUGFIX: Allow to add package when sources are splitted - https://github.com/fsprojects/Paket.VisualStudio/issues/137
* USABILITY: Remove confusing yellow diagnostics in pack - https://github.com/fsprojects/Paket/issues/2164
* USABILITY: Support TLS > 1.0 - https://github.com/fsprojects/Paket/issues/2174
* USABILITY: old bootstrapper did not work

#### 3.36.0 - 2017-02-25
* BUGFIX: Lower case group folder name - https://github.com/fsprojects/Paket/pull/2150
* BUGFIX: Fix resolver for Strategy.Min - https://github.com/fsprojects/Paket/issues/2148
* BUGFIX: Fix TFS-on-premise - https://github.com/fsprojects/Paket/pull/2147
* BUGFIX: Add a workaround for https://github.com/fsprojects/Paket/issues/2145
* BUGFIX: Ignore unknown frameworks - https://github.com/fsprojects/Paket/pull/2132
* COSMETICS: Do not spam "unlisted" - https://github.com/fsprojects/Paket/issues/2149
* USABILITY: Link to documentation on how to resolve a conflict - https://github.com/fsprojects/Paket/pull/2155

#### 3.35.0 - 2017-01-30
* Added "netcoreapp1.1" support - https://github.com/fsprojects/Paket/pull/2129
* BUGFIX: Ensures that boostrapper --help always work - https://github.com/fsprojects/Paket/pull/2128
* USABILITY: Reports broken project dependencies properly - https://github.com/fsprojects/Paket/pull/2131
* USABILITY: Added details for "clear-cache" in --verbose mode - https://github.com/fsprojects/Paket/pull/2130

#### 3.34.0 - 2017-01-29
* BUGFIX: Support GitHub dependencies with spaces - https://github.com/fsprojects/Paket/pull/2127
* BUGFIX: Convert from nuget: Local package source gave false error - https://github.com/fsprojects/Paket/pull/2112
* BUGFIX: Make config writer use XmlWriter for disk write - https://github.com/fsprojects/Paket/pull/2110
* BUGFIX: Ensure case when getting packages from nuget feed - https://github.com/fsprojects/Paket/pull/2106
* BUGFIX: Ensure stable ordering of references

#### 3.33.0 - 2017-01-06
* USABILITY: Ensure stable ordering of references in the same ItemGroup - https://github.com/fsprojects/Paket/pull/2105
* BUGFIX: Template with multiparagraph description was not working with LF line endings - https://github.com/fsprojects/Paket/issues/2104

#### 3.32.0 - 2017-01-02
* paket outdated: group -parameter added - https://github.com/fsprojects/Paket/pull/2097
* BUGFIX: Fix "directory doesn't exist" in NuGet v2 - https://github.com/fsprojects/Paket/pull/2102
* BUGFIX: Correctly escape no_proxy domains for bootstraper - https://github.com/fsprojects/Paket/pull/2100
* BUGFIX: Don't print incorrect warning in bootstraper - https://github.com/fsprojects/Paket/pull/2098
* BUGFIX: Update Argu to 3.6.1
* BUGFIX: Revert argu update
* BUGFIX: If we have ref and lib files then we prefer lib
* BUGFIX: Don't remove group with only remote files - https://github.com/fsprojects/Paket/pull/2089
* BUGFIX: Fix displayed package name for packages found in another group - https://github.com/fsprojects/Paket/pull/2088
* BUGFIX: Avoid infinite recursive calls in followODataLink - https://github.com/fsprojects/Paket/pull/2081
* BUGFIX: One of the file writes was missing a Directory.Create() - https://github.com/fsprojects/Paket/pull/2080
* BUGFIX: NuGetV2-OData: retrieve versions in descending order for artifactory - https://github.com/fsprojects/Paket/pull/2073
* BUGFIX: Default address of NuGet v3 stream points to https - https://github.com/fsprojects/Paket/pull/2071

#### 3.31.0 - 2016-12-04
* Added monoandroid70 moniker (Android 7 Nougat) - https://github.com/fsprojects/Paket/pull/2065
* BUGFIX: Package names are compared using non-linguistic Ordinal comparison - https://github.com/fsprojects/Paket/pull/2067
* BUGFIX: Fixed Git dependency change detection - https://github.com/fsprojects/Paket/pull/2061
* BUGFIX: Relax prerelease condition for --keep-patch - https://github.com/fsprojects/Paket/issues/2048
* BUGFIX: Allow specify auto-detect in specific groups - https://github.com/fsprojects/Paket/issues/2011

#### 3.30.0 - 2016-11-22
* Allow override of NuGetCacheFolder location through environment variable - https://github.com/fsprojects/Paket/pull/2035
* BUGFIX: Add authorization headers to Paket Push - https://github.com/fsprojects/Paket/pull/2034
* BUGFIX: Fix package name displayed when package is found in different group - https://github.com/fsprojects/Paket/issues/2031
* BUGFIX: Report which nuspec file is invalid when the nuspec cannot be loaded - https://github.com/fsprojects/Paket/issues/2026

#### 3.29.0 - 2016-11-18
* BUGFIX: Paket adds stricter prerelease dependencies to make NuGet happy - https://github.com/fsprojects/Paket/issues/2024

#### 3.28.0 - 2016-11-17
* BUGFIX: Optimize deps to make #2020 work - https://github.com/fsprojects/Paket/pull/2020
* BUGFIX: Added missing tolower() - https://github.com/fsprojects/Paket/pull/2023
* BUGFIX: Fix broken condition in WhenNode - https://github.com/fsprojects/Paket/pull/2022
* REVERT: NuGetV2-OData: retrieve versions in descending order - https://github.com/fsprojects/Paket/pull/2008
* BUGFIX: Git Dependency failed to install when space exists in User Folder name - https://github.com/fsprojects/Paket/pull/2015

#### 3.27.0 - 2016-11-09
* Verbose bootstrapper - https://github.com/fsprojects/Paket/pull/2007
* BUGFIX: NuGetV2-OData: retrieve versions in descending order - https://github.com/fsprojects/Paket/pull/2008
* BUGFIX: Paket doesn't reference libs for UWP apps - https://github.com/fsprojects/Paket/issues/2001
* BUGFIX: Version constraint was missing on referenced projects packed separately - https://github.com/fsprojects/Paket/issues/1976
* BUGFIX: Make download loop to terminate in max N=5 iterations - https://github.com/fsprojects/Paket/pull/1999

#### 3.26.0 - 2016-10-31
* New Command: paket why - http://theimowski.com/blog/2016/10-30-paket-why-command/index.html
* BUGFIX: Do not remove main group - https://github.com/fsprojects/Paket/issues/1950
* BUGFIX: Fix out-of-date-check
* BUGFIX: Be more conservative during paket add and paket remove - https://github.com/fsprojects/Paket/issues/1652

#### 3.25.0 - 2016-10-28
* Allow to put required paket version into the paket.dependencies file - https://github.com/fsprojects/Paket/pull/1983
* BUGFIX: Custom print for NugetSourceAuthentication types - https://github.com/fsprojects/Paket/pull/1985
* BUGFIX: DependenciesFileParser now tracks inner exceptions for package sources - https://github.com/fsprojects/Paket/pull/1987

#### 3.24.1 - 2016-10-25
* USABILITY: New magic mode bootstrapper - https://github.com/fsprojects/Paket/pull/1961
* USABILITY: Specify Chessie version - https://github.com/fsprojects/Paket/issues/1958
* REVERT: Support long paths for NTFS - https://github.com/fsprojects/Paket/pull/1944

#### 3.23.0 - 2016-10-10
* BUGFIX: Support long paths for NTFS - https://github.com/fsprojects/Paket/pull/1944

#### 3.22.0 - 2016-10-10
* BUGFIX: generate-include-scripts: don't check dll order when it can be skipped - https://github.com/fsprojects/Paket/pull/1945
* BUGFIX: generate-include-script doesn't not #r FSharp.Core.dll anymore - https://github.com/fsprojects/Paket/pull/1946
* BUGFIX: Paket failed to get packages from feed with credentials - https://github.com/fsprojects/Paket/pull/1947
* BUGFIX: Fix public API
* BUGFIX: Set network credentials - https://github.com/fsprojects/Paket/issues/1941
* BUGFIX: Swapped parameters of FindVersionsForPackage
* BUGFIX: Transforming wildcard syntax to regex, which is used by WebProxy for NoProxy bypassing - https://github.com/fsprojects/Paket/pull/1939
* BUGFIX: Work around dependencies issue in VSTS - https://github.com/fsprojects/Paket/issues/1798
* COSMETICS: XML paket.config is now beautified - https://github.com/fsprojects/Paket/pull/1954

#### 3.21.0 - 2016-10-04
* Added MsBuild reserved properties - https://github.com/fsprojects/Paket/pull/1934
* BUGFIX: Make VisualStudio.com nuget feed behave like nuget.org - https://github.com/fsprojects/Paket/issues/1798
* BUGFIX: Generate binding redirect that covers entire range of possible assembly versions - https://github.com/fsprojects/Paket/pull/1932
* COSMETICS: Paket shows context for missing references - https://github.com/fsprojects/Paket/issues/1936

#### 3.20.2 - 2016-09-29
* BUGFIX: Fix dependency compression issue - https://github.com/fsprojects/Paket/issues/1929
* BUGFIX: Calling `Paket.Dependencies.GetInstalledPackageModel` with wrong casing on mono failed - https://github.com/fsprojects/Paket/issues/1928
* BUGFIX: Convert from nuget with analyzers - https://github.com/fsprojects/Paket/pull/1922
* BUGFIX: Don't fail on restore - https://github.com/fsprojects/Paket/pull/1923
* BUGFIX: Fix double space encoding during pack - https://github.com/fsprojects/Paket/issues/1837
* BUGFIX: Try to resolve "$(TargetFrameworkIdentifier) == 'true'" issue
* BUGFIX: Push correct Paket.Core - https://github.com/fsprojects/Paket/pull/1911

#### 3.19.0 - 2016-09-04
* NEW Dotnetcore build for Paket.Core - https://github.com/fsprojects/Paket/pull/1785
* BUGFIX: Allow to overwrite copy_local settings for ref files
* BUGFIX: Fixed invalid Cache Folder when Current Directory is different - https://github.com/fsprojects/Paket/issues/1910

#### 3.18.0 - 2016-09-02
* BUGFIX: Fixed issues around .NET Standard resolution
* BUGFIX: Fixed toLower > tolower for odata url parameter - https://github.com/fsprojects/Paket/pull/1906
* BUGFIX: Fix deduplication condition
* Revert fix for #1898

#### 3.17.0 - 2016-08-29
* Added Add MonoAndroid44 moniker - https://github.com/fsprojects/Paket/pull/1897
* Notified about missing libs will only be shown on direct packages (too many false positives)
* Fixed props import for fsproj/cspro - https://github.com/fsprojects/Paket/issues/1898
* BUGFIX: Do not copy ref files to output dir - https://github.com/fsprojects/Paket/issues/1895
* BUGFIX: Scan group folder for packages
* BUGFIX: Better NuGet V3 API and async caching - https://github.com/fsprojects/Paket/pull/1892
* BUGFIX: Resolving .net standard depedencies for net46 - https://github.com/fsprojects/Paket/issues/1883
* BUGFIX: Change project file condition handling to be case-insensitive - https://github.com/fsprojects/Paket/pull/1890

#### 3.16.3 - 2016-08-25
* BUGFIX: Don't remove non-duplicate framework dependencies - https://github.com/fsprojects/Paket/pull/1888

#### 3.16.2 - 2016-08-25
* BUGFIX: Fixed lowest_matching constraint - https://github.com/fsprojects/Paket/pull/1882

#### 3.16.1 - 2016-08-25
* Allow printing of version number through command-line option - https://github.com/fsprojects/Paket/pull/1878
* BUGFIX: Async cache fix in multi-thread-environment for GitHub downloads - https://github.com/fsprojects/Paket/pull/1880

#### 3.16.0 - 2016-08-24
* Allow to use github access token from environment variable for github dependencies - http://fsprojects.github.io/Paket/github-dependencies.html#Using-a-GitHub-auth-key-from-environment-variable
* BUGFIX: Look for OutDir in .vcxproj - https://github.com/fsprojects/Paket/issues/1870
* USABILITY: Skip invalid meta-data in cpp projects - https://github.com/fsprojects/Paket/issues/1870
* USABILITY: Add better tracing during resolve - https://github.com/fsprojects/Paket/issues/1871
* USABILITY: Use .dll as default during pack - https://github.com/fsprojects/Paket/issues/1870

#### 3.15.0 - 2016-08-23
* When converting from Nuget Paket removes NuGetPackageImportStamp - https://github.com/fsprojects/Paket/pull/1865
* BUGFIX: Fixed strange issue during directory cleanup
* BUGFIX: Fallback to LocalApplicationData if we don't have UserProfile avaulable - https://github.com/fsprojects/Paket/issues/1863
* BUGFIX: Fixed octokit parsing - https://github.com/fsprojects/Paket/issues/1867
* BUGFIX: Faulty conditions were generated when using condition attributes - https://github.com/fsprojects/Paket/issues/1860

#### 3.14.0 - 2016-08-22
* Show message when a package version is not installed because it is unlisted
* BUGFIX: Bootstrapper had issues with partial download - https://github.com/fsprojects/Paket/pull/1859
* BUGFIX: Use ConcurrentDictionary correctly - https://github.com/fsprojects/Paket/pull/1853

#### 3.13.0 - 2016-08-12
* Allow to pack referenced projects by setting paket.template switch - https://github.com/fsprojects/Paket/issues/1851

#### 3.12.0 - 2016-08-12
* BUGFIX: Paket doesn't add duplicate references to framework assemblies anymore - https://github.com/fsprojects/Paket/issues/1333
* BUGFIX: Run resolver after convert
* BUGFIX: Selective paket update doesn't ignore paket.dependencies rules anymore - https://github.com/fsprojects/Paket/issues/1841
* BUGFIX: Update with any of the --keep-?? flags didn't honour redirects:on in paket.dependencies - https://github.com/fsprojects/Paket/issues/1844

#### 3.11.0 - 2016-08-04
* Allow Pack to pin only project references - https://github.com/fsprojects/Paket/issues/1649

#### 3.10.0 - 2016-08-03
* Allow to specify nupkg version for source override in paket.local file - https://github.com/fsprojects/Paket/issues/1803
* BUGFIX: Allow "auto-restore on" to be done twice - https://github.com/fsprojects/Paket/issues/1836
* BUGFIX: be careful with distinction between .NET 4.0 client and .NET 4.0 full profile - https://github.com/fsprojects/Paket/issues/1830
* BUGFIX: Don't allow empty string as description in template file - https://github.com/fsprojects/Paket/pull/1831
* BUGFIX: Respect comments in dependencies file

#### 3.9.0 - 2016-07-22
* Don't create runtime references for CoreClr anymore - new concept coming soon
* BUGFIX: Allow to install packages that have "native" in package name - https://github.com/fsprojects/Paket/issues/1829
* PERFORMANCE: Much faster computation of the InstallModel

#### 3.8.0 - 2016-07-18
* Paket automatically packs localized assemblies - https://github.com/fsprojects/Paket/pull/1816
* BUGFIX: Fix possible null ref when processing a vcxproj file - https://github.com/fsprojects/Paket/issues/1814
* BUGFIX: Changing NuGet uri from http to https in paket.dependencies don't causes error any more - https://github.com/fsprojects/Paket/issues/1820
* BUGFIX: Paket 'pack' should exclude 'project' template files correctly - https://github.com/fsprojects/Paket/issues/1818
* PERFORMANCE: Do not scan node_modules path for project files - https://github.com/fsprojects/Paket/issues/1782
* Exposed license url in public namespace - https://github.com/fsprojects/Paket/pull/1811

#### 3.7.0 - 2016-07-14
* Paket automatically packs localized assemblies - https://github.com/fsprojects/Paket/pull/1807
* BUGFIX: Fixed incorrect CopyRuntimeDependencies.ProjectFile causing 'Could not find paket.dependencies' - https://github.com/fsprojects/Paket/pull/1802

#### 3.6.0 - 2016-07-12
* Generate include script for each group - https://github.com/fsprojects/Paket/pull/1787
* USABILITY: Improve error messages for dependency groups - https://github.com/fsprojects/Paket/pull/1797

#### 3.5.0 - 2016-07-12
* Support for .NET 4.6.3 and .NET Standard 1.6
* Using Argu 3
* Support groups in paket.local - https://github.com/fsprojects/Paket/pull/1788
* Paket config can be run from everywhere - https://github.com/fsprojects/Paket/pull/1781
* BUGFIX: Install older frameworks if things don't work out - https://github.com/fsprojects/Paket/issues/1779
* BUGFIX: Fixed detection of framework version with spaces - https://github.com/fsprojects/Paket/pull/1791
* BUGFIX: Fixed error with local sources and run convert-from-nuget - https://github.com/fsprojects/Paket/pull/1795

#### 3.4.0 - 2016-06-30
* Inaccessible caches are excluded for the duration of running a command - https://github.com/fsprojects/Paket/pull/1770
* BUGFIX: NuGet OData search is now case-insensitive - https://github.com/fsprojects/Paket/issues/1775
* BUGFIX: Allows to use colons in git build argument - https://github.com/fsprojects/Paket/issues/1773
* BUGFIX: auto-restore on fixes old targets file references - https://github.com/fsprojects/Paket/issues/1768
* BUGFIX: Added handling for cache not being accessible - https://github.com/fsprojects/Paket/pull/1764
* BUGFIX: Fixed out-of-date check for remote files - https://github.com/fsprojects/Paket/issues/1760  https://github.com/fsprojects/Paket/issues/1762 https://github.com/fsprojects/Paket/issues/1766
* BUGFIX: Using network cache with invalid credentials should not fail restore - https://github.com/fsprojects/Paket/issues/1758
* BUGFIX: Make the copy task more robust if we can't parse target framework - https://github.com/fsprojects/Paket/issues/1756
* BUGFIX: Paket warns on dependencies file that has same package twice in same group - https://github.com/fsprojects/Paket/issues/1757
* USABILITY: Show out-of-sync warning message if paket.lock is not matching paket.dependencies - https://github.com/fsprojects/Paket/issues/1750
* COSMETICS: Don't trace download of remote files twice

#### 3.3.0 - 2016-06-25
* Paket fails on dependencies file that has same package twice in same group - https://github.com/fsprojects/Paket/issues/1757
* Paket.SemVer.Parse is now in PublicAPI.fs - https://github.com/fsprojects/Paket/pull/1754
* BUGFIX: Automatic repair of broken file paths in NuGet packages - https://github.com/fsprojects/Paket/issues/1755
* BUGFIX: Fixed out-of-date check for auto-detection of frameworks - https://github.com/fsprojects/Paket/issues/1750

#### 3.2.0 - 2016-06-24
* Show out-of-sync error message if paket.lock is not matching paket.dependencies - https://github.com/fsprojects/Paket/issues/1750
* BUGFIX: Dependency resolution for .NETFramework4.5 and .NETPortable0.0-wp8+netcore45+net45+wp81+wpa81 fixed - https://github.com/fsprojects/Paket/issues/1753
* BUGFIX: Don't report warnings for packages that are not installed for current target framework - https://github.com/fsprojects/Paket/issues/1693
* BUGFIX: Runtime deps are copied based on TargetFramework - https://github.com/fsprojects/Paket/issues/1751
* BUGFIX: Do not take over control over manual nodes - https://github.com/fsprojects/Paket/issues/1746
* BUGFIX: Better error message when log file is missing - https://github.com/fsprojects/Paket/issues/1743
* BUGFIX: Create folder if needed during package extraction - https://github.com/fsprojects/Paket/issues/1741
* BUGFIX: Simplify works with auto-detected target frameworks - https://github.com/fsprojects/Paket/pull/1740
* BUGFIX: Make sure Guid in project reference is parsed well - https://github.com/fsprojects/Paket/pull/1738
* BUGFIX: Added a username and password option scripting - https://github.com/fsprojects/Paket/pull/1736
* BUGFIX: Trailing slash will be removed from credentials - https://github.com/fsprojects/Paket/pull/1735
* COSMETICS: Add condition to AfterBuild target to unbreak nCrunch - https://github.com/fsprojects/Paket/pull/1734
* BUGFIX: Ignore case in aliases dll names - https://github.com/fsprojects/Paket/pull/1733

#### 3.1.0 - 2016-06-16
* Paket pack doesn't allow empty string as authors and description metadata - https://github.com/fsprojects/Paket/pull/1728
* Made Name and Guid in ProjectRefrence optional - https://github.com/fsprojects/Paket/issues/1729
* BUGFIX: Prerelease version range are working with ~> again
* BUGFIX: Filter empty When conditions - https://github.com/fsprojects/Paket/issues/1727
* BUGFIX: Do not garbage collect packages with version in path

#### 3.0.0 - 2016-06-15
* Allow to reference git repositories - http://fsprojects.github.io/Paket/git-dependencies.html
* Allow to run build commands on git repositories - http://fsprojects.github.io/Paket/git-dependencies.html#Running-a-build-in-git-repositories
* Allow to use git repositories as NuGet source - http://fsprojects.github.io/Paket/git-dependencies.html#Using-Git-repositories-as-NuGet-source
* Allow to override package sources in paket.local - http://fsprojects.github.io/Paket/local-file.html http://theimowski.com/blog/2016/05-19-paket-workflow-for-testing-new-nuget-package-before-release/index.html
* NEW COMMAND: "paket generate-include-scripts" creates package include scripts for F# Interactive - http://fsprojects.github.io/Paket/paket-generate-include-scripts.html
* Additional local caches - http://fsprojects.github.io/Paket/caches.html
* Garbage collection in packages folder - https://github.com/fsprojects/Paket/pull/1491
* Allows to exclude dll references from a NuGet package - http://fsprojects.github.io/Paket/references-files.html#Excluding-libraries
* Allows to use aliases for libraries - http://fsprojects.github.io/Paket/references-files.html#Library-aliases
* Create Choose nodes for .NET Standard
* Remove command removes empty group when removing last dependency - https://github.com/fsprojects/Paket/pull/1706
* New bootstrapper option --max-file-age - http://fsprojects.github.io/Paket/bootstrapper.html
* USABILITY: Removed "specs:" from paket.lock since it was copied from Bundler and had no meaning in Paket - https://github.com/fsprojects/Paket/pull/1608
* BREAKING CHANGE: "lib", "runtimes" are not allowed as group names
* BREAKING CHANGE: Removed --hard parameter from all commands.
    - Paket threads all commands as if --hard would have been set - https://github.com/fsprojects/Paket/pull/1567
    - For the --hard use in the binding redirects there is a new parameter --clean-redirects - https://github.com/fsprojects/Paket/pull/1692

#### 2.66.10 - 2016-06-15
* BUGFIX: Paket update failed on silverlight projects - https://github.com/fsprojects/Paket/pull/1719

#### 2.66.9 - 2016-06-03
* BUGFIX: Automatic prerelease expansion should not be done if explicit prereleases are requested - https://github.com/fsprojects/Paket/issues/1716 https://github.com/fsprojects/Paket/issues/1714

#### 2.66.6 - 2016-05-31
* BUGFIX: Groups with different sources should not resolve to wrong packages - https://github.com/fsprojects/Paket/issues/1711

#### 2.66.5 - 2016-05-30
* BUGFIX: Don't remove trailing zero if version is in package path - https://github.com/fsprojects/Paket/issues/1708

#### 2.66.4 - 2016-05-26
* BUGFIX: Optimization of local dependencies - https://github.com/fsprojects/Paket/issues/1703

#### 2.66.3 - 2016-05-24
* BUGFIX: Use utf-8 to download strings - https://github.com/fsprojects/Paket/pull/1702

#### 2.66.2 - 2016-05-23
* BUGFIX: Update with any of the --keep-major flag didn't honour content:none in paket.dependencies - https://github.com/fsprojects/Paket/issues/1701

#### 2.66.0 - 2016-05-23
* Package groups be excluded in a paket.template file - https://github.com/fsprojects/Paket/pull/1696
* BUGFIX: Fallback from portable to net45 must be conversative - https://github.com/fsprojects/Paket/issues/1117

#### 2.65.0 - 2016-05-18
* BUGFIX: Fixed compatibility issues with nuget.org and myget - https://github.com/fsprojects/Paket/pull/1694
* BUGFIX: DateTime in package should not be in the future
* BUGFIX: Don't push non existing files - https://github.com/fsprojects/Paket/pull/1688
* BUGFIX: Paket should imports build targets from packages in build dependency groups - https://github.com/fsprojects/Paket/pull/1674
* BUGFIX: Framework resolution strategy for Google.Apis.Oauth2.v2 - https://github.com/fsprojects/Paket/issues/1663
* BUGFIX: Blacklisting install.xdt and uninstall.xdt files - https://github.com/fsprojects/Paket/pull/1667

#### 2.64.0 - 2016-05-05
* Implemented support for NativeReference - https://github.com/fsprojects/Paket/issues/1658
* Added monoandroid60 to be matched as Some MonoAndroid - https://github.com/fsprojects/Paket/pull/1659
* BUGFIX: Understand InterprojectDependencies without Name - https://github.com/fsprojects/Paket/issues/1657
* BUGFIX: Fix path issue on linux - https://github.com/fsprojects/Paket/pull/1644/files
* BUGFIX: Don't pack template files in packages or paket-files

#### 2.63.0 - 2016-04-22
* Added monoandroid43 to be matched as Some MonoAndroid - https://github.com/fsprojects/Paket/pull/1631
* Added support for MonoAndroid22 and MonoAndroid23 - https://github.com/fsprojects/Paket/pull/1628
* BUGFIX: allow directory names with + in paket.template
* BUGFIX: Generates binding redirect for references targeting different profiles - https://github.com/fsprojects/Paket/pull/1634
* EXPERIMENTAL: paket resolves runtime dependency libs - https://github.com/fsprojects/Paket/pull/1626
* USABILITY: remove command restricts install to the specified group only - https://github.com/fsprojects/Paket/pull/1612

#### 2.62.0 - 2016-04-17
* Refactoring Bootstrapper to introduce better coverage and testing - https://github.com/fsprojects/Paket/pull/1603

#### 2.61.0 - 2016-04-17
* Support .NET platform standard packages - https://github.com/fsprojects/Paket/issues/1614
* Support .NET 4.6.2 - https://github.com/fsprojects/Paket/issues/1614
* BUGFIX: Don't set CopyToOutputDirectory for Compile items - https://github.com/fsprojects/Paket/issues/1592
* BUGFIX: Allow to pack packages with ReflectedDefinition - https://github.com/fsprojects/Paket/pull/1602

#### 2.60.0 - 2016-04-12
* Various performance optimizations - https://github.com/fsprojects/Paket/pull/1599
* BUGFIX: Fix CleanDir function - https://github.com/fsprojects/Paket/commit/1c2250ed5fae51a5f086325347fecefe16bba27a#commitcomment-17064085
* BUGFIX: Detect net30 moniker

#### 2.59.0 - 2016-04-12
* BUGFIX: Remove process should remove packages from specified groups - https://github.com/fsprojects/Paket/issues/1596
* BUGFIX: Compare full filename for pack with template file - https://github.com/fsprojects/Paket/issues/1594
* BUGFIX: Dependencies file should not take shortened versions - https://github.com/fsprojects/Paket/issues/1591
* BUGFIX: Breaking some parallism and trying to prevent race conditions - https://github.com/fsprojects/Paket/issues/1589
* BUGFIX: "paket.exe pack" with "include-referenced-projects" and "minimum-from-lock-file" did not work when project references have a paket.template file - https://github.com/fsprojects/Paket/issues/1586
* BUGFIX: Property Definitions are placed after FSharp Targets - https://github.com/fsprojects/Paket/issues/1585
* BUGFIX: Redirects for assemblies in the GAC were removed - https://github.com/fsprojects/Paket/issues/1574
* BUGFIX: Paket.dependency with version ranges failed when package has pinned dependency and that version is unlisted - https://github.com/fsprojects/Paket/issues/1579
* BUGFIX: Github dependencies reference transitive NuGet packages to projects - https://github.com/fsprojects/Paket/issues/1578
* BUGFIX: Add "*.fsi" files as <Compile> by default - https://github.com/fsprojects/Paket/pull/1573
* BUGFIX: Touch feature disabled by default in Add, Update, Install; enabled with --touch-affected-refs - https://github.com/fsprojects/Paket/pull/1571
* BUGFIX: Property Definitions: placed after csharp targets - https://github.com/fsprojects/Paket/pull/1522
* BUGFIX: Create folder for all source file dependencies
* USABILITY: Using saved api key credentials for the push operation - https://github.com/fsprojects/Paket/pull/1570
* USABILITY: Paket update supports combining filter with specific version - https://github.com/fsprojects/Paket/pull/1580

#### 2.57.0 - 2016-03-30
* BUGFIX: Property Definitions: placed after non-paket imports if they directly follow the top property groups - https://github.com/fsprojects/Paket/pull/1561
* BUGFIX: Fixed inconsistent condition generation in paket.lock file - https://github.com/fsprojects/Paket/issues/1552
* BUGFIX: Removing transitive dependencies from dependencies list during pack - https://github.com/fsprojects/Paket/pull/1547
* USABILITY: Better WPF support - https://github.com/fsprojects/Paket/pull/1550

#### 2.56.0 - 2016-03-24
* BUGFIX: Move props definitions further up in project files - https://github.com/fsprojects/Paket/issues/1537
* BUGFIX: Fixed missing src files when packing with symbols on Linux - https://github.com/fsprojects/Paket/pull/1545
* BUGFIX: Ensuring that dependent dll's are not included in the package when usng include-referenced-projects - https://github.com/fsprojects/Paket/pull/1543
* BUGFIX: Global redirects:false is not disabling everything below anymore - https://github.com/fsprojects/Paket/issues/1544

#### 2.55.0 - 2016-03-23
* Correct src folder structure for packing with symbols - https://github.com/fsprojects/Paket/pull/1538
* Fix resolver bug spotted by property based testing - https://github.com/fsprojects/Paket/issues/1524

#### 2.54.0 - 2016-03-21
* It's possible to influence the CopyToOutputDirectory property for content references in project files - http://fsprojects.github.io/Paket/nuget-dependencies.html#CopyToOutputDirectory-settings
* BUGFIX: Fix regression where paket skipped packages with name ending in lib - https://github.com/fsprojects/Paket/issues/1531
* USABILITY: Unknown package settings are now reported
* USABILITY: Improve warning text on conflict - https://github.com/fsprojects/Paket/pull/1530

#### 2.53.0 - 2016-03-19
* Allow to restore recursively from remote dependencies file - https://github.com/fsprojects/Paket/issues/1507
* BUGFIX: Fix mixed mode solutions with Native - https://github.com/fsprojects/Paket/issues/1523
* BUGFIX: Do not generate useless true conditions for Native - https://github.com/fsprojects/Paket/issues/1523
* BUGFIX: Native settings are filtered correctly - https://github.com/fsprojects/Paket/issues/1523
* BUGFIX: Force resolver to look into deeper levels - https://github.com/fsprojects/Paket/issues/1520
* COSMETICS: Emit net40-full moniker instead of net-40
* COSMETICS: Simplify single when conditions with single true statement
* USABILITY: Improved error message when paket.dependencies can't be found - https://github.com/fsprojects/Paket/pull/1519
* USABILITY: Automatically retry with force flag if we can't get package details for a given version - https://github.com/fsprojects/Paket/issues/1526
* USABILITY: Better error message when paket.lock an paket.dependencies are out of sync.
* USABILITY: Content:once doesn't add paket flags to the csproj file in order to make Orleans tools happy - https://github.com/fsprojects/Paket/issues/1513
* USABILITY: Be more robust in paket.references files - https://github.com/fsprojects/Paket/issues/1514
* USABILITY: Improved stability in lock acquiring process - https://github.com/fsprojects/Paket/issues/858

#### 2.52.0 - 2016-03-10
* Allow to restore dll from remote dependencies file - https://github.com/fsprojects/Paket/issues/1507
* Prevent paket holding locks on assemblies during binding redirects - https://github.com/fsprojects/Paket/pull/1492
* ProjectFile.save with forceTouch to only modify the last write time without content if unchanged - https://github.com/fsprojects/Paket/pull/1493
* BUGFIX: Don't accept "Unsupported0.0" as full framework - https://github.com/fsprojects/Paket/issues/1494
* BUGFIX: Revert 1487 - https://github.com/fsprojects/Paket/issues/1487
* BUGFIX: Fall back to v2 for VSTS - https://github.com/fsprojects/Paket/issues/1496
* BUGFIX: Fixed duplicate frameworks during auto-detection - https://github.com/fsprojects/Paket/issues/1500
* BUGFIX: Fixed conditional references created for group dependencies - https://github.com/fsprojects/Paket/issues/1505
* BUGFIX: Fixed parsing error in lock file parser - https://github.com/fsprojects/Paket/issues/1500
* BUGFIX: Merge Chessie into PowerShell package - https://github.com/fsprojects/Paket/issues/1499
* BUGFIX: Make v3 API more robust
* BUGFIX: Do not install packages with same version from different groups twice - https://github.com/fsprojects/Paket/issues/1458
* BUGFIX: When adding framework specification to paket.dependencies .props include was moved to the bottom of csproj file - https://github.com/fsprojects/Paket/issues/1487
* BUGFIX: Allow to use LOCKEDVERSION with packages that are not in main group - https://github.com/fsprojects/Paket/issues/1483
* USABILITY: only complain about missing references if there are references at all

#### 2.51.0 - 2016-02-29
* Experimental Visual C++ support in binding redirects - https://github.com/fsprojects/Paket/issues/1467
* Restore: optional --touch-affected-refs to touch refs affected by a restore - https://github.com/fsprojects/Paket/pull/1485
* BUGFIX: fixed group transitive dependency checking - https://github.com/fsprojects/Paket/pull/1479
* BUGFIX: Do not try to pack output folder - https://github.com/fsprojects/Paket/issues/1473
* BUGFIX: Fix StackOverflow from https://github.com/fsprojects/Paket/issues/1432
* BUGFIX: Do not pack absolute paths - https://github.com/fsprojects/Paket/issues/1472
* BUGFIX: Keep Auth from dependencies file for fast path - https://github.com/fsprojects/Paket/issues/1469
* BUGFIX: Fix Platform matching bug in CPP projects - https://github.com/fsprojects/Paket/issues/1467
* USABILITY: Touch project files when paket.lock changed in order to support incremental builds with MsBuild - https://github.com/fsprojects/Paket/issues/1471
* USABILITY: Prevent paket holding locks on assemblies during binding redirects
* USABILITY: Don't fail when we can't turn on auto-restote during convert

#### 2.50.0 - 2016-02-09
* Experimental Visual C++ support - https://github.com/fsprojects/Paket/issues/1467
* BUGFIX: Install packages that end in .dll - https://github.com/fsprojects/Paket/issues/1466
* BUGFIX: Prevent race condition - https://github.com/fsprojects/Paket/issues/1460
* BUGFIX: Download of HTTP dependencies should delete folder before we unzip
* BUGFIX: Do not touch project files in packages folder - https://github.com/fsprojects/Paket/issues/1455
* BUGFIX: Keep versions locked for dependencies during pack - https://github.com/fsprojects/Paket/issues/1457
* BUGFIX: Do not fail on auth check for remote dependencies file - https://github.com/fsprojects/Paket/issues/1456
* WORKAROUND: Don't use v3 getPackageDetails on nuget.org or myget

#### 2.49.0 - 2016-02-03
* Added paket pack switch minimum-from-lock-file - http://fsprojects.github.io/Paket/paket-pack.html#Version-ranges
* Automatic framework detection - http://fsprojects.github.io/Paket/dependencies-file.html#Automatic-framework-detection
* BUGFIX: Work around auth issues with VSTS feed - https://github.com/fsprojects/Paket/issues/1453
* USABILITY: Show warning if a dependency is installed for wrong target framework - https://github.com/fsprojects/Paket/pull/1445

#### 2.48.0 - 2016-01-28
* New lowest_matching option that allows to use lowest matching version of direct dependencies - http://fsprojects.github.io/Paket/dependencies-file.html#Lowest-matching-option
* BUGFIX: Fix convert-from-nuget command - https://github.com/fsprojects/Paket/pull/1437
* BUGFIX: paket pack with enabled include-referenced-projects flag doesn't throwh NRE - https://github.com/fsprojects/Paket/issues/1434
* BUGFIX: Fixed pack package dependencies for dependent projects - https://github.com/fsprojects/Paket/issues/1429
* BUGFIX: Fixed pack package dependencies for dependent projects - https://github.com/fsprojects/Paket/pull/1417
* BUGFIX: Pack with concrete template file should work for type project - https://github.com/fsprojects/Paket/issues/1414
* BUGFIX: Don't use symbol packages when using filesystem source with symbol package - https://github.com/fsprojects/Paket/issues/1413

#### 2.46.0 - 2016-01-19
* BootStrapper caches paket.exe in NuGet cache - https://github.com/fsprojects/Paket/pull/1400
* Case insensitive autocomplete for NuGet v2 protocol - https://github.com/fsprojects/Paket/pull/1410

#### 2.45.0 - 2016-01-18
* Initial support for autocomplete of private sources - https://github.com/fsprojects/Paket/issues/1298
* Allow to set project url in paket pack
* Added include-pdbs switch in paket.template files - https://github.com/fsprojects/Paket/pull/1403
* BUGFIX: Fixed symbol sources creation on projects that contain linked files - https://github.com/fsprojects/Paket/pull/1402
* BUGFIX: Fixed inter project dependencies
* BUGFIX: Reduce pressure from call stack - https://github.com/fsprojects/Paket/issues/1392
* BUGFIX: Symbols package fix for projects that contained linked files - https://github.com/fsprojects/Paket/pull/1390

#### 2.44.0 - 2016-01-14
* Paket pack for symbols packages allows for pulling in referenced projects. - https://github.com/fsprojects/Paket/pull/1383

#### 2.43.0 - 2016-01-14
* BUGFIX: Use registration data from normalized NuGet version - https://github.com/fsprojects/Paket/issues/1387
* BUGFIX: $(SolutionDir) in ProjectReference include attribute will be parsed - https://github.com/fsprojects/Paket/issues/1377
* BUGFIX: Restore groups sequentially - https://github.com/fsprojects/Paket/issues/1371
* PERFORMANCE: Fix issue with bad performance - https://github.com/fsprojects/Paket/issues/1387
* PERFORMANCE: Try relaxed resolver only when there is a chance to succeed
* USABILITY: Fail if credentials are invalid - https://github.com/fsprojects/Paket/issues/1382

#### 2.42.0 - 2016-01-10
* Nemerle projects support
* BUGFIX: Incorrect package dependencies graph resolution with prereleases - https://github.com/fsprojects/Paket/pull/1359
* BUGFIX: NuGetV2: avoid revealing password also if more than one source is defined - https://github.com/fsprojects/Paket/pull/1357

#### 2.41.0 - 2016-01-07
* Allow to reference dlls from HTTP resources - https://github.com/fsprojects/Paket/issues/1341
* BUGFIX: Fixed prerelease comparision - https://github.com/fsprojects/Paket/issues/1316
* BUGFIX: Fixed problem with prerelease versions during pack - https://github.com/fsprojects/Paket/issues/1316
* BUGFIX: Do not copy dlls from paket-files - https://github.com/fsprojects/Paket/issues/1341
* BUGFIX: Fixed problem with @ char in paths during pack - https://github.com/fsprojects/Paket/pull/1351
* BUGFIX: Allow to reference dlls from HTTP resources on mono - https://github.com/fsprojects/Paket/pull/1349
* PERFORMANCE: Don't parse lock file in FullUpdate mode
* WORKAROUND: ConfigFile password encryption did not work on specific machines - https://github.com/fsprojects/Paket/pull/1347
* USABILITY: Show warning when paket.references is used in nupkg content - https://github.com/fsprojects/Paket/issues/1344
* USABILITY: Report group name in download trace - https://github.com/fsprojects/Paket/issues/1337
* USABILITY: Be more robust against flaky NuGet feeds

#### 2.40.0 - 2015-12-29
* BUGFIX: Better packaging of prerelease dependencies - https://github.com/fsprojects/Paket/issues/1316
* BUGFIX: Allow to overwrite versions in template files without id - https://github.com/fsprojects/Paket/issues/1321
* BUGFIX: Accept dotnet54 as moniker
* BUGFIX: Download file:/// to paket-files/localhost
* BUGFIX: Compare normalized Urls
* BUGFIX: Call OnCompleted in Observable.flatten - https://github.com/fsprojects/Paket/pull/1330
* BUGFIX: Allow to restore packages from private feeds - https://github.com/fsprojects/Paket/issues/1326
* PERFORMANCE: Cache which source contains versions in GetVersions - https://github.com/fsprojects/Paket/pull/1327
* PERFORMANCE: Prefer package-versions protocol for nuget.org and myget.org

#### 2.38.0 - 2015-12-22
* Support new NuGet version range for empty restrictions
* USABILITY: Don't use /odata for nuget.org or myget.org
* BUGFIX: paket pack ignored specific-version parameter - https://github.com/fsprojects/Paket/issues/1321
* COSMETICS: Better error messages in GetVersions
* COSMETICS: Normalize NuGet source feeds in lock files
* PERFORMANCE: Keep traffic for GetVersions and GetPackageDetails low

#### 2.37.0 - 2015-12-21
* New "clear-cache" command allows to clear the NuGet cache - http://fsprojects.github.io/Paket/paket-clear-cache.html
* Paket checks PackageDetails only for sources that responded with versions for a package - https://github.com/fsprojects/Paket/issues/1317
* Implemented support for specifying per-template versions in paket pack - https://github.com/fsprojects/Paket/pull/1314
* Added support for relative src link to package content - https://github.com/fsprojects/Paket/pull/1311
* BUGFIX: Fix NullReferenceException - https://github.com/fsprojects/Paket/issues/1307
* BUGFIX: Check that cached NuGet package belongs to requested package
* BUGFIX: NuGet packages with FrameworkAssembly nodes did not work - https://github.com/fsprojects/Paket/issues/1306
* Paket install did an unnecessary update when framework restriction were present - https://github.com/fsprojects/Paket/issues/1305
* COSMETICS: No need to show cache warnings

#### 2.36.0 - 2015-12-10
* Getting assembly metadata without loading the assembly - https://github.com/fsprojects/Paket/pull/1293

#### 2.35.0 - 2015-12-09
* "redirects off" skips binding redirects completely - https://github.com/fsprojects/Paket/pull/1299

#### 2.34.0 - 2015-12-07
* BootStrapper uses named temp files - https://github.com/fsprojects/Paket/pull/1296
* Making user prompts work with stdin - https://github.com/fsprojects/Paket/pull/1292

#### 2.33.0 - 2015-12-04
* Option to force a binding redirects - https://github.com/fsprojects/Paket/pull/1290
* Use GetCustomAttributesData instead of GetCustomAttributes - https://github.com/fsprojects/Paket/issues/1289
* Don't touch app.config if we don't logically change it - https://github.com/fsprojects/Paket/issues/1248
* Normalize versions in lock file for nuget.org - https://github.com/fsprojects/Paket/issues/1282
* Using AssemblyTitle if no title is specified in a project template - https://github.com/fsprojects/Paket/pull/1285
* Binding redirects should work with multiple groups - https://github.com/fsprojects/Paket/issues/1284
* Resolver is more tolerant with prereleases - https://github.com/fsprojects/Paket/issues/1280

#### 2.32.0 - 2015-12-02
* Provided more user-friendly messages for bootstrapper - https://github.com/fsprojects/Paket/pull/1278
* EXPERIMENTAL: Added ability to create symbol/source packages - https://github.com/fsprojects/Paket/pull/1275
* BUGFIX: Fixed coreProps root element in generated nuspec - https://github.com/fsprojects/Paket/pull/1276

#### 2.31.0 - 2015-12-01
* Add options to force Nuget source and use local file paths with bootstrapper - https://github.com/fsprojects/Paket/pull/1268
* Implement exclude parameter for pack - https://github.com/fsprojects/Paket/pull/1274
* Handle different platforms in ProjectFile.GetOutputPath - https://github.com/fsprojects/Paket/pull/1269
* Support local read-only .nupkg-files - https://github.com/fsprojects/Paket/pull/1272

#### 2.30.0 - 2015-12-01
* Switched to using Chessie Nuget package - https://github.com/fsprojects/Paket/pull/1266
* Adding .NET 4.6.1 support - https://github.com/fsprojects/Paket/issues/1270

#### 2.29.0 - 2015-11-27
* Allow specifying Nuget Source and provide option to specify parameters with config file in bootstrapper - https://github.com/fsprojects/Paket/pull/1261
* BUGFIX: Do not normalize versions since it might break Klondike - https://github.com/fsprojects/Paket/issues/1257
* COSMETICS: Better error message when lock file doesn't contain version pin - https://github.com/fsprojects/Paket/issues/1256
* COSMETICS: Show a warning when the resolver selects an unlisted version - https://github.com/fsprojects/Paket/pull/1258

#### 2.28.0 - 2015-11-25
* Reuse more of the NuGet v3 API for protocol selection
* Using new NuGet v3 protocol to retrieve unlisted packages - https://github.com/fsprojects/Paket/issues/1254
* Created installer demo - https://github.com/fsprojects/Paket/issues/1251
* Adding monoandroid41 framework moniker - https://github.com/fsprojects/Paket/pull/1245
* BUGFIX: Specifying prereleases did not work with pessimistic version constraint - https://github.com/fsprojects/Paket/issues/1252
* BUGFIX: Unlisted property get properly filled from NuGet v3 API - https://github.com/fsprojects/Paket/issues/1242
* BUGFIX: Bootstrapper compares version per SemVer - https://github.com/fsprojects/Paket/pull/1236
* PERFORMANCE: Avoid requests to teamcity that lead to server error
* USABILITY: If parsing of lock file fails Paket reports the lock file filename - https://github.com/fsprojects/Paket/issues/1247

#### 2.27.0 - 2015-11-19
* Binding redirects get cleaned during install - https://github.com/fsprojects/Paket/pull/1235
* BUGFIX: Bootstrapper compares version per SemVer - https://github.com/fsprojects/Paket/pull/1236
* BUGFIX: Do not print feed password to output - https://github.com/fsprojects/Paket/pull/1238
* USABILITY: Always write non-version into lock file to keep ProGet happy - https://github.com/fsprojects/Paket/issues/1239

#### 2.26.0 - 2015-11-18
* BUGFIX: Better parsing of framework restrictions - https://github.com/fsprojects/Paket/issues/1232
* BUGFIX: Fix props files - https://github.com/fsprojects/Paket/issues/1233
* BUGFIX: Detect AssemblyName from project file name if empty - https://github.com/fsprojects/Paket/issues/1234
* BUGFIX: Fixed issue with V3 feeds doing api requests even when the paket.lock is fully specified - https://github.com/fsprojects/Paket/pull/1231
* BUGFIX: Update ProjectFile.GetTargetProfile to work with conditional nodes - https://github.com/fsprojects/Paket/pull/1227
* BUGFIX: Putting .targets import on correct location in project files - https://github.com/fsprojects/Paket/issues/1226
* BUGFIX: Putting braces around OData conditions to work around ProGet issues - https://github.com/fsprojects/Paket/issues/1225
* USABILITY: Always write nomalized version into lock file to keep the lockfile as stable as possible
* USABILITY: Always try 3 times to download and extract a package
* USABILITY: Sets default resolver strategy for convert from nuget to None - https://github.com/fsprojects/Paket/pull/1228

#### 2.25.0 - 2015-11-13
* Unified cache implementation for V2 and V3 - https://github.com/fsprojects/Paket/pull/1222
* BUGFIX: Putting .props and .targets import on correct location in project files - https://github.com/fsprojects/Paket/issues/1219
* BUGFIX: Propagate framework restriction correctly - https://github.com/fsprojects/Paket/issues/1213
* BUGFIX: Match auth - https://github.com/fsprojects/Paket/issues/1210
* BUGFIX: Better error message when something goes wrong during package download

#### 2.24.0 - 2015-11-11
* Support for feeds that only provide NuGet v3 API - https://github.com/fsprojects/Paket/pull/1205
* BUGFIX: Made PublicAPI.ListTemplateFiles more robust - https://github.com/fsprojects/Paket/pull/1209
* BUGFIX: Allow to specify empty file patterns in paket.template
* BUGFIX: Filter excluded dependencies in template files - https://github.com/fsprojects/Paket/issues/1208
* BUGFIX: Framework dependencies were handled too strict - https://github.com/fsprojects/Paket/issues/1206

#### 2.23.0 - 2015-11-09
* Allow to exclude dependencies in template files - https://github.com/fsprojects/Paket/issues/1199
* Exposed TemplateFile types and Dependencies member - https://github.com/fsprojects/Paket/pull/1203
* Paket uses lock free version of Async.Choice
* Paket generates and parses strategy option in lock file - https://github.com/fsprojects/Paket/pull/1196
* BUGFIX: Fixed version requirement parse issue noticed in FsBlog
* USABILITY: Paket shows parsing errors in app.config files - https://github.com/fsprojects/Paket/issues/1195

#### 2.22.0 - 2015-11-05
* Paket adds binding redirect only for applicable assemblies - https://github.com/fsprojects/Paket/issues/1187
* BUGFIX: Add missing transitive dependencies after paket update - https://github.com/fsprojects/Paket/issues/1190
* BUGFIX: Work around issue with # in file names on mono - https://github.com/fsprojects/Paket/issues/1189
* USABILITY: Better error reporting when prereleases are involved - https://github.com/fsprojects/Paket/issues/1186

#### 2.21.0 - 2015-11-01
* Adding LOCKEDVERSION placeholder to templatefile - https://github.com/fsprojects/Paket/issues/1183

#### 2.20.0 - 2015-10-30
* Allow filtered updates of packages matching a regex - https://github.com/fsprojects/Paket/pull/1178
* Search for paket.references in startup directory (auto-restore feature) - https://github.com/fsprojects/Paket/pull/1179
* BUGFIX: Framework filtering for transisitve packages - https://github.com/fsprojects/Paket/issues/1182

#### 2.19.0 - 2015-10-29
* Resolver changed to breadth first search to escape more quickly from conflict situations - https://github.com/fsprojects/Paket/issues/1174
* Paket init downloads stable version of bootstraper - https://github.com/fsprojects/Paket/issues/1040
* BUGFIX: SemVer updates were broken

#### 2.18.0 - 2015-10-28
* Use branch and bound strategy to escape quickly from conflict situations - https://github.com/fsprojects/Paket/issues/1169
* Queries all feeds in parallel for package details
* New moniker monoandroid50 - https://github.com/fsprojects/Paket/pull/1171
* Reintroduced missing public API functions for docs
* USABILITY: Improved paket's conflict reporting during resolution time - https://github.com/fsprojects/Paket/pull/1168

#### 2.17.0 - 2015-10-24
* Global "oldest matching version" resolver strategy option - http://fsprojects.github.io/Paket/dependencies-file.html#Strategy-option
* Convert-from-nuget and simplify commands simplify framework restrictions if possible - https://github.com/fsprojects/Paket/pull/1159
* BUGFIX: Queries every NuGet feed in parallel and combines the results - https://github.com/fsprojects/Paket/pull/1163
* USABILITY: Give better error message when a file can't be found on a github repo - https://github.com/fsprojects/Paket/issues/1162

#### 2.16.0 - 2015-10-21
* Check that download http status code was 200
* Try to report better error when file is blocked by Firewall - https://github.com/fsprojects/Paket/pull/1155
* BUGFIX: Fixed loading of Project files on mono - https://github.com/fsprojects/Paket/pull/1149
* PERFORMANCE: Caching proxy scheme - https://github.com/fsprojects/Paket/pull/1153
* USABILITY: If caching fails Paket should recover - https://github.com/fsprojects/Paket/issues/1152

#### 2.15.1 - 2015-10-17
* BUGFIX: Fixed framework restriction filter - https://github.com/fsprojects/Paket/pull/1146
* BUGFIX: Fixed parsing of framework restrictions in lock file - https://github.com/fsprojects/Paket/pull/1144
* BUGFIX: Add monoandroid403 to be matched as Some MonoAndroid - https://github.com/fsprojects/Paket/pull/1140
* PERFORMANCE: Use locked version as prefered version when resolver strategy is min - https://github.com/fsprojects/Paket/pull/1141
* COSMETICS: Better error messages when resolver finds no matching version.
* COSMETICS: Fix error message when resolver already resolved to GlobalOverride - https://github.com/fsprojects/Paket/issues/1142

#### 2.14.0 - 2015-10-15
* BUGFIX: Handle silverlight framework identifiers comparison - https://github.com/fsprojects/Paket/pull/1138

#### 2.13.0 - 2015-10-14
* Show-Groups command - http://fsprojects.github.io/Paket/paket-show-groups.html
* BUGFIX: Fixed combine operation for framework restrictions - https://github.com/fsprojects/Paket/issues/1137
* BUGFIX: Lockfile-Parser did not to parse framework restrictions and therefore paket install could lead to wrong lock file - https://github.com/fsprojects/Paket/issues/1135
* USABILITY: Non-SemVer InformationalVersion are now allowed for paket pack - https://github.com/fsprojects/Paket/issues/1134
* USABILITY: Dependencies file parser should detects comma between install settings - https://github.com/fsprojects/Paket/issues/1129
* COSMETICS: Don't show the pin notice if dependency is transitive
* COSMETICS: Don't allow negative numbers in SemVer

#### 2.12.0 - 2015-10-12
* Better SemVer update by adding --keep-major, --keep-minor, --keep-patch to the CLI
* EXPERIMENTAL: Support for WiX installer projects

#### 2.11.0 - 2015-10-09
* Skip unchanged groups during install

#### 2.10.0 - 2015-10-08
* Make resolver to evaluate versions lazily
* BUGFIX: Paket.Pack was broken on filesystems with forward slash seperator - https://github.com/fsprojects/Paket/issues/1119
* BUGFIX: Wrong paket ProjectRefences name causes incorrect packaging - https://github.com/fsprojects/Paket/issues/1113

#### 2.9.0 - 2015-10-05
* Allow to use GitHub tokens to access GitHub files - http://fsprojects.github.io/Paket/paket-config.html
* Allow to update a single group
* BUGFIX: Resolver needs to consider Microsoft.Bcl.Build

#### 2.8.0 - 2015-10-03
* BUGFIX: Selective update needs to consider remote files
* BUGFIX: Ignore disabled upstream feeds - https://github.com/fsprojects/Paket/pull/1105
* BUGFIX: Don't forget to add settings from root dependencies
* COSMETICS: Do not write unnecessary framework restrictions into paket.lock

#### 2.7.0 - 2015-10-02
* Support for private GitHub repos - http://fsprojects.github.io/Paket/github-dependencies.html#Referencing-a-private-github-repository
* BUGFIX: Find the mono binary on OSX 10.11 - https://github.com/fsprojects/Paket/pull/1103

#### 2.6.0 - 2015-10-01
* Allow "content:once" as a package setting - http://fsprojects.github.io/Paket/nuget-dependencies.html#No-content-option
* BUGFIX: Don't add -prerelease to nuspec dependency nodes for project references - https://github.com/fsprojects/Paket/issues/1102
* BUGFIX: Do not create prerelease identifiers for transitive dependencies - https://github.com/fsprojects/Paket/issues/1099
* PERFORMANCE: Do not parse remote dependencies file twice - https://github.com/fsprojects/Paket/issues/1101
* PERFORMANCE: Check if we already downloaded paket.dependencies file for remote files in order to reduce stress on API limit - https://github.com/fsprojects/Paket/issues/1101
* PERFORMANCE: Run all calls against different NuGet protocols in parallel and take the fastest - https://github.com/fsprojects/Paket/issues/1085
* PERFORMANCE: Exclude duplicate NuGet feeds - https://github.com/fsprojects/Paket/issues/1085
* COSMETICS: Cache calls to GitHub in order to reduce stress on API limit - https://github.com/fsprojects/Paket/issues/1101

#### 2.5.0 - 2015-09-29
* Remove all Paket entries from projects which have no paket.references - https://github.com/fsprojects/Paket/issues/1097
* Allow to format VersionRequirements in NuGet syntax
* BUGFIX: Fix KeyNotFoundException when project is net4.0-client - https://github.com/fsprojects/Paket/issues/1095
* BUGFIX: Put prerelease requirement into NuSpec during paket pack - https://github.com/fsprojects/Paket/issues/1088
* BUGFIX: Inconsistent framework exclusion in paket.dependencies - https://github.com/fsprojects/Paket/issues/1093
* BUGFIX: Commands add/remove stripped link:false from file references - https://github.com/fsprojects/Paket/issues/1089
* BUGFIX: Do not create double prerelease identifiers - https://github.com/fsprojects/Paket/issues/1099
* COSMETICS: Only fixup dates in zip archive under Mono - https://github.com/fsprojects/Paket/pull/1094
* PERFORMANCE: Skip asking for versions if only a specific version is requested
* PERFORMANCE: Check if a feed supports a protocol and never retry if not - https://github.com/fsprojects/Paket/issues/1085

#### 2.4.0 - 2015-09-28
* BUGFIX: Paket does not touch config files when the list of binding redirects to add is empty - https://github.com/fsprojects/Paket/pull/1092
* BUGFIX: Fix unsupported https scheme in web proxy - https://github.com/fsprojects/Paket/pull/1080
* BUGFIX: Ignore DotNET 5.0 framework when TargetFramework 4 is specified - https://github.com/fsprojects/Paket/issues/1066
* BUGFIX: Paket failed with: The input sequence was empty - https://github.com/fsprojects/Paket/issues/1071
* BUGFIX: NullReferenceException in applyBindingRedirects during "update nuget package" - https://github.com/fsprojects/Paket/issues/1074
* COSMETICS: Improve error message for bootstrapper if download of Paket.exe fails - https://github.com/fsprojects/Paket/pull/1091

#### 2.3.0 - 2015-09-21
* Binding redirects from target platform only - https://github.com/fsprojects/Paket/pull/1070
* Allow to enable redirects per package - http://fsprojects.github.io/Paket/nuget-dependencies.html#redirects-settings
* BUGFIX: Install command without a lockfile failed when using groups - https://github.com/fsprojects/Paket/issues/1067
* BUGFIX: Only create packages.config entries for referenced packages - https://github.com/fsprojects/Paket/issues/1065
* BUGFIX: Paket update added an app.config to every project - https://github.com/fsprojects/Paket/issues/1068
* BUGFIX: Use commit w/gist download in RemoteDownload.downloadRemoteFiles - https://github.com/fsprojects/Paket/pull/1069

#### 2.1.0 - 2015-09-16
* Added support for custom internet proxy credentials with env vars - https://github.com/fsprojects/Paket/pull/1061
* Removed microsoft.bcl.build.targets from backlist and instead changed "import_targets" default for that package
* Fix handling of packages.config

#### 2.0.0 - 2015-09-15
* Support for `Dependency groups` in paket.dependencies files - http://fsprojects.github.io/Paket/groups.html
* Support for Roslyn-based analyzers - http://fsprojects.github.io/Paket/analyzers.html
* Support for reference conditions - https://github.com/fsprojects/Paket/issues/1026

#### 1.39.10 - 2015-09-13
* Fixed a bug where install and restore use different paths when specifying a project spec on a HTTP link - https://github.com/fsprojects/Paket/pull/1054
* Fix parsing of output path when condition has no spaces - https://github.com/fsprojects/Paket/pull/1058

#### 1.39.1 - 2015-09-08
* Eagerly create app.config files and add to all projects - https://github.com/fsprojects/Paket/pull/1044

#### 1.39.0 - 2015-09-08
* New Bootstrapper with better handling of Paket prereleases

#### 1.37.0 - 2015-09-07
* Support for authentication and complex hosts for HTTP dependencies - https://github.com/fsprojects/Paket/pull/1052
* Always redirect to the Redirect.Version - https://github.com/fsprojects/Paket/pull/1023
* Improvements in the BootStrapper - https://github.com/fsprojects/Paket/pull/1022

#### 1.34.0 - 2015-08-27
* Paket warns about pinned packages only when a new version is available - https://github.com/fsprojects/Paket/pull/1014
* Trace NuGet package URL if download fails
* Fallback to NuGet v2 feed if no version is found in v3

#### 1.33.0 - 2015-08-23
* Paket handles dynamic OutputPath - https://github.com/fsprojects/Paket/pull/942
* Paket warns when package is pinned - https://github.com/fsprojects/Paket/pull/999

#### 1.32.0 - 2015-08-19
* BUGFIX: Fixed compatibility issues with Klondike NuGet server - https://github.com/fsprojects/Paket/pull/997
* BUGFIX: Escape file names in a NuGet compatible way - https://github.com/fsprojects/Paket/pull/996
* BUGFIX: Paket now fails if an update of a nonexistent package is requested - https://github.com/fsprojects/Paket/pull/995

#### 1.31.0 - 2015-08-18
* BUGFIX: Delete old nodes from proj files - https://github.com/fsprojects/Paket/issues/992
* COSMETICS: Better conflict reporting - https://github.com/fsprojects/Paket/pull/994

#### 1.30.0 - 2015-08-18
* BUGFIX: Include prereleases when using NuGet3 - https://github.com/fsprojects/Paket/issues/988
* paket.template allows comments with # or // - https://github.com/fsprojects/Paket/pull/991

#### 1.29.0 - 2015-08-17
* Xamarin iOS + Mac Support - https://github.com/fsprojects/Paket/pull/980
* Handling fallbacks mainly for Xamarin against PCLs - https://github.com/fsprojects/Paket/pull/980
* Removed supported platforms for MonoTouch and MonoAndroid - https://github.com/fsprojects/Paket/pull/980
* Paket only creates requirements from lock file when updating a single package - https://github.com/fsprojects/Paket/pull/985

#### 1.28.0 - 2015-08-13
* Selective update shows better error message on conflict - https://github.com/fsprojects/Paket/pull/980
* Paket init adds default feed - https://github.com/fsprojects/Paket/pull/981
* Show better error message on conflict - https://github.com/fsprojects/Paket/issues/534
* Make option names for paket find-package-versions consistent with the other commands - https://github.com/fsprojects/Paket/issues/890
* Update specifying version does not pin version in paket.dependencies - https://github.com/fsprojects/Paket/pull/979

#### 1.27.0 - 2015-08-13
* Version range semantics changed for `>= x.y.z prerelease` - https://github.com/fsprojects/Paket/issues/976
* BUGFIX: Version trace got lost - https://twitter.com/indy9000/status/631201649219010561
* BUGFIX: copy_local behaviour was broken - https://github.com/fsprojects/Paket/issues/972

#### 1.26.0 - 2015-08-10
* BUGFIX: Paket mixed responses and downloads - https://github.com/fsprojects/Paket/issues/966

#### 1.25.0 - 2015-08-10
* Fix case-sensitivity of boostrapper on mono
* Reactive NuGet v3
* Check for conflicts in selective update - https://github.com/fsprojects/Paket/pull/964
* BUGFIX: Escape file names - https://github.com/fsprojects/Paket/pull/960

#### 1.23.0 - 2015-08-04
* BUGFIX: Selective update resolves the graph for selected package - https://github.com/fsprojects/Paket/pull/957

#### 1.22.0 - 2015-07-31
* Use FSharp.Core 4.0
* Fix build exe path which includes whitespace - https://github.com/fsprojects/ProjectScaffold/pull/185
* Preserve encoding upon saving solution - https://github.com/fsprojects/Paket/pull/940
* BUGFIX: If we specify a templatefile in paket pack it still packs all templates - https://github.com/fsprojects/Paket/pull/944
* BUGFIX: If we specify a type project templatefile in paket pack it should find the project - https://github.com/fsprojects/Paket/issues/945
* BUGFIX: Paket pack succeeded even when there're missing files - https://github.com/fsprojects/Paket/issues/948
* BUGFIX: FindAllFiles should handle paths that are longer than 260 characters - https://github.com/fsprojects/Paket/issues/949

#### 1.21.0 - 2015-07-23
* Allow NuGet packages to put version in the path - https://github.com/fsprojects/Paket/pull/928

#### 1.20.0 - 2015-07-21
* Allow to get version requirements from paket.lock instead of paket.dependencies - https://github.com/fsprojects/Paket/pull/924
* Add new ASP.NET 5.0 monikers - https://github.com/fsprojects/Paket/issues/921
* BUGFIX: Paket crashed with Null Ref Exception for MBrace - https://github.com/fsprojects/Paket/issues/923
* BUGFIX: Exclude submodules from processing - https://github.com/fsprojects/Paket/issues/918

#### 1.19.0 - 2015-07-13
* Support Odata query fallback for package details with /odata prefix - https://github.com/fsprojects/Paket/pull/922
* Establish beta-level comatibility with Klondike nuget server - https://github.com/fsprojects/Paket/pull/907
* BUGFIX: Improved SemVer parser - https://github.com/fsprojects/Paket/pull/920
* BUGFIX: Added fix for windows-style network source-paths in dependencies parser - https://github.com/fsprojects/Paket/pull/903
* BUGFIX: Settings for dependent packages are now respected - https://github.com/fsprojects/Paket/pull/919
* BUGFIX: `--force` option is working for install/update/restore remote files too
* BUGFIX: Delete cached errors if all sources fail - https://github.com/fsprojects/Paket/issues/908
* BUGFIX: Use updated globbing for paket.template
* COSMETICS: Better error message when package doesn't exist
* COSMETICS: Show better error message when a package is used in `paket.references` but not in `paket.lock`

#### 1.18.0 - 2015-06-22
* Exclusion syntax for paket.template files - https://github.com/fsprojects/Paket/pull/882
* BUGFIX: Issue with `paket pack` and multiple paket.template files fixed - https://github.com/fsprojects/Paket/issues/893

#### 1.17.0 - 2015-06-22
* Tab completion for installed packages in Paket.PowerShell - https://github.com/fsprojects/Paket/pull/892
* BUGFIX: Find-package-versions did not work - https://github.com/fsprojects/Paket/issues/886
* BUGFIX: Find-packages did not work - https://github.com/fsprojects/Paket/issues/888 https://github.com/fsprojects/Paket/issues/889
* COSMETICS: Improved the documentation for the commands - https://github.com/fsprojects/Paket/pull/891

#### 1.16.0 - 2015-06-21
* Make sure retrieved versions are ordered by version with latest version first - https://github.com/fsprojects/Paket/issues/886
* PowerShell argument tab completion for Paket-Add - https://github.com/fsprojects/Paket/pull/887
* Detection of DNX and DNXCore frameworks
* BUGFIX: Exceptions were not logged to command line - https://github.com/fsprojects/Paket/pull/885

#### 1.15.0 - 2015-06-18
* Paket.PowerShell support for Package Manager Console - https://github.com/fsprojects/Paket/pull/875
* Fix download of outdated files - https://github.com/fsprojects/Paket/issues/876

#### 1.14.0 - 2015-06-14
* Chocolatey support for Paket.PowerShell - https://github.com/fsprojects/Paket/pull/872
* BUGFIX: Single version in deps file created invalid dependend package- https://github.com/fsprojects/Paket/issues/871

#### 1.13.0 - 2015-06-12
* Paket.PowerShell support - https://github.com/fsprojects/Paket/pull/839
* EXPERIMENTAL: Allow link:false settings for file references in `paket.references` files
* BUGFIX: `paket update` did not pick latest prerelease version of indirect dependency - https://github.com/fsprojects/Paket/issues/866

#### 1.12.0 - 2015-06-09
* BUGFIX: Paket add should not update the package if it's already there
* BUGFIX: "copy_local" was not respected for indirect dependencies - https://github.com/fsprojects/Paket/issues/856
* BUGFIX: Suggest only packages from the installed sources - https://github.com/fsprojects/Paket.VisualStudio/issues/57
* BUGFIX: Trace license warning only in verbose mode - https://github.com/fsprojects/Paket/issues/862
* BUGFIX: Fix ./ issues during pack
* BUGFIX: Serialize != operator correctly - https://github.com/fsprojects/Paket/issues/857
* COSMETICS: Don't save the `paket.lock` file if it didn't changed

#### 1.11.0 - 2015-06-08
* Support for cancelling bootstrapper - https://github.com/fsprojects/Paket/pull/860
* Increase timeout for restricted access mode - https://github.com/fsprojects/Paket/issues/858

#### 1.10.0 - 2015-06-02
* `paket init` puts Paket binaries into the project path - https://github.com/fsprojects/Paket/pull/853
* Do not duplicate files in the nupkg - https://github.com/fsprojects/Paket/issues/851
* Pack command reuses project version if directly given - https://github.com/fsprojects/Paket/issues/837
* BUGFIX: `paket install` was not respecting `content:none` - https://github.com/fsprojects/Paket/issues/854

#### 1.9.0 - 2015-05-30
* Paket pack allows to specify current nuget version as dependency - https://github.com/fsprojects/Paket/issues/837
* BUGFIX: Fix long version of --silent flag - https://github.com/fsprojects/Paket/pull/849

#### 1.8.0 - 2015-05-28
* Implement --no-install and --redirects for "paket update" - https://github.com/fsprojects/Paket/pull/847
* BUGFIX: Fix inconsistent parameter names - https://github.com/fsprojects/Paket/pull/846

#### 1.7.2 - 2015-05-28
* New `--only-referenced` parameter for restore - https://github.com/fsprojects/Paket/pull/843
* Make the output path relative to the dependencies file - https://github.com/fsprojects/Paket/issues/829
* Analyze content files with case insensitive setting - https://github.com/fsprojects/Paket/issues/816
* BUGFIX: Parse NuGet package prerelease versions containing "-" - https://github.com/fsprojects/Paket/issues/841

#### 1.6.0 - 2015-05-26
* Paket init - init dependencies file with default NuGet source
* Allow to init paket in given directory
* Automatically query all package feeds in "Find packages"
* Allow to override install settings in 'paket.dependencies' with values from 'paket.references' - https://github.com/fsprojects/Paket/issues/836
* BUGFIX: `paket install` fails if package version doesn't match .nupkg file - https://github.com/fsprojects/Paket/issues/834
* BUGFIX: Try to work around issue with mono zip functions - https://github.com/fsharp/FAKE/issues/810

#### 1.5.0 - 2015-05-21
* Property tests for dependencies files parser - https://github.com/fsprojects/Paket/pull/807
* EXPERIMENTAL: Query NuGet feeds in parallel
* Allow to specify the directory for `convert-to-nuget` in PublicAPI
* Expose project Guids from project files
* Allow simplify on concrete dependencies file
* Allow to specify a concrete template file for `paket pack`
* Add overload in PublicAPI for default Restore
* Better tracing during "update package"
* Allow to register trace functions
* Allow to specify a source feed for Find-Packages and Find-Package-Versions command
* BUGFIX: Fix dates in local nuget packages
* BUGFIX: NullReferenceException in `convert-from-nuget` - https://github.com/fsprojects/Paket/pull/831
* BUGFIX: `Convert-from-nuget` quotes source feeds - https://github.com/fsprojects/Paket/pull/833
* BUGFIX: Observable.ofAsync fires OnCompleted - https://github.com/fsprojects/Paket/pull/835
* BUGFIX: Work around issue with CustomAssemblyAttributes during `paket pack` - https://github.com/fsprojects/Paket/issues/827
* BUGFIX: Fix dates after creating a package
* BUGFIX: Always trim package names from command line
* BUGFIX: Always show default nuget stream in completion

#### 1.4.0 - 2015-05-08
* EXPERIMENTAL: Find-Packages command - http://fsprojects.github.io/Paket/paket-find-packages.html
* EXPERIMENTAL: Find-Package-Versions command - http://fsprojects.github.io/Paket/paket-find-package-versions.html
* EXPERIMENTAL: Show-Installed-Packages command - http://fsprojects.github.io/Paket/paket-show-installed-packages.html
* Expose GetDefinedNuGetFeeds in Public API
* Expose GetSources in Public API
* BUGFIX: NuGet Convert works with empty version strings - https://github.com/fsprojects/Paket/pull/821
* BUGFIX: Don't shortcut conflicting addition
* BUGFIX: Better pin down behaviour during "Smart Update""
* BUGFIX: Only replace nuget package during add if the old one had no version
* BUGFIX: Put fixed packages to the end - https://github.com/fsprojects/Paket/issues/814
* BUGFIX: Fix `paket add` if package is already there - https://github.com/fsprojects/Paket/issues/814
* BUGFIX: Fix `paket add` for very first dependency - https://github.com/fsprojects/Paket/issues/814
* BUGFIX: Paket pack had issues with \ in subfolders - https://github.com/fsprojects/Paket/issues/812
* BZGFIX: Use https://api.nuget.org/v3/index.json for Autocomplete
* BUGFIX: Set exit code to 1 if the command line parser finds error
* BUGFIX: Windows restrictions were not parsed from lockfile - https://github.com/fsprojects/Paket/issues/810
* BUGFIX: Paket tries to keep the alphabetical order when using `paket add`
* BUGFIX: Do not generate entries for empty extensions in nupkg
* BUGFIX: Portable framework restrictions were not parsed from lockfile - https://github.com/fsprojects/Paket/issues/810
* COSMETICS: "Done" message in bootstrapper
* COSMETICS: -s parameter for Bootstrapper
* COSMETICS: Don't perform unnecessary installs during `paket add`
* COSMETICS: Always print the command on command parser error

#### 1.3.0 - 2015-04-30
* Paket keeps paket.dependencies as stable as possible during edits - https://github.com/fsprojects/Paket/pull/802
* `paket push` doesn't need a dependencies file any more - https://github.com/fsprojects/Paket/issues/800
* Added `--self` for self update of bootstrapper - https://github.com/fsprojects/Paket/issues/791
* BUGFIX: `convert-from-nuget` doen`t duplicate sources anymore - https://github.com/fsprojects/Paket/pull/804

#### 1.2.0 - 2015-04-24
* Add Paket.BootStrapper NuGet package - https://github.com/fsprojects/Paket/issues/790

#### 1.1.3 - 2015-04-24
* Fix StackOverflowException when using local path - https://github.com/fsprojects/Paket/issues/795

#### 1.1.2 - 2015-04-24
* `paket add` should not change dependencies file if the package is misspelled - https://github.com/fsprojects/Paket/issues/798

#### 1.1.1 - 2015-04-24
* Support developmentDependency nuget dependencies - https://github.com/fsprojects/Paket/issues/796

#### 1.1.0 - 2015-04-23
* Pack command is able to detect portable frameworks - https://github.com/fsprojects/Paket/issues/797

#### 1.0.2 - 2015-04-23
* `Convert-from-nuget` removes custom import and targets - https://github.com/fsprojects/Paket/pull/792

#### 1.0.1 - 2015-04-20
* New bootstrapper protects paket.exe from incomplete github downloads - https://github.com/fsprojects/Paket/pull/788

#### 1.0.0 - 2015-04-17
* Big release from fsharpex

#### 0.42.1 - 2015-04-17
* BUGFIX: Smart Install is no longer adding dependencies to paket.dependencies if specified in paket.references but not in paket.dependencies - https://github.com/fsprojects/Paket/issues/779
* BUGFIX: Fix smart install when we add a pinned version - https://github.com/fsprojects/Paket/issues/777
* Trace NuGet server response in verbose mode - https://github.com/fsprojects/Paket/issues/775
* BUGFIX: Fixing wrong local path detection with `paket install` - https://github.com/fsprojects/Paket/pull/773
* BUGFIX: Fixed zip opening on mono - https://github.com/fsprojects/Paket/pull/774

#### 0.41.0 - 2015-04-13
* New Testimonials page - http://fsprojects.github.io/Paket/testimonials.html
* New `PAKET.VERSION` environment variable for bootstraper - https://github.com/fsprojects/Paket/pull/771
* `convert-from-nuget` aggregates target framework from packages.config files - https://github.com/fsprojects/Paket/pull/768
* Improved config file formatting with indented binding redirects - https://github.com/fsprojects/Paket/pull/769
* BUGFIX: Fixed home path detection - https://github.com/fsprojects/Paket/pull/770
* COSMETICS: Better error message when `paket.dependencies` is missing - https://github.com/fsprojects/Paket/issues/764

#### 0.40.0 - 2015-04-09
* Try to fix dates in Nuget packages - https://github.com/fsprojects/Paket/issues/761
* `convert-from-nuget` reads target framework from packages.config files - https://github.com/fsprojects/Paket/pull/760
* Allow . in target file names for pack - https://github.com/fsprojects/Paket/issues/756

#### 0.39.0 - 2015-04-08
* Upgrading to .NET 4.5
* Removing DotNetZip and using the .NET 4.5 Zip APIs instead - https://github.com/fsprojects/Paket/pull/732
* Boostrapper download without `nuget.exe` - https://github.com/fsprojects/Paket/pull/734
* Added frameworkAssemblies to nuspec templating - https://github.com/fsprojects/Paket/issues/740
* BUGFIX: Only pick up project output files for pack that exactly match assembly filename - https://github.com/fsprojects/Paket/issues/752
* BUGFIX: Detect Silverlight version in csproj files - https://github.com/fsprojects/Paket/issues/751
* BUGFIX: Fix mono timeout during license download - https://github.com/fsprojects/Paket/issues/746
* BUGFIX: Detect `sl` as Silverlight - https://github.com/fsprojects/Paket/issues/744

#### 0.38.0 - 2015-03-30
* The restore process downloads package licenses automatically - https://github.com/fsprojects/Paket/pull/737

#### 0.37.0 - 2015-03-28
* Fallback to NuGet.exe if the bootstrapper fails to download from GitHub - https://github.com/fsprojects/Paket/pull/733
* COSMETICS: Display the file name if Paket crashes on some invalid file - https://github.com/fsprojects/Paket/pull/730

#### 0.36.0 - 2015-03-27
* Allow to add references section to paket.template file - https://github.com/fsprojects/Paket/issues/721
* Allow to compute libraries for specific framework - https://github.com/fsprojects/Paket/issues/723
* Detect .NET 4.6 - https://github.com/fsprojects/Paket/issues/727
* SemVer allows "number + build metadata" format - https://github.com/fsprojects/Paket/issues/704
* `paket push` shows status information - https://github.com/fsprojects/Paket/pull/695
* BUGFIX: Maintain order of content file items - https://github.com/fsprojects/Paket/pull/722
* BUGFIX: `Convert-from-nuget` ignores disabled NuGet feeds - https://github.com/fsprojects/Paket/pull/720
* BUGFIX: Smart install should not remove sources from `paket.dependencies` - https://github.com/fsprojects/Paket/pull/726
* BUGFIX: Smart install should create paket.lock if we have references files - https://github.com/fsprojects/Paket/pull/725
* COSMETICS: better tracing of intermediate resolution conflicts

#### 0.34.0 - 2015-03-12
* `paket pack` pretty-prints it's nuspec - https://github.com/fsprojects/Paket/issues/691
* Paket packs .MDBs docs into the nupkg - https://github.com/fsprojects/Paket/issues/693
* paket pack / paket.template support wildcard patterns - https://github.com/fsprojects/Paket/issues/690
* Allow empty lines in `paket.template` and report file name if parser fails - https://github.com/fsprojects/Paket/issues/692
* BUGFIX: paket.template - file type respects dir without slash at the end - https://github.com/fsprojects/Paket/issues/698
* BUGFIX: paket-files folder is alwaays relative to `paket.dependencies` - https://github.com/fsprojects/Paket/issues/564
* BUGFIX: `paket install` respects manual paket nodes - https://github.com/fsprojects/Paket/issues/679

#### 0.33.0 - 2015-03-10
* Paket packs XML docs into the nupkg - https://github.com/fsprojects/Paket/issues/689
* BUGFIX: Install settings from `paket.dependencies` should override package settings - https://github.com/fsprojects/Paket/issues/688

#### 0.32.0 - 2015-03-09
* PERFORMANCE: If resolver runs into conflict then use Warnsdorff's rule - https://github.com/fsprojects/Paket/pull/684
* BUGFIX: Fixed Linux install scripts - https://github.com/fsprojects/Paket/pull/681
* Support for WinExe output type - https://github.com/fsprojects/Paket/pull/675
* BUGFIX: Fix Nuget compat issue with leading zeros - https://github.com/fsprojects/Paket/pull/672
* BUGFIX: Detect inter project dependencies without matching package id - https://github.com/fsprojects/Paket/pull/671
* BUGFIX: Parse prerelease numbers into bigint since ints might overflow - https://github.com/fsprojects/Paket/pull/667
* BUGFIX: Optional fields in template files are read correctly - https://github.com/fsprojects/Paket/pull/666
* BUGFIX: Better url and endpoint handling in `paket push` - https://github.com/fsprojects/Paket/pull/663
* COSMETICS: Better tracing when resolver runs into conflict - https://github.com/fsprojects/Paket/pull/684
* COSMETICS: Better error message when a package is listed twice in `paket.references` - https://github.com/fsprojects/Paket/pull/686
* COSMETICS: Use Chessie for ROP - https://github.com/fsprojects/Chessie

#### 0.31.2 - 2015-02-26
* BUGFIX: Robust and much faster template file parser - https://github.com/fsprojects/Paket/pull/660

#### 0.31.1 - 2015-02-25
* Use latest FAKE tasks

#### 0.31.0 - 2015-02-25
* BUGFIX: Fix help for init command - https://github.com/fsprojects/Paket/pull/654
* BUGFIX: Allow non-standard API endpoint for push - https://github.com/fsprojects/Paket/pull/652
* BUGFIX: Special case nuget.org
* BUGFIX: paket add/remove with just project name - https://github.com/fsprojects/Paket/pull/650
* BUGFIX: Uploading packages as multiform content type - https://github.com/fsprojects/Paket/pull/651
* BUGFIX: Handle transient dependencies better in pack command - https://github.com/fsprojects/Paket/pull/649
* BUGFIX: Only load custom attributes if not given in TemplateFile or cmd parameter
* BUGFIX: Detect .NET 4.5.1 - https://github.com/fsprojects/Paket/pull/647

#### 0.30.0 - 2015-02-23
* New command: `paket pack` - http://fsprojects.github.io/Paket/paket-pack.html
* New command: `paket push` - http://fsprojects.github.io/Paket/paket-push.html
* Improved command line help - https://github.com/fsprojects/Paket/pull/639
* BUGFIX: fix no_auto_restore option parsing - https://github.com/fsprojects/Paket/issues/632

#### 0.29.0 - 2015-02-18
* Allow local NuGet sources with spaces in `paket.dependencies` - https://github.com/fsprojects/Paket/issues/616
* Streamlined install options in `paket.dependencies` and `paket.references` - https://github.com/fsprojects/Paket/issues/587
* Allow to opt-out of targets import - https://github.com/fsprojects/Paket/issues/587
* New option to add/remove packages for a single project - https://github.com/fsprojects/Paket/pull/610
* BUGFIX: Blacklisted Microsoft.Bcl.Build.targets - https://github.com/fsprojects/Paket/issues/618
* BUGFIX: Selective update doesn't add package twice from `paket.references` anymore
* BUGFIX: `paket install` installs GitHub source files
* COSMETICS: Respect home directories on mono - https://github.com/fsprojects/Paket/issues/612
* COSMETICS: `paket add` inserts the new package in alphabetical position - https://github.com/fsprojects/Paket/issues/596

#### 0.28.0 - 2015-02-16
* Add a simple API which allows to retrieve NuGet v3 autocomplete
* Allow unix-style comments in `paket.dependencies` file
* BUGFIX: `paket restore` does not fail on missing `paket.version` files - https://github.com/fsprojects/Paket/issues/600
* BUGFIX: Parsing of conditional dependencies should detect portable case - https://github.com/fsprojects/Paket/issues/594
* BUGFIX: Prerelease requirements in `paket.dependencies` should override package dependencies - https://github.com/fsprojects/Paket/issues/607
* BUGFIX: Try to ease the pain with mono bug in Process class - https://github.com/fsprojects/Paket/issues/599
* BUGFIX: `paket restore` does not re-download http references - https://github.com/fsprojects/Paket/issues/592
* BUGFIX: Make DeletePaketNodes more robust - https://github.com/fsprojects/Paket/issues/591
* BUGFIX: Install content files on mono - https://github.com/fsprojects/Paket/issues/561
* BUGFIX: Install process doesn't duplicate Imports of targets files any more - https://github.com/fsprojects/Paket/issues/588
* BUGFIX: Don't remove comments from `paket.dependencies` file - https://github.com/fsprojects/Paket/issues/584
* COSMETICS: Paket should not reformat app/web.config files while changing assembly redirects - https://github.com/fsprojects/Paket/issues/597

#### 0.27.0 - 2015-02-07
* Install process will reference `.props` and `.targets` files from NuGet packages - https://github.com/fsprojects/Paket/issues/516
* Don't internalize in paket.exe during ILMerge
* Allow to download from pre-authenticated MyGet feed - https://github.com/fsprojects/Paket/issues/466
* BUGFIX: Fix `paket install --hard` for FSharp.Core - https://github.com/fsprojects/Paket/issues/579
* BUGFIX: `paket convert-from-nuget` ignores casing when looking for nuget.targets - https://github.com/fsprojects/Paket/issues/580
* BUGFIX: `paket install` correctly parses HTTP references - https://github.com/fsprojects/Paket/pull/571
* BUGFIX: `paket.dependencies` parser now fails if tokens are not valid
* COSMETICS: Prerelease strings are checked that they don't contain operators
* COSMETICS: Create an install function in the API which takes a `paket.dependencies` file as text - https://github.com/fsprojects/Paket/issues/576

#### 0.26.0 - 2015-01-31
* Allow to opt-out of old frameworks in `paket.dependencies` - http://fsprojects.github.io/Paket/nuget-dependencies.html#Framework-restrictions
* Allow `copy_local` settings in `paket.references` - http://fsprojects.github.io/Paket/references-files.html#copy_local-settings
* COSMETICS: `paket.lock` beautification for HTTP specs - https://github.com/fsprojects/Paket/pull/571

#### 0.25.0 - 2015-01-25
* BUGFIX: If more than one TargetFramework-specific dependency to the same package exist, we take the latest one - https://github.com/fsprojects/Paket/pull/567
* BUGFIX: Removes interactive-shell-check on `add auth` - https://github.com/fsprojects/Paket/pull/565
* BUGFIX: Can parse open NuGet ranges in brackets - https://github.com/fsprojects/Paket/issues/560
* BUGFIX: Detect `net35-client` - https://github.com/fsprojects/Paket/issues/559
* BUGFIX: Show help for `auto-restore` command - https://github.com/fsprojects/Paket/pull/558

#### 0.24.0 - 2015-01-19
* Allow to disable Visual Studio NuGet package restore - http://fsprojects.github.io/Paket/paket-auto-restore.html
* BUGFIX: Probe for unnormalized and normalized versions in local NuGet feeds - https://github.com/fsprojects/Paket/issues/556

#### 0.23.0 - 2015-01-15
* Refactored `init` & `init auto restore` to Railway Oriented Programming - https://github.com/fsprojects/Paket/pull/533
* Refactored FindRefs to Railway Oriented Programming - https://github.com/fsprojects/Paket/pull/529
* BUGFIX: paket.bootstrapper.exe and paket.exe use better proxy detection - https://github.com/fsprojects/Paket/pull/552
* BUGFIX: `paket add` offered to add dependencies even when they are already added - https://github.com/fsprojects/Paket/issues/550
* BUGFIX: Detect `Net20-client` - https://github.com/fsprojects/Paket/issues/547
* BUGFIX: Give better error message when package is not found in a local feed - https://github.com/fsprojects/Paket/issues/545
* BUGFIX: Don't download gists that are up-to-date - https://github.com/fsprojects/Paket/issues/513
* BUGFIX: fix parsing of longer http links - https://github.com/fsprojects/Paket/pull/536
* BUGFIX: Detect correct `paket.references` filenames during convert-from-nuget
* BUGFIX: If no package source is found during convert-from-nuget we use the default NuGet feed
* COSMETICS: Config file is only saved when needed
* COSMETICS: Ignore completely empty lib folders
* COSMETICS: `paket convert-from-nuget` warns if it can't find a NuGet feed - https://github.com/fsprojects/Paket/issues/548
* COSMETICS: Remove icon from bootstrapper to make file size much smaller

#### 0.22.0 - 2015-01-05
* Bootstrapper avoids github API - https://github.com/fsprojects/Paket/issues/510
* Refactoring to Railwal Oriented Programming - http://fsharpforfunandprofit.com/rop/
* Always trim line end in lockfile
* Improved binding redirects detection - https://github.com/fsprojects/Paket/pull/507
* Don't catch NullReferenceExceptions for now - https://github.com/fsprojects/Paket/issues/505
* BUGFIX: Paket update nuget X doesn't work - https://github.com/fsprojects/Paket/issues/512

#### 0.21.0 - 2015-01-02
* New `--log-file` parameter allows to trace into logfile - https://github.com/fsprojects/Paket/pull/502
* Trace stacktrace on all NullReferenceExceptions - https://github.com/fsprojects/Paket/issues/500
* Paket.locked file has 2 minute timeout
* BUGFIX: Detect the version of a GitHub gist correctly - https://github.com/fsprojects/Paket/issues/499
* BUGFIX: Dependencies file saves http and gist links correctly - https://github.com/fsprojects/Paket/issues/498
* BUGFIX: Don't relax "OverrideAll" conditions during `paket install`
* BUGFIX: fix priority of parsing atom nuget feed for package Id - https://github.com/fsprojects/Paket/issues/494
* BUGFIX: fix JSON deserializer and reactivate cache - https://github.com/fsprojects/Paket/pull/495
* BUGFIX: Make the file search for app.config and web.config case insensitive - https://github.com/fsprojects/Paket/issues/493
* BUGFIX: Don't add duplicate lines in `packet.dependencies` - https://github.com/fsprojects/Paket/issues/492
* BUGFIX: Keep framework restrictions in `paket install`- https://github.com/fsprojects/Paket/issues/486
* WORKAROUND: Do not fail on BadCrcException during unzip and only show a warning - https://github.com/fsprojects/Paket/issues/484
* WORKAROUND: Disable NuGet v3 feed for now - seems to be unreliable.
* PERFORMANCE: Don't parse project files twice - https://github.com/fsprojects/Paket/issues/487
* PERFORMANCE: Cache platform penalty calculation - https://github.com/fsprojects/Paket/issues/487
* PERFORMANCE: Use StringBuilder for path replacement - https://github.com/fsprojects/Paket/issues/487
* PERFORMANCE: Cache feed errors - https://github.com/fsprojects/Paket/issues/487
* PERFORMANCE: Put feed url into cache filename - https://github.com/fsprojects/Paket/issues/487
* PERFORMANCE: Relax prerelease requirements for pinned versions - https://github.com/fsprojects/Paket/issues/487
* PERFORMANCE: Don't enumerate all files, since we only need lib files - https://github.com/fsprojects/Paket/issues/487
* PERFORMANCE: Pin sourcefile dependencies - https://github.com/fsprojects/Paket/issues/487
* PERFORMANCE: Cache path penalty calculation - https://github.com/fsprojects/Paket/issues/487
* PERFORMANCE: Cache path extraction - https://github.com/fsprojects/Paket/issues/487

#### 0.20.1 - 2014-12-30
* COSMETICS: Trim end of line in lockfile.

#### 0.20.0 - 2014-12-29
* `paket install` performs a selective update based on the changes in the dependencies file - http://fsprojects.github.io/Paket/lock-file.html#Performing-updates
* Paket.exe acquires a lock for all write processes - https://github.com/fsprojects/Paket/pull/469
* New command to add credentials - http://fsprojects.github.io/Paket/paket-config.html#Add-credentials
* Smarter conditional NuGet dependencies - https://github.com/fsprojects/Paket/pull/462
* If environment auth variables are empty a fallback to the config is used- https://github.com/fsprojects/Paket/pull/459
* Better handling for multiple files from same GitHub repository - https://github.com/fsprojects/Paket/pull/451
* Extend Public API for plugin
* BUGFIX: Remove parsing of invalid child element of ProjectReference - https://github.com/fsprojects/Paket/pull/453
* BUGFIX: Don't add NuGet packages twice to a references file - https://github.com/fsprojects/Paket/pull/460
* BUGFIX: Use Max strategy for `paket outdated --ingore-constraints` - https://github.com/fsprojects/Paket/pull/463
* BUGFIX: Don't delete downloaded github zip file
* BUGFIX: Cannot install nuget packages from local TeamCity feeds due to proxy - https://github.com/fsprojects/Paket/pull/482
* BUGFIX: Don't touch framework assemblies if not needed
* BUGFIX: Check versions file synchronously
* BUGFIX: Restore console color after handling exception - https://github.com/fsprojects/Paket/pull/467
* COSMETICS: `>= 0` version range simplified to empty string - https://github.com/fsprojects/Paket/pull/449
* COSMETICS: Paket.exe and paket.bootstrapper.exe have a logo - https://github.com/fsprojects/Paket/pull/473

#### 0.18.0 - 2014-12-09
* Show command help on `--help` - https://github.com/fsprojects/Paket/pull/437
* Allow to opt in to BindingRedirects - https://github.com/fsprojects/Paket/pull/436
* Don't run simplify in strict mode - https://github.com/fsprojects/Paket/pull/443
* Allow to remove NuGet packages in interactive mode - https://github.com/fsprojects/Paket/pull/432
* Added auto-unzip of downloaded archives - https://github.com/fsprojects/Paket/pull/430
* Allow to reference binary files via http reference - https://github.com/fsprojects/Paket/pull/427
* Faster BindingRedirects - https://github.com/fsprojects/Paket/pull/414
* Using a different FSharp.Core NuGet package - https://github.com/fsprojects/Paket/pull/416
* Find the paket.references file in upper directories - https://github.com/fsprojects/Paket/pull/409
* Allow `paket.references` files in upper directories - https://github.com/fsprojects/Paket/pull/403
* Clear failure message for `paket simplify`, when lock file is outdated - https://github.com/fsprojects/Paket/pull/403
* BUGFIX: `Selective update` updates only dependent packages - https://github.com/fsprojects/Paket/pull/410
* BUGFIX: If there are only prereleases we should just take these
* BUGFIX: `paket update nuget <name>` fails if <name> was not found in lockfile - https://github.com/fsprojects/Paket/issues/404
* BUGFIX: Unescape library filename - https://github.com/fsprojects/Paket/pull/412
* BUGFIX: Allow to reference multiple files from same repository directory - https://github.com/fsprojects/Paket/pull/445
* BUGFIX: Don't reference satellite assemblies - https://github.com/fsprojects/Paket/pull/444
* BUGFIX: Binding redirect version is picked from highest library version - https://github.com/fsprojects/Paket/pull/422
* BUGFIX: Handle numeric part of PreRelease identifiers correctly - https://github.com/fsprojects/Paket/pull/426
* BUGFIX: Fixed casing issue in selective update - https://github.com/fsprojects/Paket/pull/434
* BUGFIX: Parse http links from lockfile
* BUGFIX: Calculate dependencies file name for http resources - https://github.com/fsprojects/Paket/pull/428

#### 0.17.0 - 2014-11-29
* FrameworkHandling: Support more portable profiles and reduce the impact in the XML file
* FrameworkHandling: support extracting Silverlight5.0 and NetCore4.5 - https://github.com/fsprojects/Paket/pull/389
* New command `paket init` - http://fsprojects.github.io/Paket/paket-init.html
* Better error message for missing files in paket.lock file - https://github.com/fsprojects/Paket/pull/402
* BUGFIX: Crash on 'install' when input seq was empty - https://github.com/fsprojects/Paket/pull/395
* BUGFIX: Handle multiple version results from NuGet - https://github.com/fsprojects/Paket/pull/393

#### 0.16.0 - 2014-11-23
* Integrate BindingRedirects into Paket install process - https://github.com/fsprojects/Paket/pull/383
* BUGFIX: Download of GitHub files should clean it's own directory - https://github.com/fsprojects/Paket/issues/385
* BUGFIX: Don't remove custom framework references - https://github.com/fsprojects/Paket/issues/376
* BUGFIX: Path to dependencies file is now relative after `convert-from-nuget` - https://github.com/fsprojects/Paket/pull/379
* BUGFIX: Restore command in targets file didn't work with spaces in paths - https://github.com/fsprojects/Paket/issues/375
* BUGFIX: Detect FrameworkReferences without restrictions in nuspec file and install these
* BUGFIX: Read sources even if we don't find packages - https://github.com/fsprojects/Paket/issues/372

#### 0.15.0 - 2014-11-19
* Allow to use basic framework restrictions in NuGet packages - https://github.com/fsprojects/Paket/issues/307
* Support feeds that don't support NormalizedVersion - https://github.com/fsprojects/Paket/issues/361
* BUGFIX: Use Nuget v2 as fallback
* BUGFIX: Accept and normalize versions like 6.0.1302.0-Preview - https://github.com/fsprojects/Paket/issues/364
* BUGFIX: Fixed handling of package dependencies containing string "nuget" - https://github.com/fsprojects/Paket/pull/363

#### 0.14.0 - 2014-11-14
* Uses Nuget v3 API, which enables much faster resolver
* BUGFIX: Keep project file order similar to VS order
* Support unlisted dependencies if nothing else fits - https://github.com/fsprojects/Paket/issues/327

#### 0.13.0 - 2014-11-11
* New support for general HTTP dependencies - http://fsprojects.github.io/Paket/http-dependencies.html
* New F# Interactive support - http://fsprojects.github.io/Paket/reference-from-repl.html
* New `paket find-refs` command - http://fsprojects.github.io/Paket/paket-find-refs.html
* Migration of NuGet source credentials during `paket convert-from-nuget` - http://fsprojects.github.io/Paket/paket-convert-from-nuget.html#Migrating-NuGet-source-credentials
* Bootstrapper uses .NET 4.0 - https://github.com/fsprojects/Paket/pull/355
* Adding --ignore-constraints to `paket outdated` - https://github.com/fsprojects/Paket/issues/308
* PERFORMANCE: If `paket add` doesn't change the `paket.dependencies` file then the resolver process will be skipped
* BUGFIX: `paket update nuget [PACKAGENAME]` should use the same update strategy as `paket add` - https://github.com/fsprojects/Paket/issues/330
* BUGFIX: Trailing whitespace is ignored in `paket.references`

#### 0.12.0 - 2014-11-07
* New global paket.config file - http://fsprojects.github.io/Paket/paket-config.html
* Trace warning when we replace NuGet.exe with NuGet.CommandLine - https://github.com/fsprojects/Paket/issues/320
* Allow to parse relative NuGet folders - https://github.com/fsprojects/Paket/issues/317
* When paket skips a framework install because of custom nodes it shows a warning - https://github.com/fsprojects/Paket/issues/316
* Remove the namespaces from the nuspec parser - https://github.com/fsprojects/Paket/pull/315
* New function which extracts the TargetFramework of a given projectfile.
* New function which calculates dependencies for a given projectfile.
* Project output type can be detected from a project file
* Allow to retrieve inter project dependencies from a project file
* BUGFIX: Exclude unlisted NuGet packages in Resolver - https://github.com/fsprojects/Paket/issues/327
* BUGFIX: Detect Lib vs. lib folder on Linux - https://github.com/fsprojects/Paket/issues/332
* BUGFIX: Paket stopwatch was incorrect - https://github.com/fsprojects/Paket/issues/326
* BUGFIX: Paket failed on generating lockfile for LessThan version requirement - https://github.com/fsprojects/Paket/pull/314
* BUGFIX: Don't match suffixes in local NuGet packages - https://github.com/fsprojects/Paket/issues/317
* BUGFIX: Don't fail with NullReferenceException when analyzing nuget.config - https://github.com/fsprojects/Paket/issues/319

#### 0.11.0 - 2014-10-29
* Build a merged install model with all packages - https://github.com/fsprojects/Paket/issues/297
* `paket update` command allows to set a version - http://fsprojects.github.io/Paket/paket-update.html#Updating-a-single-package
* `paket.targets` is compatible with specific references files - https://github.com/fsprojects/Paket/issues/301
* BUGFIX: Paket no longer leaves transitive dependencies in lockfile after remove command - https://github.com/fsprojects/Paket/pull/306
* BUGFIX: Don't use "global override" for selective update process - https://github.com/fsprojects/Paket/issues/310
* BUGFIX: Allow spaces in quoted parameter parsing - https://github.com/fsprojects/Paket/pull/311

#### 0.10.0 - 2014-10-24
* Initial version of `paket remove` command - http://fsprojects.github.io/Paket/paket-remove.html
* Paket add doesn't fail on second attempt - https://github.com/fsprojects/Paket/issues/295
* Report full paths when access is denied - https://github.com/fsprojects/Paket/issues/242
* Visual Studio restore only restores for the current project
* BUGFIX: Selective update keeps all other versions
* BUGFIX: Install process accepts filenames with `lib`
* BUGFIX: Fix !~> resolver
* BUGFIX: Use normal 4.0 framework libs when we only specify net40
* BUGFIX: Fix timing issue with paket install --hard - https://github.com/fsprojects/Paket/issues/293
* BUGFIX: Fix namespace handling in nuspec files
* BUGFIX: Add default nuget source to dependencies file if original project has no source

#### 0.9.0 - 2014-10-22
* Allow to restore packages from paket.references files - http://fsprojects.github.io/Paket/paket-restore.html
* Detect local nuspec with old XML namespace - https://github.com/fsprojects/Paket/issues/283
* `paket add` command tries to keep all other packages stable.
* Added another profile mapping for Profile136 - https://github.com/fsprojects/Paket/pull/262
* More portable profiles - https://github.com/fsprojects/Paket/issues/281
* Added net11 to framework handling - https://github.com/fsprojects/Paket/pull/269
* Create references for Win8 - https://github.com/fsprojects/Paket/issues/280
* Detect VS automatic nuget restore and create paket restore - http://fsprojects.github.io/Paket/paket-convert-from-nuget.html#Automated-process
* `paket convert-from-nuget` doesn't duplicate paket solution items - https://github.com/fsprojects/Paket/pull/286
* BUGFIX: Paket removes old framework references if during install - https://github.com/fsprojects/Paket/issues/274
* BUGFIX: Don't let the bootstrapper fail if we already have a paket.exe
* BUGFIX: Use the Id property when NuGet package name and id are different - https://github.com/fsprojects/Paket/issues/265

#### 0.8.0 - 2014-10-15
* Smarter install in project files
* Paket handles .NET 4.5.2 and .NET 4.5.3 projects - https://github.com/fsprojects/Paket/issues/260
* New command: `paket update nuget <package id>` - http://fsprojects.github.io/Paket/paket-update.html#Updating-a-single-package
* BUGFIX: Do not expand auth when serializing dependencies file - https://github.com/fsprojects/Paket/pull/259
* BUGFIX: Create catch all case for unknown portable frameworks

#### 0.7.0 - 2014-10-14
* Initial support for referencing full github projects - http://fsprojects.github.io/Paket/http-dependencies.html#Referencing-a-GitHub-repository
* Allow to use all branches in GitHub sources - https://github.com/fsprojects/Paket/pull/249
* Initial support for frameworkAssemblies from nuspec - https://github.com/fsprojects/Paket/issues/241
* Download github source files with correct encoding - https://github.com/fsprojects/Paket/pull/248
* Add FSharp.Core.Microsoft.Signed as dependency
* Install model uses portable versions for net40 and net45 when package doesn't contain special versions
* Install command displays existing versions if constraint does not match any version
* Restore command doesn't calc install model.
* Use https in DefaultNugetStream - https://github.com/fsprojects/Paket/pull/251
* BUGFIX: Paket only deletes files which will are downloaded by init-auto-restore process - https://github.com/fsprojects/Paket/pull/254
* BUGFIX: Paket convert-from-nuget failed when package source keys contain invalid XML element chars - https://github.com/fsprojects/Paket/issues/253

#### 0.6.0 - 2014-10-11
* New restore command - http://fsprojects.github.io/Paket/paket-restore.html
* Report if we can't find packages for top level dependencies.
* Faster resolver
* Try /FindPackagesById before /Packages for nuget package version no. retrieval
* New Paket.Core package on NuGet - https://www.nuget.org/packages/Paket.Core/
* BUGFIX: Prefer full platform builds over portable builds

#### 0.5.0 - 2014-10-09
* Bootstrapper will only download stable releases by default - http://fsprojects.github.io/Paket/bootstrapper.html
* New installer model allows better compatibility with NuGet and should be much faster
* Supporting dot for references file - http://fsprojects.github.io/Paket/http-dependencies.html
* Supporting pagination for long NuGet feeds - https://github.com/fsprojects/Paket/issues/223
* Create a "use exactly this version" operator in order to override package conflicts - http://fsprojects.github.io/Paket/nuget-dependencies.html#Use-exactly-this-version-constraint
* New `content none` mode in paket.dependencies - http://fsprojects.github.io/Paket/dependencies-file.html#No-content-option
* Allow source files in content folder of NuGet packages
* No -D needed for Linux installer - https://github.com/fsprojects/Paket/pull/210
* Content files like `_._`, `*.transform` and `*.pp` are ignored - https://github.com/fsprojects/Paket/issues/207
* The `convert-from-nuget` command adds .paket folder to the sln - https://github.com/fsprojects/Paket/issues/206
* Removed duplicate transitive dependencies from lock file - https://github.com/fsprojects/Paket/issues/200
* If the package download failed Paket retries with force flag
* The `convert-from-nuget` commands sorts the dependencies file
* Use credentials from nuget.config on paket convert-from-nuget - https://github.com/fsprojects/Paket/issues/198
* Deploy fixed targets file - https://github.com/fsprojects/Paket/issues/172
* New [--pre] and [--strict] modes for paket outdated - http://fsprojects.github.io/Paket/paket-outdated.html
* New --no-auto-restore option for `convert-from-nuget` command - http://fsprojects.github.io/Paket/paket-convert-from-nuget.html#Automated-process
* Adding support for new portable profiles
* paket.exe is now signed
* Allow to reference .exe files from NuGet packages
* Use default proxy in paket.exe and bootstrapper.exe - https://github.com/fsprojects/Paket/issues/226
* Keep order of sources in paket.dependencies - https://github.com/fsprojects/Paket/issues/233
* BREAKING CHANGE: Removed --dependencies-file option - from now on it's always paket.dependencies
* BUGFIX: Bootstrapper will not throw NullReferenceException on broken paket.exe downloads
* BUGFIX: Authentication information will not be put in cache
* BUGFIX: Fixes cache issue when using multiple NuGet sources
* BUGFIX: Fixes potential casing issue on Windows
* BUGFIX: paket-files need to go to the top of a project file
* BUGFIX: Do not look for MinimalVisualStudioVersion when adding paket folder to solution - https://github.com/fsprojects/Paket/pull/221
* COSMETICS: Throw better error message if we don't get any versions from NuGet source

#### 0.4.0 - 2014-09-28
* Resolve dependencies for github modules - http://fsprojects.github.io/Paket/http-dependencies.html#Remote-dependencies
* New [--interactive] mode for paket simplify - http://fsprojects.github.io/Paket/paket-simplify.html
* Don't use version in path for github files.
* Better error message when a package resolution conflict arises.

#### 0.3.0 - 2014-09-25
* New command: paket add [--interactive] - http://fsprojects.github.io/Paket/paket-add.html
* New command: paket simplify - http://fsprojects.github.io/Paket/paket-simplify.html
* Better Visual Studio integration by using paket.targets file - http://fsprojects.github.io/Paket/paket-auto-restore.html
* Support for NuGet prereleases - http://fsprojects.github.io/Paket/nuget-dependencies.html#PreReleases
* Support for private NuGet feeds - http://fsprojects.github.io/Paket/nuget-dependencies.html#NuGet-feeds
* New NuGet package version constraints - http://fsprojects.github.io/Paket/nuget-dependencies.html#Further-version-constraints
* Respect case sensitivity for package paths for Linux - https://github.com/fsprojects/Paket/pull/137
* Improved convert-from-nuget command - http://fsprojects.github.io/Paket/paket-convert-from-nuget.html
* New paket.bootstrapper.exe (7KB) allows to download paket.exe from github.com - http://fsprojects.github.io/Paket/paket-auto-restore.html
* New package resolver algorithm
* Better verbose mode - use -v flag
* Version info is shown at paket.exe start
* paket.lock file is sorted alphabetical (case-insensitive)
* Linked source files now all go underneath a "paket-files" folder.
* BUGFIX: Ensure the NuGet cache folder exists
* BUGFIX: Async download fixed on mono

#### 0.2.0 - 2014-09-17
* Allow to directly link GitHub files - http://fsprojects.github.io/Paket/http-dependencies.html
* Automatic NuGet conversion - http://fsprojects.github.io/Paket/paket-convert-from-nuget.html
* Cleaner syntax in paket.dependencies - https://github.com/fsprojects/Paket/pull/95
* Strict mode - https://github.com/fsprojects/Paket/pull/104
* Detecting portable profiles
* Support content files from nuget - https://github.com/fsprojects/Paket/pull/84
* Package names in Dependencies file are no longer case-sensitive - https://github.com/fsprojects/Paket/pull/108

#### 0.1.4 - 2014-09-16
* Only vbproj, csproj, fsproj and pyproj files are handled

#### 0.1.3 - 2014-09-15
* Detect FSharpx.Core in packages

#### 0.1.2 - 2014-09-15
* --hard parameter allows better transition from NuGet.exe

#### 0.1.0 - 2014-09-12
* We are live - yay!<|MERGE_RESOLUTION|>--- conflicted
+++ resolved
@@ -1,12 +1,10 @@
-<<<<<<< HEAD
-#### 6.0.0-alpha030 - 2020-06-13
+#### 6.0.0-alpha031 - 2020-06-13
 * Full .NET Core / SDK compatible version
 * Support for XCode
 * Support for .netcoreapp5.0
-=======
+
 #### 5.246.1 - 2020-06-13
 * BUGFIX: Fix a misspelled TFM - https://github.com/fsprojects/Paket/pull/3855
->>>>>>> e50ed111
 
 #### 5.246.0 - 2020-06-13
 * Add support for licenseExpression in paket.template - https://github.com/fsprojects/Paket/pull/3824
