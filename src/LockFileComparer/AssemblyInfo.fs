--- conflicted
+++ resolved
@@ -6,15 +6,9 @@
 [<assembly: AssemblyProductAttribute("Paket")>]
 [<assembly: AssemblyCompanyAttribute("Paket team")>]
 [<assembly: AssemblyDescriptionAttribute("A dependency manager for .NET with support for NuGet packages and git repositories.")>]
-<<<<<<< HEAD
 [<assembly: AssemblyVersionAttribute("6.0.0")>]
 [<assembly: AssemblyFileVersionAttribute("6.0.0")>]
-[<assembly: AssemblyInformationalVersionAttribute("6.0.0-alpha042")>]
-=======
-[<assembly: AssemblyVersionAttribute("5.250.0")>]
-[<assembly: AssemblyFileVersionAttribute("5.250.0")>]
-[<assembly: AssemblyInformationalVersionAttribute("5.250.0")>]
->>>>>>> d77c3100
+[<assembly: AssemblyInformationalVersionAttribute("6.0.0-alpha043")>]
 do ()
 
 module internal AssemblyVersionInformation =
@@ -22,12 +16,6 @@
     let [<Literal>] AssemblyProduct = "Paket"
     let [<Literal>] AssemblyCompany = "Paket team"
     let [<Literal>] AssemblyDescription = "A dependency manager for .NET with support for NuGet packages and git repositories."
-<<<<<<< HEAD
     let [<Literal>] AssemblyVersion = "6.0.0"
     let [<Literal>] AssemblyFileVersion = "6.0.0"
-    let [<Literal>] AssemblyInformationalVersion = "6.0.0-alpha042"
-=======
-    let [<Literal>] AssemblyVersion = "5.250.0"
-    let [<Literal>] AssemblyFileVersion = "5.250.0"
-    let [<Literal>] AssemblyInformationalVersion = "5.250.0"
->>>>>>> d77c3100
+    let [<Literal>] AssemblyInformationalVersion = "6.0.0-alpha043"