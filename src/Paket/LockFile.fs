/// Contains methods to handle lockfiles.
module Paket.LockFile

open System
open System.IO

/// [omit]
let formatVersionRange (version : VersionRange) = 
    match version with
    | Minimum v -> ">= " + v.ToString()
    | Specific v -> v.ToString()
    | Latest -> ">= 0"
    | Range(_, v1, v2, _) -> ">= " + v1.ToString() + ", < " + v2.ToString()

/// [omit]
let extractErrors (resolved : PackageResolution) = 
    let errors = 
        resolved
        |> Seq.map (fun x ->
            match x.Value with
            | Resolved _ -> ""
            | Conflict(c1,c2) ->
                let d1 = 
                    match c1 with
                    | FromRoot _ -> "Dependencies file"
                    | FromPackage d -> 
                        let v1 = 
                            match d.Defining.VersionRange with
                            | Specific v -> v.ToString()
                        d.Defining.Name + " " + v1
     
                let d2 = 
                    match c2 with
                    | FromRoot _ -> "Dependencies file"
                    | FromPackage d -> 
                        let v1 = 
                            match d.Defining.VersionRange with
                            | Specific v -> v.ToString()
                        d.Defining.Name + " " + v1

                sprintf "%s depends on%s  %s (%s)%s%s depends on%s  %s (%s)" 
                        d1 Environment.NewLine c1.Referenced.Name (formatVersionRange c1.Referenced.VersionRange) Environment.NewLine 
                        d2 Environment.NewLine c2.Referenced.Name (formatVersionRange c2.Referenced.VersionRange) 
            )
        |> Seq.filter ((<>) "")
    String.Join(Environment.NewLine,errors)


/// [omit]
<<<<<<< HEAD
let serializePackages (resolved : PackageResolution) = 
=======
let format strictMode (resolved : PackageResolution) = 
>>>>>>> 4e77a3f0
    let sources = 
        resolved
        |> Seq.map (fun x ->
            match x.Value with
            | Resolved package -> 
                match package.Source with
                | Nuget url -> url,package
                | LocalNuget path -> path,package
            | Conflict(c1,c2) ->
                traceErrorfn "%A %A" c1 c2
                failwith ""  // TODO: trace all errors
            )
        |> Seq.groupBy fst

    let all = 
<<<<<<< HEAD
        let hasReported = ref false
        [ for source, packages in sources do
              if not !hasReported then
                yield "NUGET"
                hasReported := true

=======
        [ if strictMode then
            yield "REFERENCES: STRICT"
          yield "NUGET"
          for source, packages in sources do
>>>>>>> 4e77a3f0
              yield "  remote: " + source
              yield "  specs:"
              for _,package in packages do
                  yield sprintf "    %s (%s)" package.Name (package.Version.ToString()) 
                  for name,v in package.DirectDependencies do
                      yield sprintf "      %s (%s)" name (formatVersionRange v)]
    
    String.Join(Environment.NewLine, all)

<<<<<<< HEAD
let serializeSourceFiles (files:SourceFile list) =    
    let all =       
        let hasReported = ref false
        [ for (owner,project), files in files |> Seq.groupBy(fun f -> f.Owner, f.Project) do
            if not !hasReported then
                yield "GITHUB"
                hasReported := true

            yield sprintf "  remote: %s/%s" owner project
            yield "  specs:"
            for file in files do
                let path = file.Path.TrimStart '/'
                match file.Commit with
                | Some commit -> yield sprintf "    %s (%s)" path commit
                | None -> yield sprintf "    %s" path]

    String.Join(Environment.NewLine, all)

type private ParseState =
    { RepositoryType : string option
      Remote : string option
      Packages : ResolvedPackage list
      SourceFiles : SourceFile list }

let private (|Remote|NugetPackage|NugetDependency|SourceFile|Spec|RepositoryType|Blank|) (state, line:string) =
    match (state.RepositoryType, line.Trim()) with
    | _, "NUGET" -> RepositoryType "NUGET"
    | _, "GITHUB" -> RepositoryType "GITHUB"
    | _, _ when String.IsNullOrWhiteSpace line -> Blank
    | _, trimmed when trimmed.StartsWith "remote:" -> Remote (trimmed.Substring(trimmed.IndexOf(": ") + 2))
    | _, trimmed when trimmed.StartsWith "specs:" -> Spec
    | _, trimmed when line.StartsWith "      " ->
        let parts = trimmed.Split '(' 
        NugetDependency (parts.[0].Trim(),parts.[1].Replace("(", "").Replace(")", "").Trim())
    | Some "NUGET", trimmed -> NugetPackage trimmed
    | Some "GITHUB", trimmed -> SourceFile trimmed
    | Some _, _ -> failwith "unknown Repository Type."
    | _ -> failwith "unknown lock file format."

/// Parses a Lock file from lines
let Parse(lines : string seq) =
    let remove textToRemove (source:string) = source.Replace(textToRemove, "")
    let removeBrackets = remove "(" >> remove ")"
    ({ RepositoryType = None; Remote = None; Packages = []; SourceFiles = [] }, lines)
    ||> Seq.fold(fun state line ->
        match (state, line) with
        | Remote remoteSource -> { state with Remote = Some remoteSource }
        | Spec | Blank -> state
        | RepositoryType repoType -> { state with RepositoryType = Some repoType }
        | NugetPackage details ->
            match state.Remote with
            | Some remote ->
                let parts = details.Split ' '
                let version = parts.[1] |> removeBrackets
                { state with Packages = { Source = PackageSource.Parse remote
                                          Name = parts.[0]
                                          DirectDependencies = []
                                          Version = SemVer.parse version } :: state.Packages }
            | None -> failwith "no source has been specified."
        | NugetDependency (name, version) ->
            match state.Packages with
            | currentPackage :: otherPackages -> 
                { state with
                    Packages = { currentPackage with
                                    DirectDependencies = [name, Latest] |> List.append currentPackage.DirectDependencies
                                } :: otherPackages }
            | [] -> failwith "cannot set a dependency - no package has been specified."
        | SourceFile details ->
            match state.Remote |> Option.map(fun s -> s.Split '/') with
            | Some [| owner; project |] ->
                let path, commit = match details.Split ' ' with
                                   | [| filePath; commit |] -> filePath, Some (commit |> removeBrackets)
                                   | [| filePath |] -> filePath, None
                                   | _ -> failwith "invalid file source details."
                { state with
                    SourceFiles = { Commit = commit
                                    Owner = owner
                                    Project = project
                                    Path = path } :: state.SourceFiles }
            | _ -> failwith "invalid remote details."
        )
    |> fun state -> List.rev state.Packages, List.rev state.SourceFiles

/// Analyzes the dependencies from the paket.dependencies file.
let Create(force, dependenciesFilename) =     
    tracefn "Parsing %s" dependenciesFilename
    let dependenciesFile = DependenciesFile.ReadFromFile dependenciesFilename
    dependenciesFile.Resolve(force, Nuget.NugetDiscovery), dependenciesFile.RemoteFiles

/// Updates the Lock file with the analyzed dependencies from the paket.dependencies file.
let Update(force, dependenciesFilename, lockFile) = 
    let packageResolution, remoteFiles = Create(force, dependenciesFilename)
    let errors = extractErrors packageResolution
    if errors = "" then
        let output = String.Join(Environment.NewLine, serializePackages (packageResolution), serializeSourceFiles remoteFiles)
        File.WriteAllText(lockFile, output)
=======
let private (|Remote|Package|Dependency|Spec|Header|Blank|ReferencesMode|) (line:string) =
    match line.Trim() with
    | "NUGET" -> Header
    | _ when String.IsNullOrWhiteSpace line -> Blank
    | trimmed when trimmed.StartsWith "remote:" -> Remote (trimmed.Substring(trimmed.IndexOf(": ") + 2))
    | trimmed when trimmed.StartsWith "specs:" -> Spec
    | trimmed when trimmed.StartsWith "REFERENCES:" -> ReferencesMode(trimmed.Replace("REFERENCES:","").Trim() = "STRICT")
    | trimmed when line.StartsWith "      " ->
         let parts = trimmed.Split '(' 
         Dependency (parts.[0].Trim(),parts.[1].Replace("(", "").Replace(")", "").Trim())
    | trimmed -> Package trimmed

/// Parses a Lock file from lines
let Parse(lines : string seq) =
    (("http://nuget.org/api/v2", false,  []), lines)
    ||> Seq.fold(fun (currentSource, referencesMode, packages) line ->
        match line with
        | Remote newSource -> newSource, referencesMode, packages
        | Header | Spec | Blank -> (currentSource, referencesMode, packages)
        | ReferencesMode mode -> (currentSource, mode, packages)
        | Package details ->
            let parts = details.Split(' ')
            let version = parts.[1].Replace("(", "").Replace(")", "")
            currentSource, referencesMode,
                 { Source = PackageSource.Parse currentSource
                   Name = parts.[0]
                   DirectDependencies = []
                   Version = SemVer.parse version } :: packages
        | Dependency(name,version) ->
            match packages with
            | currentPackage :: otherPackages -> 
                currentSource,
                referencesMode,
                { currentPackage with
                    DirectDependencies = [name,Latest] // TODO: parse version if we really need it 
                    |> List.append currentPackage.DirectDependencies } :: otherPackages
            | _ -> failwith "cannot set a dependency - no package has been specified.")
    |> fun (_,referencesMode,xs) -> referencesMode, List.rev xs

/// Analyzes the dependencies from the Dependencies file.
let Create(force,dependenciesFile) =     
    let cfg = DependenciesFile.ReadFromFile dependenciesFile
    tracefn "Analyzing %s" dependenciesFile
    cfg,cfg.Resolve(force,Nuget.NugetDiscovery)

/// Updates the Lock file with the analyzed dependencies from the Dependencies file.
let Update(force, packageFile, lockFile) = 
    let cfg,resolution = Create(force,packageFile)
    let errors = extractErrors resolution
    if errors = "" then
        File.WriteAllText(lockFile, format cfg.Strict resolution)
>>>>>>> 4e77a3f0
        tracefn "Locked version resolutions written to %s" lockFile
    else
        failwith <| "Could not resolve dependencies." + Environment.NewLine + errors<|MERGE_RESOLUTION|>--- conflicted
+++ resolved
@@ -47,11 +47,7 @@
 
 
 /// [omit]
-<<<<<<< HEAD
-let serializePackages (resolved : PackageResolution) = 
-=======
-let format strictMode (resolved : PackageResolution) = 
->>>>>>> 4e77a3f0
+let serializePackages strictMode (resolved : PackageResolution) = 
     let sources = 
         resolved
         |> Seq.map (fun x ->
@@ -67,19 +63,13 @@
         |> Seq.groupBy fst
 
     let all = 
-<<<<<<< HEAD
         let hasReported = ref false
-        [ for source, packages in sources do
+        [ if strictMode then
+            yield "REFERENCES: STRICT"
+          for source, packages in sources do
               if not !hasReported then
                 yield "NUGET"
                 hasReported := true
-
-=======
-        [ if strictMode then
-            yield "REFERENCES: STRICT"
-          yield "NUGET"
-          for source, packages in sources do
->>>>>>> 4e77a3f0
               yield "  remote: " + source
               yield "  specs:"
               for _,package in packages do
@@ -89,7 +79,6 @@
     
     String.Join(Environment.NewLine, all)
 
-<<<<<<< HEAD
 let serializeSourceFiles (files:SourceFile list) =    
     let all =       
         let hasReported = ref false
@@ -112,15 +101,17 @@
     { RepositoryType : string option
       Remote : string option
       Packages : ResolvedPackage list
-      SourceFiles : SourceFile list }
+      SourceFiles : SourceFile list
+      Strict: bool }
 
-let private (|Remote|NugetPackage|NugetDependency|SourceFile|Spec|RepositoryType|Blank|) (state, line:string) =
+let private (|Remote|NugetPackage|NugetDependency|SourceFile|RepositoryType|Blank|ReferencesMode|) (state, line:string) =
     match (state.RepositoryType, line.Trim()) with
     | _, "NUGET" -> RepositoryType "NUGET"
     | _, "GITHUB" -> RepositoryType "GITHUB"
     | _, _ when String.IsNullOrWhiteSpace line -> Blank
     | _, trimmed when trimmed.StartsWith "remote:" -> Remote (trimmed.Substring(trimmed.IndexOf(": ") + 2))
-    | _, trimmed when trimmed.StartsWith "specs:" -> Spec
+    | _, trimmed when trimmed.StartsWith "specs:" -> Blank
+    | _, trimmed when trimmed.StartsWith "REFERENCES:" -> ReferencesMode(trimmed.Replace("REFERENCES:","").Trim() = "STRICT")
     | _, trimmed when line.StartsWith "      " ->
         let parts = trimmed.Split '(' 
         NugetDependency (parts.[0].Trim(),parts.[1].Replace("(", "").Replace(")", "").Trim())
@@ -133,11 +124,12 @@
 let Parse(lines : string seq) =
     let remove textToRemove (source:string) = source.Replace(textToRemove, "")
     let removeBrackets = remove "(" >> remove ")"
-    ({ RepositoryType = None; Remote = None; Packages = []; SourceFiles = [] }, lines)
+    ({ RepositoryType = None; Remote = None; Packages = []; SourceFiles = []; Strict = false }, lines)
     ||> Seq.fold(fun state line ->
         match (state, line) with
         | Remote remoteSource -> { state with Remote = Some remoteSource }
-        | Spec | Blank -> state
+        | Blank -> state
+        | ReferencesMode mode -> { state with Strict = mode }
         | RepositoryType repoType -> { state with RepositoryType = Some repoType }
         | NugetPackage details ->
             match state.Remote with
@@ -171,74 +163,21 @@
                                     Path = path } :: state.SourceFiles }
             | _ -> failwith "invalid remote details."
         )
-    |> fun state -> List.rev state.Packages, List.rev state.SourceFiles
+    |> fun state -> state.Strict, List.rev state.Packages, List.rev state.SourceFiles
 
 /// Analyzes the dependencies from the paket.dependencies file.
 let Create(force, dependenciesFilename) =     
     tracefn "Parsing %s" dependenciesFilename
     let dependenciesFile = DependenciesFile.ReadFromFile dependenciesFilename
-    dependenciesFile.Resolve(force, Nuget.NugetDiscovery), dependenciesFile.RemoteFiles
+    dependenciesFile,dependenciesFile.Resolve(force, Nuget.NugetDiscovery), dependenciesFile.RemoteFiles
 
 /// Updates the Lock file with the analyzed dependencies from the paket.dependencies file.
 let Update(force, dependenciesFilename, lockFile) = 
-    let packageResolution, remoteFiles = Create(force, dependenciesFilename)
+    let dependenciesFile,packageResolution, remoteFiles = Create(force, dependenciesFilename)
     let errors = extractErrors packageResolution
     if errors = "" then
-        let output = String.Join(Environment.NewLine, serializePackages (packageResolution), serializeSourceFiles remoteFiles)
+        let output = String.Join(Environment.NewLine, serializePackages dependenciesFile.Strict packageResolution, serializeSourceFiles remoteFiles)
         File.WriteAllText(lockFile, output)
-=======
-let private (|Remote|Package|Dependency|Spec|Header|Blank|ReferencesMode|) (line:string) =
-    match line.Trim() with
-    | "NUGET" -> Header
-    | _ when String.IsNullOrWhiteSpace line -> Blank
-    | trimmed when trimmed.StartsWith "remote:" -> Remote (trimmed.Substring(trimmed.IndexOf(": ") + 2))
-    | trimmed when trimmed.StartsWith "specs:" -> Spec
-    | trimmed when trimmed.StartsWith "REFERENCES:" -> ReferencesMode(trimmed.Replace("REFERENCES:","").Trim() = "STRICT")
-    | trimmed when line.StartsWith "      " ->
-         let parts = trimmed.Split '(' 
-         Dependency (parts.[0].Trim(),parts.[1].Replace("(", "").Replace(")", "").Trim())
-    | trimmed -> Package trimmed
-
-/// Parses a Lock file from lines
-let Parse(lines : string seq) =
-    (("http://nuget.org/api/v2", false,  []), lines)
-    ||> Seq.fold(fun (currentSource, referencesMode, packages) line ->
-        match line with
-        | Remote newSource -> newSource, referencesMode, packages
-        | Header | Spec | Blank -> (currentSource, referencesMode, packages)
-        | ReferencesMode mode -> (currentSource, mode, packages)
-        | Package details ->
-            let parts = details.Split(' ')
-            let version = parts.[1].Replace("(", "").Replace(")", "")
-            currentSource, referencesMode,
-                 { Source = PackageSource.Parse currentSource
-                   Name = parts.[0]
-                   DirectDependencies = []
-                   Version = SemVer.parse version } :: packages
-        | Dependency(name,version) ->
-            match packages with
-            | currentPackage :: otherPackages -> 
-                currentSource,
-                referencesMode,
-                { currentPackage with
-                    DirectDependencies = [name,Latest] // TODO: parse version if we really need it 
-                    |> List.append currentPackage.DirectDependencies } :: otherPackages
-            | _ -> failwith "cannot set a dependency - no package has been specified.")
-    |> fun (_,referencesMode,xs) -> referencesMode, List.rev xs
-
-/// Analyzes the dependencies from the Dependencies file.
-let Create(force,dependenciesFile) =     
-    let cfg = DependenciesFile.ReadFromFile dependenciesFile
-    tracefn "Analyzing %s" dependenciesFile
-    cfg,cfg.Resolve(force,Nuget.NugetDiscovery)
-
-/// Updates the Lock file with the analyzed dependencies from the Dependencies file.
-let Update(force, packageFile, lockFile) = 
-    let cfg,resolution = Create(force,packageFile)
-    let errors = extractErrors resolution
-    if errors = "" then
-        File.WriteAllText(lockFile, format cfg.Strict resolution)
->>>>>>> 4e77a3f0
         tracefn "Locked version resolutions written to %s" lockFile
     else
         failwith <| "Could not resolve dependencies." + Environment.NewLine + errors