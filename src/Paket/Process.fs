--- conflicted
+++ resolved
@@ -39,14 +39,11 @@
     |> Array.map (fun s -> s.Trim())
     |> Array.filter (fun s -> System.String.IsNullOrWhiteSpace s |> not)
 
-<<<<<<< HEAD
 let private findAllProjects(folder) = 
     ["csproj";"fsproj";"vbproj"]
     |> List.map (fun projectType -> DirectoryInfo(folder).EnumerateFiles(sprintf "*.%s" projectType, SearchOption.AllDirectories) |> Seq.toList)
     |> List.concat
-=======
 let private findAllFiles(folder, pattern) = DirectoryInfo(folder).EnumerateFiles(pattern, SearchOption.AllDirectories)
->>>>>>> 93df6968
 
 /// Installs the given packageFile.
 let Install(regenerate, force, hard, dependenciesFile) = 
