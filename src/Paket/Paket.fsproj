﻿<?xml version="1.0" encoding="utf-8"?>
<Project ToolsVersion="4.0" DefaultTargets="Build" xmlns="http://schemas.microsoft.com/developer/msbuild/2003">
  <Import Project="$(MSBuildExtensionsPath)\$(MSBuildToolsVersion)\Microsoft.Common.props" Condition="Exists('$(MSBuildExtensionsPath)\$(MSBuildToolsVersion)\Microsoft.Common.props')" />
  <PropertyGroup>
    <Configuration Condition=" '$(Configuration)' == '' ">Debug</Configuration>
    <Platform Condition=" '$(Platform)' == '' ">AnyCPU</Platform>
    <SchemaVersion>2.0</SchemaVersion>
    <ProjectGuid>{09b32f18-0c20-4489-8c83-5106d5c04c93}</ProjectGuid>
    <OutputType>Exe</OutputType>
    <RootNamespace>Paket</RootNamespace>
    <AssemblyName>paket</AssemblyName>
    <TargetFrameworkVersion>v4.5</TargetFrameworkVersion>
    <TargetFSharpCoreVersion>4.3.0.0</TargetFSharpCoreVersion>
    <Name>Paket</Name>
    <TargetFrameworkProfile />
    <SolutionDir Condition="$(SolutionDir) == '' Or $(SolutionDir) == '*Undefined*'">..\..\</SolutionDir>
    <RestorePackages>true</RestorePackages>
    <Win32Resource>paket.res</Win32Resource>
  </PropertyGroup>
  <PropertyGroup Condition=" '$(Configuration)|$(Platform)' == 'Debug|AnyCPU' ">
    <DebugSymbols>true</DebugSymbols>
    <DebugType>full</DebugType>
    <Optimize>false</Optimize>
    <Tailcalls>false</Tailcalls>
    <OutputPath>..\..\bin</OutputPath>
    <DefineConstants>DEBUG;TRACE</DefineConstants>
    <WarningLevel>3</WarningLevel>
    <DocumentationFile>
    </DocumentationFile>
    <StartAction>Project</StartAction>
    <StartProgram>paket.exe</StartProgram>
    <StartArguments>update</StartArguments>
    <StartArguments>restore</StartArguments>
    <StartArguments>update</StartArguments>
    <StartArguments>pack -v output "D:\code\Paket\integrationtests\scenarios\i001376-pack-template\temp\out" templatefile "D:\code\Paket\integrationtests\scenarios\i001376-pack-template\temp\PaketBug\paket.template"</StartArguments>
    <StartArguments>pack -v output D:\code\Paket\integrationtests\scenarios\i001429-pack-deps\temp\out</StartArguments>
    <StartArguments>pack output "out/nuget"  version  0.9.3 releaseNotes  "[LanguageExtensions][New] New Ensure methods with exception parameter." include-referenced-projects</StartArguments>
    <StartArguments>update</StartArguments>
    <StartArguments>convert-from-nuget</StartArguments>
    <StartArguments>pack templatefile paket.template output o</StartArguments>
    <StartArguments>install</StartArguments>
    <StartArguments>update -f</StartArguments>
    <StartArguments>update</StartArguments>
    <StartAction>Project</StartAction>
    <StartProgram>paket.exe</StartProgram>
    <StartWorkingDirectory>c:\code\Paketkopie</StartWorkingDirectory>
    <StartWorkingDirectory>C:\Temp\paket_test\</StartWorkingDirectory>
    <StartWorkingDirectory>d:\code\paketkopie</StartWorkingDirectory>
    <StartWorkingDirectory>d:\code\paketbug</StartWorkingDirectory>
    <StartWorkingDirectory>d:\code\paketrepro</StartWorkingDirectory>
    <StartWorkingDirectory>D:\code\Paket\integrationtests\scenarios\i001270-net461\temp</StartWorkingDirectory>
    <StartWorkingDirectory>C:\code\restore</StartWorkingDirectory>
    <StartWorkingDirectory>D:\code\FSharpVSPowerTools\</StartWorkingDirectory>
    <StartWorkingDirectory>C:\code\Paket\integrationtests\scenarios\i001334-download-fail\temp</StartWorkingDirectory>
    <StartWorkingDirectory>d:\code\Paket\integrationtests\scenarios\i000284-full-git\temp\</StartWorkingDirectory>
    <StartWorkingDirectory>D:\code\ConsoleApplication8</StartWorkingDirectory>
    <StartWorkingDirectory>D:\code\Paket\integrationtests\scenarios\i000284-full-git\temp\</StartWorkingDirectory>
    <StartWorkingDirectory>D:\code\Paket\integrationtests\scenarios\i001353-git-build-as-source-restore\temp</StartWorkingDirectory>
    <StartWorkingDirectory>D:\code\Paket\integrationtests\scenarios\i001359-wrong-prerelease\temp</StartWorkingDirectory>
    <StartWorkingDirectory>D:\code\Paket\integrationtests\scenarios\i001380-git-semvertag-as-source\temp</StartWorkingDirectory>
    <StartWorkingDirectory>D:\code\paket-repro</StartWorkingDirectory>
    <StartWorkingDirectory>D:\code\Paket\integrationtests\scenarios\i001387-nugetv3\temp</StartWorkingDirectory>
    <StartWorkingDirectory>D:\code\Paket\integrationtests\scenarios\i001376-pack-template\temp</StartWorkingDirectory>
    <StartWorkingDirectory>D:\code\Paket\integrationtests\scenarios\i001429-pack-deps\temp</StartWorkingDirectory>
    <StartWorkingDirectory>D:\code\Journalist</StartWorkingDirectory>
    <StartWorkingDirectory>D:\code\Paket\integrationtests\scenarios\i001450-twiddle-wakka\temp</StartWorkingDirectory>
    <StartWorkingDirectory>D:\code\test</StartWorkingDirectory>
    <StartWorkingDirectory>D:\code\Paket\integrationtests\scenarios\i001467-cpp\temp</StartWorkingDirectory>
    <StartWorkingDirectory>D:\code\Paket\integrationtests\scenarios\i001467-cpp-native\before</StartWorkingDirectory>
    <StartWorkingDirectory>D:\code\Paket-issue-1469</StartWorkingDirectory>
    <StartWorkingDirectory>D:\code\Paket\integrationtests\scenarios\i001217-convert-json-projects\temp</StartWorkingDirectory>
    <StartWorkingDirectory>D:\code\Paket\integrationtests\scenarios\i001473-blocking\temp</StartWorkingDirectory>
    <StartWorkingDirectory>D:\code\Paket\integrationtests\scenarios\i001458-group-conflict\temp</StartWorkingDirectory>
    <StartWorkingDirectory>D:\code\Paket\integrationtests\scenarios\i001211-direct-v3\temp</StartWorkingDirectory>
    <StartWorkingDirectory>D:\code\Paket\integrationtests\scenarios\i001442-dont-warn\temp</StartWorkingDirectory>
    <StartWorkingDirectory>D:\code\Paket\integrationtests\scenarios\i001442-warn-Rx\temp</StartWorkingDirectory>
    <StartWorkingDirectory>D:\code\PaketFrameworksProblemRepro\PaketFrameworksProblemRepro</StartWorkingDirectory>
    <StartWorkingDirectory>D:\code\Paket\integrationtests\scenarios\i001505-conditionals\temp</StartWorkingDirectory>
    <StartWorkingDirectory>D:\code\Paket\integrationtests\scenarios\i001500-auto-detect\temp</StartWorkingDirectory>
    <StartWorkingDirectory>D:\code\Paket\integrationtests\scenarios\i001496-vsts\before</StartWorkingDirectory>
    <StartWorkingDirectory>D:\code\Paket\integrationtests\scenarios\i001504-override\temp</StartWorkingDirectory>
    <StartWorkingDirectory>D:\code\Paket\integrationtests\scenarios\i001233-props-fw-files\temp</StartWorkingDirectory>
    <StartWorkingDirectory>D:\code\Paket\integrationtests\scenarios\i001507-privateeye\temp</StartWorkingDirectory>
    <StartArguments>install</StartArguments>
    <StartWorkingDirectory>D:\code\Paket\integrationtests\scenarios\i001427-content-once-remove\temp</StartWorkingDirectory>
    <StartWorkingDirectory>D:\code\Paket\integrationtests\scenarios\i001359-wrong-prerelease\temp</StartWorkingDirectory>
    <StartArguments>update --hard</StartArguments>
    <StartWorkingDirectory>D:\code\Paket\integrationtests\scenarios\i001523-mixed-native\temp</StartWorkingDirectory>
    <StartWorkingDirectory>D:\code\Paket\integrationtests\scenarios\i001520-pinned-error\temp</StartWorkingDirectory>
    <StartWorkingDirectory>D:\code\Paket\integrationtests\scenarios\i001523-not-true\temp</StartWorkingDirectory>
    <StartWorkingDirectory>D:\code\Paket\integrationtests\scenarios\i001427-content-once-remove\temp</StartWorkingDirectory>
    <StartWorkingDirectory>D:\code\Paket\integrationtests\scenarios\i001536-codedom\temp</StartWorkingDirectory>
    <StartArguments>update  nuget FSharp.core</StartArguments>
    <StartWorkingDirectory>D:\code\temp\BindingRedirectPaketBug</StartWorkingDirectory>
    <StartArguments>update nuget FAKE</StartArguments>
    <StartWorkingDirectory>D:\code\uen</StartWorkingDirectory>
    <StartWorkingDirectory>D:\code\Paket\integrationtests\scenarios\i001578-transitive-ref\temp</StartWorkingDirectory>
    <StartWorkingDirectory>D:\code\Paket\integrationtests\scenarios\i001579-unlisted\temp\</StartWorkingDirectory>
    <StartArguments>update</StartArguments>
    <StartWorkingDirectory>D:\code\Paket\integrationtests\scenarios\i000346-aliases\temp</StartWorkingDirectory>
    <StartWorkingDirectory>D:\code\Paket\integrationtests\scenarios\i001585-websharper-props\temp</StartWorkingDirectory>
    <StartArguments>pack output . include-referenced-projects minimum-from-lock-file</StartArguments>
    <StartWorkingDirectory>D:\code\Paket\integrationtests\scenarios\i001586-pack-referenced\temp</StartWorkingDirectory>
  </PropertyGroup>
  <PropertyGroup Condition=" '$(Configuration)|$(Platform)' == 'Release|AnyCPU' ">
    <DebugType>pdbonly</DebugType>
    <Optimize>true</Optimize>
    <Tailcalls>true</Tailcalls>
    <OutputPath>..\..\bin</OutputPath>
    <DefineConstants>TRACE</DefineConstants>
    <WarningLevel>3</WarningLevel>
    <DocumentationFile>
    </DocumentationFile>
<<<<<<< HEAD
    <StartArguments>install</StartArguments>
    <StartWorkingDirectory>D:\code\tempp</StartWorkingDirectory>
=======
    <StartArguments>update --hard</StartArguments>
    <StartWorkingDirectory>D:\code\kestrel-classic</StartWorkingDirectory>
>>>>>>> b4dcaa57
  </PropertyGroup>
  <PropertyGroup>
    <MinimumVisualStudioVersion Condition="'$(MinimumVisualStudioVersion)' == ''">11</MinimumVisualStudioVersion>
  </PropertyGroup>
  <Choose>
    <When Condition="'$(VisualStudioVersion)' != '11.0' and Exists('$(MSBuildExtensionsPath32)\Microsoft\VisualStudio\v$(VisualStudioVersion)\FSharp\Microsoft.FSharp.Targets')">
      <PropertyGroup>
        <FSharpTargetsPath>$(MSBuildExtensionsPath32)\Microsoft\VisualStudio\v$(VisualStudioVersion)\FSharp\Microsoft.FSharp.Targets</FSharpTargetsPath>
      </PropertyGroup>
    </When>
    <When Condition="Exists('$(MSBuildExtensionsPath32)\..\Microsoft SDKs\F#\3.1\Framework\v4.0\Microsoft.FSharp.Targets')">
      <PropertyGroup>
        <FSharpTargetsPath>$(MSBuildExtensionsPath32)\..\Microsoft SDKs\F#\3.1\Framework\v4.0\Microsoft.FSharp.Targets</FSharpTargetsPath>
      </PropertyGroup>
    </When>
    <When Condition="Exists('$(MSBuildExtensionsPath32)\..\Microsoft SDKs\F#\3.0\Framework\v4.0\Microsoft.FSharp.Targets')">
      <PropertyGroup>
        <FSharpTargetsPath>$(MSBuildExtensionsPath32)\..\Microsoft SDKs\F#\3.0\Framework\v4.0\Microsoft.FSharp.Targets</FSharpTargetsPath>
      </PropertyGroup>
    </When>
    <When Condition="Exists('$(MSBuildExtensionsPath32)\..\Microsoft SDKs\F#\4.0\Framework\v4.0\Microsoft.FSharp.Targets')">
      <PropertyGroup>
        <FSharpTargetsPath>$(MSBuildExtensionsPath32)\..\Microsoft SDKs\F#\4.0\Framework\v4.0\Microsoft.FSharp.Targets</FSharpTargetsPath>
      </PropertyGroup>
    </When>
  </Choose>
  <Import Project="$(FSharpTargetsPath)" />
  <ItemGroup>
    <Compile Include="AssemblyInfo.fs" />
    <Compile Include="Commands.fs" />
    <Compile Include="Program.fs" />
    <Content Include="App.config" />
    <None Include="paket.references" />
  </ItemGroup>
  <ItemGroup>
    <Reference Include="mscorlib" />
    <Reference Include="System" />
    <Reference Include="System.Core" />
    <Reference Include="System.Data" />
    <Reference Include="System.Data.Linq" />
    <Reference Include="System.IO.Compression" />
    <Reference Include="System.IO.Compression.FileSystem" />
    <Reference Include="System.Numerics" />
    <Reference Include="System.Xml" />
  </ItemGroup>
  <ItemGroup>
    <ProjectReference Include="..\Paket.Core\Paket.Core.fsproj">
      <Name>Paket.Core</Name>
      <Project>{7bab0ae2-089f-4761-b138-a717aa2f86c5}</Project>
      <Private>True</Private>
    </ProjectReference>
  </ItemGroup>
  <!-- To modify your build process, add your task inside one of the targets below and uncomment it.
       Other similar extension points exist, see Microsoft.Common.targets.
  <Target Name="BeforeBuild">
  </Target>
  <Target Name="AfterBuild">
  </Target>
  -->
  <Import Project="$(SolutionDir)\.paket\paket.targets" />
  <Choose>
    <When Condition="$(TargetFrameworkIdentifier) == '.NETFramework' And $(TargetFrameworkVersion) == 'v3.5'">
      <ItemGroup>
        <Reference Include="Argu">
          <HintPath>..\..\packages\Argu\lib\net35\Argu.dll</HintPath>
          <Private>True</Private>
          <Paket>True</Paket>
        </Reference>
      </ItemGroup>
    </When>
    <When Condition="$(TargetFrameworkIdentifier) == '.NETFramework' And ($(TargetFrameworkVersion) == 'v4.0' Or $(TargetFrameworkVersion) == 'v4.5' Or $(TargetFrameworkVersion) == 'v4.5.1' Or $(TargetFrameworkVersion) == 'v4.5.2' Or $(TargetFrameworkVersion) == 'v4.5.3' Or $(TargetFrameworkVersion) == 'v4.6' Or $(TargetFrameworkVersion) == 'v4.6.1')">
      <ItemGroup>
        <Reference Include="Argu">
          <HintPath>..\..\packages\Argu\lib\net40\Argu.dll</HintPath>
          <Private>True</Private>
          <Paket>True</Paket>
        </Reference>
      </ItemGroup>
    </When>
  </Choose>
  <Choose>
    <When Condition="$(TargetFrameworkIdentifier) == '.NETFramework' And ($(TargetFrameworkVersion) == 'v4.0' Or $(TargetFrameworkVersion) == 'v4.5' Or $(TargetFrameworkVersion) == 'v4.5.1' Or $(TargetFrameworkVersion) == 'v4.5.2' Or $(TargetFrameworkVersion) == 'v4.5.3' Or $(TargetFrameworkVersion) == 'v4.6' Or $(TargetFrameworkVersion) == 'v4.6.1')">
      <ItemGroup>
        <Reference Include="Chessie">
          <HintPath>..\..\packages\Chessie\lib\net40\Chessie.dll</HintPath>
          <Private>True</Private>
          <Paket>True</Paket>
        </Reference>
      </ItemGroup>
    </When>
  </Choose>
  <Choose>
    <When Condition="$(TargetFrameworkIdentifier) == '.NETFramework' And ($(TargetFrameworkVersion) == 'v2.0' Or $(TargetFrameworkVersion) == 'v3.0' Or $(TargetFrameworkVersion) == 'v3.5')">
      <ItemGroup>
        <Reference Include="FSharp.Core">
          <HintPath>..\..\packages\FSharp.Core\lib\net20\FSharp.Core.dll</HintPath>
          <Private>True</Private>
          <Paket>True</Paket>
        </Reference>
      </ItemGroup>
    </When>
    <When Condition="$(TargetFrameworkIdentifier) == '.NETFramework' And ($(TargetFrameworkVersion) == 'v4.0' Or $(TargetFrameworkVersion) == 'v4.5' Or $(TargetFrameworkVersion) == 'v4.5.1' Or $(TargetFrameworkVersion) == 'v4.5.2' Or $(TargetFrameworkVersion) == 'v4.5.3' Or $(TargetFrameworkVersion) == 'v4.6' Or $(TargetFrameworkVersion) == 'v4.6.1')">
      <ItemGroup>
        <Reference Include="FSharp.Core">
          <HintPath>..\..\packages\FSharp.Core\lib\net40\FSharp.Core.dll</HintPath>
          <Private>True</Private>
          <Paket>True</Paket>
        </Reference>
      </ItemGroup>
    </When>
    <When Condition="($(TargetFrameworkIdentifier) == '.NETCore') Or ($(TargetFrameworkIdentifier) == 'Xamarin.Mac') Or ($(TargetFrameworkProfile) == 'Profile7') Or ($(TargetFrameworkProfile) == 'Profile44')">
      <ItemGroup>
        <Reference Include="FSharp.Core">
          <HintPath>..\..\packages\FSharp.Core\lib\portable-net45+netcore45\FSharp.Core.dll</HintPath>
          <Private>True</Private>
          <Paket>True</Paket>
        </Reference>
      </ItemGroup>
    </When>
    <When Condition="($(TargetFrameworkIdentifier) == 'MonoAndroid') Or ($(TargetFrameworkIdentifier) == 'MonoTouch') Or ($(TargetFrameworkIdentifier) == 'Xamarin.iOS')">
      <ItemGroup>
        <Reference Include="FSharp.Core">
          <HintPath>..\..\packages\FSharp.Core\lib\portable-net45+monoandroid10+monotouch10+xamarinios10\FSharp.Core.dll</HintPath>
          <Private>True</Private>
          <Paket>True</Paket>
        </Reference>
      </ItemGroup>
    </When>
    <When Condition="($(TargetFrameworkIdentifier) == 'Silverlight' And $(TargetFrameworkVersion) == 'v5.0') Or ($(TargetFrameworkProfile) == 'Profile24') Or ($(TargetFrameworkProfile) == 'Profile47')">
      <ItemGroup>
        <Reference Include="FSharp.Core">
          <HintPath>..\..\packages\FSharp.Core\lib\portable-net45+sl5+netcore45\FSharp.Core.dll</HintPath>
          <Private>True</Private>
          <Paket>True</Paket>
        </Reference>
      </ItemGroup>
    </When>
    <When Condition="($(TargetFrameworkIdentifier) == 'WindowsPhone' And ($(TargetFrameworkVersion) == 'v8.0' Or $(TargetFrameworkVersion) == 'v8.1')) Or ($(TargetFrameworkProfile) == 'Profile31') Or ($(TargetFrameworkProfile) == 'Profile49') Or ($(TargetFrameworkProfile) == 'Profile78')">
      <ItemGroup>
        <Reference Include="FSharp.Core">
          <HintPath>..\..\packages\FSharp.Core\lib\portable-net45+netcore45+wp8\FSharp.Core.dll</HintPath>
          <Private>True</Private>
          <Paket>True</Paket>
        </Reference>
      </ItemGroup>
    </When>
    <When Condition="($(TargetFrameworkIdentifier) == 'WindowsPhoneApp') Or ($(TargetFrameworkProfile) == 'Profile32') Or ($(TargetFrameworkProfile) == 'Profile84') Or ($(TargetFrameworkProfile) == 'Profile111') Or ($(TargetFrameworkProfile) == 'Profile151') Or ($(TargetFrameworkProfile) == 'Profile157') Or ($(TargetFrameworkProfile) == 'Profile259')">
      <ItemGroup>
        <Reference Include="FSharp.Core">
          <HintPath>..\..\packages\FSharp.Core\lib\portable-net45+netcore45+wpa81+wp8\FSharp.Core.dll</HintPath>
          <Private>True</Private>
          <Paket>True</Paket>
        </Reference>
      </ItemGroup>
    </When>
  </Choose>
</Project><|MERGE_RESOLUTION|>--- conflicted
+++ resolved
@@ -111,13 +111,10 @@
     <WarningLevel>3</WarningLevel>
     <DocumentationFile>
     </DocumentationFile>
-<<<<<<< HEAD
     <StartArguments>install</StartArguments>
     <StartWorkingDirectory>D:\code\tempp</StartWorkingDirectory>
-=======
     <StartArguments>update --hard</StartArguments>
     <StartWorkingDirectory>D:\code\kestrel-classic</StartWorkingDirectory>
->>>>>>> b4dcaa57
   </PropertyGroup>
   <PropertyGroup>
     <MinimumVisualStudioVersion Condition="'$(MinimumVisualStudioVersion)' == ''">11</MinimumVisualStudioVersion>
