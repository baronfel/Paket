﻿/// Contains methods for the restore process.
module Paket.RestoreProcess

open Paket
open System.IO
open Paket.Domain
open Paket.Logging
open Paket.PackageResolver
open Paket.PackageSources
open System
open Chessie.ErrorHandling
open System.Reflection
open Requirements

// "copy_local: true" is being used to set the "PrivateAssets=All" setting for a package.
// "copy_local: false" in new SDK format is defined as "ExcludeAssets=runtime".
/// Combines the copy_local settings from the lock file and a project's references file
let private CombineCopyLocal (resolvedSettings:InstallSettings) (packageInstallSettings:PackageInstallSettings) =
    match resolvedSettings.CopyLocal, packageInstallSettings.Settings.CopyLocal with
    | Some false, Some true // E.g. never copy the dll except for unit-test projects
    | None, None -> None
    | _, Some false
    | Some false, None -> Some false // Sets ExcludeAssets=runtime
    | Some true, Some true
    | Some true, None
    | None, Some true -> Some true // Sets PrivateAssets=All

/// Finds packages which would be affected by a restore, i.e. not extracted yet or with the wrong version
let FindPackagesNotExtractedYet(dependenciesFileName) =
    let lockFileName = DependenciesFile.FindLockfile dependenciesFileName
    let lockFile = LockFile.LoadFrom(lockFileName.FullName)
    let root = lockFileName.Directory.FullName

    lockFile.GetGroupedResolution()
    |> Map.toList
    |> List.filter (fun ((group,package),resolved) ->
        let packSettings = defaultArg resolved.Settings.StorageConfig PackagesFolderGroupConfig.Default
        let includeVersionInPath = defaultArg resolved.Settings.IncludeVersionInPath false
        let resolvedPath = packSettings.Resolve root group package resolved.Version includeVersionInPath
        NuGetCache.IsPackageVersionExtracted(resolvedPath, package, resolved.Version) |> not)
    |> List.map fst


let CopyToCaches force caches fileName =
    for cache in caches do
        try
            NuGetCache.CopyToCache(cache,fileName,force)
        with
        | exn ->
            if verbose then
                traceWarnfn "Could not copy %s to cache %s%s%s" fileName cache.Location Environment.NewLine exn.Message

/// returns - package, libs files, props files, targets files, analyzers files
let private extractPackage caches (package:PackageInfo) alternativeProjectRoot root isLocalOverride source groupName version includeVersionInPath downloadLicense force =
    let downloadAndExtract force detailed = async {
        let cfg = defaultArg package.Settings.StorageConfig PackagesFolderGroupConfig.Default

        let! fileName,folder =
            NuGet.DownloadAndExtractPackage(
                alternativeProjectRoot, root, isLocalOverride, cfg, source, caches, groupName,
                package.Name, version, package.Kind, includeVersionInPath, downloadLicense, force, detailed)

        CopyToCaches force caches fileName
        return package, NuGet.GetContent folder
    }

    async {
        try
            return! downloadAndExtract force false
        with exn ->
            try
                tracefn "Something went wrong while downloading %O %A%sMessage: %s%s  ==> Trying again"
                    package.Name version Environment.NewLine exn.Message Environment.NewLine
                return! downloadAndExtract true false
            with exn ->
                tracefn "Something went wrong while downloading %O %A%sMessage: %s%s  ==> Last trial"
                    package.Name version Environment.NewLine exn.Message Environment.NewLine
                return! downloadAndExtract true true
    }

/// Downloads and extracts a package.
/// returns - package, libs files, props files, targets files, analyzers files
let ExtractPackage(alternativeProjectRoot, root, groupName, sources, caches, force, package : PackageInfo, localOverride) =
    async {
        let storage = defaultArg package.Settings.StorageConfig PackagesFolderGroupConfig.Default
        let v = package.Version
        let includeVersionInPath = defaultArg package.Settings.IncludeVersionInPath false
        let downloadLicense = defaultArg package.Settings.LicenseDownload false
        let resolvedStorage = storage.Resolve root groupName package.Name package.Version includeVersionInPath

        let targetDir, overridenFile, force =
            match resolvedStorage.Path with
            | Some targetDir ->
                let overridenFile = FileInfo(Path.Combine(targetDir, "paket.overriden"))
                targetDir, overridenFile, (if (localOverride || overridenFile.Exists) then true else force)
            | None ->
                if localOverride then
                    failwithf "Local package override without local storage (global NuGet folder) is not supported at the moment."
                let targetDir = NuGetCache.GetTargetUserFolder package.Name package.Version
                let overridenFile = FileInfo(Path.Combine(targetDir, "paket.overriden"))
                targetDir, overridenFile, force

        let! result = async {
            let source =
                match package.Source with
                | NuGetV2 _ | NuGetV3 _ ->
                    let normalizeFeedUrl s = (normalizeFeedUrl s).Replace("https://","http://")

                    let normalized = normalizeFeedUrl package.Source.Url
                    let source =
                        sources
                        |> List.tryPick (fun source ->
                            match source with
                            | NuGetV2 s when normalizeFeedUrl s.Url = normalized -> Some source
                            | NuGetV3 s when normalizeFeedUrl s.Url = normalized -> Some source
                            | _ -> None)

                    match source with
                    | None -> failwithf "The NuGet source %s for package %O was not found in the paket.dependencies file with sources %A" package.Source.Url package.Name sources
                    | Some s -> s
                | LocalNuGet _ ->
                    package.Source
            return! extractPackage caches package alternativeProjectRoot root localOverride source groupName v includeVersionInPath downloadLicense force
        }

        // manipulate overridenFile after package extraction
        match localOverride, overridenFile.Exists with
        | true , false -> overridenFile.Create().Dispose()
        | false, true  -> overridenFile.Delete()
        | true , true
        | false, false -> ()

        return result
    }

/// Restores the given dependencies from the lock file.
let internal restore (alternativeProjectRoot, root, groupName, sources, caches, force, lockFile : LockFile, packages : Set<PackageName>, overriden : Set<PackageName>) =
    async {
        RemoteDownload.DownloadSourceFiles(Path.GetDirectoryName lockFile.FileName, groupName, force, lockFile.Groups.[groupName].RemoteFiles)
        let group = lockFile.Groups.[groupName]
        let tasks =
            lockFile.Groups.[groupName].Resolution
            |> Map.filter (fun name _ -> packages.Contains name)
            |> Seq.map (fun kv -> ExtractPackage(alternativeProjectRoot, root, groupName, sources, caches, force, group.GetPackage kv.Key, Set.contains kv.Key overriden))
            |> Seq.splitInto 5
            |> Seq.map (fun tasks -> async {
                for t in tasks do
                    let! _ = t
                    () })
        let! _ =
            tasks
            |> Async.Parallel
        return ()
    }

let internal computePackageHull groupName (lockFile : LockFile) (referencesFileNames : string seq) =
    referencesFileNames
    |> Seq.collect (fun fileName ->
        lockFile.GetPackageHull(groupName,ReferencesFile.FromFile fileName)
        |> Seq.map (fun p -> (snd p.Key)))

let findAllReferencesFiles root =
    let findRefFile (p:ProjectFile) =
        match p.FindReferencesFile() with
        | Some fileName ->
            try
                Some(ok (p, ReferencesFile.FromFile fileName))
            with e ->
                Some(fail (ReferencesFileParseError (FileInfo fileName, e)))
        | None ->
            None

    ProjectFile.FindAllProjects root
    |> Array.choose findRefFile
    |> collect

let copiedElements = ref false

type private MyAssemblyFinder () = class end

let private saveToFile newContent (targetFile:FileInfo) =
    let rec loop trials =
        try
            if not targetFile.Directory.Exists then
                targetFile.Directory.Create()

            let oldContent =
                if targetFile.Exists then
                    File.ReadAllText targetFile.FullName
                else
                    ""

            let written =
                if newContent <> oldContent then
                    if verbose then
                        tracefn " - %s created" targetFile.FullName

                    if targetFile.Exists then
                        File.SetAttributes(targetFile.FullName,IO.FileAttributes.Normal)
                    File.WriteAllText(targetFile.FullName,newContent)
                    true
                else
                    if verbose then
                        tracefn " - %s already up-to-date" targetFile.FullName
                    false

            written,targetFile.FullName
        with
        | exn when trials > 0 ->
            if verbose then
                tracefn "Failed to save file %s. Retry. Message: %s" targetFile.FullName exn.Message
            System.Threading.Thread.Sleep(100)
            loop (trials - 1)

    loop 5

let extractElement root name =
    let a = typeof<MyAssemblyFinder>.GetTypeInfo().Assembly
    let s = a.GetManifestResourceStream name
    if isNull s then failwithf "Resource stream '%s' could not be found in the Paket.Core assembly" name
    let targetFile = FileInfo(Path.Combine(root,".paket",name))
    if not targetFile.Directory.Exists then
        targetFile.Directory.Create()

    use sr = new StreamReader(s)

    s.Seek(int64 0, SeekOrigin.Begin) |> ignore
    s.Flush()
    let newContent = sr.ReadToEnd()

    saveToFile newContent targetFile

let extractRestoreTargets root =
    let path = Path.Combine(root,".paket","Paket.Restore.targets")
    if Environment.GetEnvironmentVariable "PAKET_SKIP_RESTORE_TARGETS" <> "true" then
        // allow to be more clever than paket
        if !copiedElements then path
        else
            let (fileWritten, path) = extractElement root "Paket.Restore.targets"
            copiedElements := true
            if fileWritten then tracefn "Extracted Paket.Restore.targets to: %s (Can be disabled with PAKET_SKIP_RESTORE_TARGETS=true)" path
            path
    else path

let CreateInstallModel(alternativeProjectRoot, root, groupName, sources, caches, force, package) =
    async {
        let! (package, content) = ExtractPackage(alternativeProjectRoot, root, groupName, sources, caches, force, package, false)
        let kind =
            match package.Kind with
            | ResolvedPackageKind.Package -> InstallModelKind.Package
            | ResolvedPackageKind.DotnetCliTool -> InstallModelKind.DotnetCliTool
        let model =
            InstallModel.CreateFromContent(
                package.Name,
                package.Version,
                kind,
                getExplicitRestriction package.Settings.FrameworkRestrictions,
                content.Force())
        return (groupName,package.Name), (package,model)
    }


let createAlternativeNuGetConfig (projectFile:FileInfo, objDirectory:DirectoryInfo) =
    let alternativeConfigFileInfo = FileInfo(Path.Combine(objDirectory.FullName,projectFile.Name + ".NuGet.Config"))

    let config = """<?xml version="1.0" encoding="utf-8"?>
<configuration>
  <packageSources>
    <clear />
  </packageSources>
  <disabledPackageSources>
     <clear />
  </disabledPackageSources>
</configuration>"""

    saveToFile config alternativeConfigFileInfo |> ignore

let FSharpCore = PackageName "FSharp.Core"

let createPaketPropsFile (lockFile:LockFile) (cliTools:ResolvedPackage seq) (packages:((GroupName * PackageName) * PackageInstallSettings * _)seq) (fileInfo:FileInfo) =
    let cliParts =
        if Seq.isEmpty cliTools then
            ""
        else
            cliTools
            |> Seq.map (fun cliTool -> sprintf """        <DotNetCliToolReference Include="%O" Version="%O" />""" cliTool.Name cliTool.Version)
            |> fun xs -> String.Join(Environment.NewLine,xs)
            |> fun s -> "    <ItemGroup>" + Environment.NewLine + s + Environment.NewLine + "    </ItemGroup>"

    let packagesParts =
        if Seq.isEmpty packages then
            ""
        else
            packages
            |> Seq.map (fun ((groupName,packageName),packageSettings,_) ->
                let group = lockFile.Groups.[groupName]
                let p = group.Resolution.[packageName]
                let restrictions =
                    match p.Settings.FrameworkRestrictions with
                    | ExplicitRestriction FrameworkRestriction.HasNoRestriction -> group.Options.Settings.FrameworkRestrictions
                    | ExplicitRestriction fw -> ExplicitRestriction fw
                    | _ -> group.Options.Settings.FrameworkRestrictions
                let condition = getExplicitRestriction restrictions
                p,condition,packageSettings)
            |> Seq.groupBy (fun (_,c,__) -> c)
            |> Seq.collect (fun (condition,packages) ->
                let condition =
                    match condition with
                    | FrameworkRestriction.HasNoRestriction -> ""
                    | restrictions -> restrictions.ToMSBuildCondition()
                let condition =
                    if condition = "" || condition = "true" then "" else
                    sprintf " AND (%s)" condition

                let packageReferences =
                    packages
                    |> Seq.collect (fun (p,_,packageSettings) ->
                        [yield sprintf """        <PackageReference Include="%O">""" p.Name
                         yield sprintf """            <Version>%O</Version>""" p.Version
                         if CombineCopyLocal p.Settings packageSettings = Some false then
                            yield """            <ExcludeAssets>runtime</ExcludeAssets>"""
                         yield """        </PackageReference>"""])

                [yield sprintf "    <ItemGroup Condition=\"($(DesignTimeBuild) == true)%s\">" condition
                 yield! packageReferences
                 yield "    </ItemGroup>"])
            |> fun xs -> String.Join(Environment.NewLine,xs)

    let disableImplicitFSharpCore =
        if packages |> Seq.exists (fun ((_,name),_,_) -> name = FSharpCore) then
            """
            <!-- Disable automagic references for F# dotnet sdk -->
            <!-- This will not do anything for other project types -->
            <!-- see https://github.com/fsharp/fslang-design/blob/master/tooling/FST-1002-fsharp-in-dotnet-sdk.md -->
            <DisableImplicitFSharpCoreReference>true</DisableImplicitFSharpCoreReference>
            <DisableImplicitSystemValueTupleReference>true</DisableImplicitSystemValueTupleReference>
            """
        else
            ""

    // When updating the PaketPropsVersion be sure to update the Paket.Restore.targets which checks this value
    let content =
        sprintf """<?xml version="1.0" encoding="utf-8" standalone="no"?>
<Project ToolsVersion="14.0" xmlns="http://schemas.microsoft.com/developer/msbuild/2003">
    <PropertyGroup>
        <MSBuildAllProjects>$(MSBuildAllProjects);$(MSBuildThisFileFullPath)</MSBuildAllProjects>
        <PaketPropsVersion>5.185.3</PaketPropsVersion>
        <PaketPropsLoaded>true</PaketPropsLoaded>%s
    </PropertyGroup>
%s
%s
</Project>"""
            disableImplicitFSharpCore
            cliParts
            packagesParts

    saveToFile content fileInfo

let createPaketCLIToolsFile (cliTools:ResolvedPackage seq) (fileInfo:FileInfo) =
    if Seq.isEmpty cliTools then
        if fileInfo.Exists then
            File.Delete(fileInfo.FullName)
    else
        let cliParts =
            cliTools
            |> Seq.map (fun package ->
                package.Name.ToString() + "," +
                package.Version.ToString())

        let content = String.Join(Environment.NewLine,cliParts)

        saveToFile content fileInfo |> ignore

let ImplicitPackages = Set.ofList [ PackageName "NETStandard.Library" ]

let createProjectReferencesFiles (lockFile:LockFile) (projectFile:ProjectFile) (referencesFile:ReferencesFile) (resolved:Lazy<Map<GroupName*PackageName,PackageInfo>>) (groups:Map<GroupName,LockFileGroup>) (targetFrameworks: string option) (objDir: DirectoryInfo) =
    let projectFileInfo = FileInfo projectFile.FileName

    let targets =
        let monikers =
            ProjectFile.getTargetFramework projectFile
            |> Option.toList
            |> List.append (ProjectFile.getTargetFrameworksParsed projectFile)
            |> List.append (targetFrameworks |> Option.toList)

        monikers
        |> List.collect (fun item -> item.Split([|';'|],StringSplitOptions.RemoveEmptyEntries) |> Array.map (fun x -> x.Trim()) |> List.ofArray)
        |> List.map (fun s -> s, (PlatformMatching.forceExtractPlatforms s |> fun p -> p.ToTargetProfile true))
        |> List.choose (fun (s, c) -> c |> Option.map (fun d -> s, d))

    let objDirFullName = objDir.FullName

    // delete stale entries (otherwise we might not recognize stale data on a change later)
    // scenario: remove a target framework -> change references -> add back target framework
    // -> We reached an invalid state
    for f in objDir.GetFiles(sprintf "%s*.paket.resolved" projectFileInfo.Name) do
        try f.Delete() with | _ -> ()

    // fable 1.0 compat
    let oldReferencesFile = FileInfo(Path.Combine(objDirFullName,projectFileInfo.Name + ".references"))
    if oldReferencesFile.Exists then try oldReferencesFile.Delete() with | _ -> ()

    for originalTargetProfileString, targetProfile in targets do
        let list = System.Collections.Generic.List<_>()
        for kv in groups do
            let hull,_ = lockFile.GetOrderedPackageHull(kv.Key,referencesFile,Some targetProfile)

            let excludes,allDirectPackages =
                match referencesFile.Groups |> Map.tryFind kv.Key with
                | Some g ->
                    let excludes =
                        g.NugetPackages
                        |> List.collect (fun p -> p.Settings.Excludes)
                        |> Seq.map PackageName
                        |> Set.ofSeq

                    let packages =
                        g.NugetPackages
                        |> List.map (fun p -> p.Name)
                        |> Set.ofList
                    excludes,packages
                | None -> Set.empty,Set.empty

            for (key,packageSettings,_) in hull do
                let resolvedPackage = resolved.Force().[key]
                let _,packageName = key
                let restore =
                    packageName <> PackageName "Microsoft.Azure.WebJobs.Script.ExtensionsMetadataGenerator" && // #3345
                     not (excludes.Contains resolvedPackage.Name) &&
                     not (ImplicitPackages.Contains resolvedPackage.Name) &&
                        match resolvedPackage.Settings.FrameworkRestrictions with
                        | Requirements.ExplicitRestriction restrictions ->
                            Requirements.isTargetMatchingRestrictions(restrictions, targetProfile)
                        | _ -> true

                if restore then
                    let direct = allDirectPackages.Contains packageName
                    let package = resolved.Force().[key]
                    let combinedCopyLocal = CombineCopyLocal resolvedPackage.Settings packageSettings
                    let privateAssetsAll =
                        match combinedCopyLocal with
                        | Some true -> "true"
                        | Some false
                        | None -> "false"
                    let copy_local =
                        match combinedCopyLocal with
                        | Some false -> "false"
                        | Some true
                        | None -> "true"
                    let line =
                        packageName.ToString() + "," +
                        package.Version.ToString() + "," +
                        (if direct then "Direct" else "Transitive") + "," +
                        kv.Key.ToString() + "," +
                        privateAssetsAll  + "," +
                        copy_local

                    list.Add line

        let output = String.Join(Environment.NewLine,list)

        let newFileName = FileInfo(Path.Combine(objDirFullName,projectFileInfo.Name + "." + originalTargetProfileString + ".paket.resolved"))
        let rec loop trials =
            try
                if not newFileName.Directory.Exists then
                    newFileName.Directory.Create()

                if not newFileName.Exists || File.ReadAllText(newFileName.FullName) <> output then
                    if not (File.Exists(oldReferencesFile.FullName)) || targetProfile = TargetProfile.SinglePlatform (FrameworkIdentifier.DotNetStandard DotNetStandardVersion.V1_6) then
                        // compat with old targets and fable - always write but prefer netstandard16.
                        File.WriteAllText(oldReferencesFile.FullName,output)
                    File.WriteAllText(newFileName.FullName,output)
                    if verbose then
                        tracefn " - %s created" newFileName.FullName
                else
                    if verbose then
                        tracefn " - %s already up-to-date" newFileName.FullName
            with
            | exn when trials > 0 ->
                if verbose then
                    tracefn "Failed to save resolved file %s. Retry. Message: %s" newFileName.FullName exn.Message
                System.Threading.Thread.Sleep(100)
                loop (trials - 1)

        loop 5

    let cliTools = System.Collections.Generic.List<_>()
    let packages = System.Collections.Generic.List<_>()
    for kv in groups do
        let packagesInGroup,cliToolsInGroup = lockFile.GetOrderedPackageHull(kv.Key,referencesFile)
        cliTools.AddRange cliToolsInGroup
        packages.AddRange packagesInGroup

    let paketCLIToolsFileName = FileInfo(Path.Combine(objDirFullName,projectFileInfo.Name + ".paket.clitools"))
    createPaketCLIToolsFile cliTools paketCLIToolsFileName

    let propsFile = FileInfo(Path.Combine(objDirFullName, projectFileInfo.Name + ".paket.props"))
    let written,_ = createPaketPropsFile lockFile cliTools packages propsFile
    if written then
        try
            let fi = FileInfo(Path.Combine(objDirFullName,"project.assets.json"))
            if fi.Exists then
                fi.Delete()
        with
        | _ -> ()

    // Write "cached" file, this way msbuild can check if the references file has changed.
    let paketCachedReferencesFileName = FileInfo(Path.Combine(objDirFullName,projectFileInfo.Name + ".paket.references.cached"))
    let rec loop trials =
        try
            if File.Exists (referencesFile.FileName) then
                // The existing cached file can be read-only if it was copied from a read-only file.
                // For example, when using Team Foundation Version Control with Server workspaces.
                if Utils.isWindows then
                    paketCachedReferencesFileName.Refresh()
                    if paketCachedReferencesFileName.Exists && paketCachedReferencesFileName.IsReadOnly then
                        paketCachedReferencesFileName.IsReadOnly <- false

                File.Copy(referencesFile.FileName, paketCachedReferencesFileName.FullName, true)

                if Utils.isWindows then
                    paketCachedReferencesFileName.Refresh()
                    paketCachedReferencesFileName.IsReadOnly <- false
            else
                // it can happen that the references file doesn't exist if paket doesn't find one in that case we update the cache by deleting it.
                if paketCachedReferencesFileName.Exists then paketCachedReferencesFileName.Delete()
        with
        | exn when trials > 0 ->
            if verbose then
                tracefn "Failed to save cached file %s. Retry. Message: %s" paketCachedReferencesFileName.FullName exn.Message
            System.Threading.Thread.Sleep(100)
            loop (trials - 1)

    loop 5

let CreateScriptsForGroups (lockFile:LockFile) (groups:Map<GroupName,LockFileGroup>) =
    let groupsToGenerate =
        groups
        |> Seq.map (fun kvp -> kvp.Value)
        |> Seq.filter (fun g -> g.Options.Settings.GenerateLoadScripts = Some true)
        |> Seq.map (fun g -> g.Name)
        |> Seq.toList

    if not (List.isEmpty groupsToGenerate) then
        let depsCache = DependencyCache(lockFile)
        let rootPath = DirectoryInfo lockFile.RootPath

        let scripts = LoadingScripts.ScriptGeneration.constructScriptsFromData depsCache groupsToGenerate [] []
        for sd in scripts do
            sd.Save rootPath

let FindOrCreateReferencesFile (projectFile:ProjectFile) =
    match projectFile.FindReferencesFile() with
    | Some fileName ->
        try
            ReferencesFile.FromFile fileName
        with e ->
            failwith ((ReferencesFileParseError (FileInfo fileName,e)).ToString())
    | None ->
        let fileName =
            let fi = FileInfo(projectFile.FileName)
            Path.Combine(fi.Directory.FullName,Constants.ReferencesFile)

        ReferencesFile.New fileName

let objDirectory (projectFileInfo:FileInfo, outputPath:DirectoryInfo option) : DirectoryInfo =
    match outputPath with
    | Some outputPath -> outputPath
    | None -> DirectoryInfo(Path.Combine(projectFileInfo.Directory.FullName, "obj"))

let RestoreNewSdkProject lockFile resolved groups (projectFile:ProjectFile) targetFrameworks (outputPath:DirectoryInfo option) =
    let referencesFile = FindOrCreateReferencesFile projectFile
    let projectFileInfo = FileInfo projectFile.FileName
    let objDirectory = objDirectory(projectFileInfo, outputPath)

    RunInLockedAccessMode(
        objDirectory.FullName,
        (fun () ->
            createAlternativeNuGetConfig (projectFileInfo, objDirectory)
            createProjectReferencesFiles lockFile projectFile referencesFile resolved groups targetFrameworks objDirectory
            referencesFile
        )
   )

let internal getStringHash (s:string) =
    use sha256 = System.Security.Cryptography.SHA256.Create()
    s
    |> System.Text.Encoding.UTF8.GetBytes
    |> sha256.ComputeHash
    |> BitConverter.ToString
    |> fun s -> s.Replace("-", "")


type internal Hash =
    | Hash of string
    member x.HashString =
        match x with
        | Hash s -> s
    member x.IsEmpty =
        match x with
        | Hash s -> String.IsNullOrEmpty s
    static member OfString s = Hash (getStringHash s)

let internal getLockFileHashFromContent (content:string) =
    Hash.OfString content
let internal getLockFileHash (f:string) =
    getLockFileHashFromContent (File.ReadAllText f)

type internal RestoreCache =
    { PackagesDownloadedHash : Hash
      ProjectsRestoredHash : Hash }
    member x.IsPackagesDownloadUpToDate (lockfileHash) =
        if x.PackagesDownloadedHash.IsEmpty then false
        else x.PackagesDownloadedHash = lockfileHash
    member x.IsProjectRestoreUpToDate (lockfileHash) =
        if x.ProjectsRestoredHash.IsEmpty then false
        else x.ProjectsRestoredHash = lockfileHash
    static member Empty =
        { PackagesDownloadedHash = Hash ""
          ProjectsRestoredHash = Hash "" }

let internal writeRestoreCache (file:string) { PackagesDownloadedHash = Hash packagesDownloadedHash; ProjectsRestoredHash = Hash projectsRestoredHash} =
    let jobj = new Newtonsoft.Json.Linq.JObject()
    jobj.["packagesDownloadedHash"] <- Newtonsoft.Json.Linq.JToken.op_Implicit packagesDownloadedHash
    jobj.["projectsRestoredHash"] <- Newtonsoft.Json.Linq.JToken.op_Implicit projectsRestoredHash
    let s = jobj.ToString()
    saveToFile (s) (FileInfo file) |> ignore<_*_>
    //File.WriteAllText(file, s)

let private tryReadRestoreCache (file:string) =
    if File.Exists file then
        let f = File.ReadAllText(file)
        try
            let jobj = Newtonsoft.Json.Linq.JObject.Parse(f)
            { PackagesDownloadedHash = Hash (string jobj.["packagesDownloadedHash"]); ProjectsRestoredHash = Hash(string jobj.["projectsRestoredHash"]) }
        with
        | :? Newtonsoft.Json.JsonReaderException as e -> RestoreCache.Empty
    else RestoreCache.Empty

let private readRestoreCache (lockFileName:FileInfo) =
    let root = lockFileName.Directory.FullName
    let restoreCacheFile = Path.Combine(root, Constants.PaketRestoreHashFilePath)
    tryReadRestoreCache restoreCacheFile

let internal WriteGitignore restoreCacheFile =
    let folder = FileInfo(restoreCacheFile).Directory
    let rec isGitManaged (folder:DirectoryInfo) =
        if File.Exists(Path.Combine(folder.FullName, ".gitignore")) then true else
        if isNull folder.Parent then false else
        isGitManaged folder.Parent

    if isGitManaged folder.Parent then
        let restoreCacheGitIgnoreFile = Path.Combine(folder.FullName, ".gitignore")
        let contents =
            ".gitignore\npaket.restore.cached"
            |> normalizeLineEndings
        saveToFile contents (FileInfo restoreCacheGitIgnoreFile) |> ignore

type RestoreProjectOptions =
    | AllProjects
    | ReferenceFileList of referencesFileNames:string list
    | NoProjects
    | SingleProject of projectFile:string

let Restore(dependenciesFileName,projectFile:RestoreProjectOptions,force,group,ignoreChecks,failOnChecks,targetFrameworks: string option,outputPath:string option,skipRestoreTargetsExtraction:bool) =
    let lockFileName = DependenciesFile.FindLockfile dependenciesFileName
    let localFileName = DependenciesFile.FindLocalfile dependenciesFileName
    let root = lockFileName.Directory.FullName
    let alternativeProjectRoot = None
    if not lockFileName.Exists then
        failwithf "%s doesn't exist." lockFileName.FullName

    let lockFile,localFile,hasLocalFile =
        // Do not parse the lockfile when we have an early exit scenario.
        let lockFile = lazy LockFile.LoadFrom(lockFileName.FullName)
        if not localFileName.Exists then
            lockFile,lazy LocalFile.empty,false
        else
            let localFile =
                lazy (LocalFile.readFile localFileName.FullName
                      |> returnOrFail)
            lazy LocalFile.overrideLockFile localFile.Value lockFile.Value,localFile,true

    // Shortcut if we already restored before
    // We ignore our check when we do a partial restore, this way we can
    // fixup project specific changes (like an additional target framework or a changed references file)

    // Check if caching makes sense (even if we only can cache parts of it)
    let canCacheRestore = not (hasLocalFile || force) && targetFrameworks = None && (projectFile = AllProjects || projectFile = NoProjects) && group = None

    if not skipRestoreTargetsExtraction && (projectFile = AllProjects || projectFile = NoProjects) then
        extractRestoreTargets root |> ignore

    let readCache () =
        if not canCacheRestore then
            None, RestoreCache.Empty, Hash "", false
        else
            let cache = readRestoreCache(lockFileName)
            let lockFileHash = getLockFileHash lockFileName.FullName
            let updatedCache =
                { PackagesDownloadedHash = lockFileHash // we always download all packages in that situation
                  ProjectsRestoredHash = if projectFile = AllProjects then lockFileHash else cache.ProjectsRestoredHash }
            let isPackagesDownloadUpToDate = cache.IsPackagesDownloadUpToDate lockFileHash
            let isProjectRestoreUpToDate = cache.IsProjectRestoreUpToDate lockFileHash
            Some updatedCache, cache, lockFileHash, (isPackagesDownloadUpToDate && isProjectRestoreUpToDate) || (projectFile = NoProjects && isPackagesDownloadUpToDate)

    let _,_,_, canEarlyExit = readCache()

    if canEarlyExit then
        tracefn "The last restore is still up to date. Nothing left to do."
    else
        let dependenciesFile = DependenciesFile.ReadFromFile(dependenciesFileName)

        if not hasLocalFile && not ignoreChecks then
            if verbose then
                verbosefn "Checking for changes in lock file."
            let hasAnyChanges,nugetChanges,remoteFilechanges,hasChanges = DependencyChangeDetection.GetChanges(dependenciesFile,lockFile.Value,false)
            let checkResponse = if failOnChecks then failwithf else traceWarnfn
            if verbose then
                verbosefn "HasChanges: %b" hasAnyChanges

            if hasAnyChanges then
                checkResponse "paket.dependencies and paket.lock are out of sync in %s.%sPlease run 'paket install' or 'paket update' to recompute the paket.lock file." lockFileName.Directory.FullName Environment.NewLine
                for (group, package, changes) in nugetChanges do
                    traceWarnfn "Changes were detected for %s/%s" (group.ToString()) (package.ToString())
                    for change in changes do
                         traceWarnfn "    - %A" change

        let groups =
            match group with
            | None -> lockFile.Value.Groups
            | Some groupName ->
                match lockFile.Value.Groups |> Map.tryFind groupName with
                | None -> failwithf "The group %O was not found in the paket.lock file." groupName
                | Some group -> [groupName,group] |> Map.ofList

        let resolved = lazy (
            if verbose then
                let groupNames = groups |> Seq.map (fun kv -> kv.Key) |> Seq.toArray
                verbosefn "Gettting resolution for groups: %A" groupNames
            lockFile.Value.GetGroupedResolution()
        )

        let outputPath = outputPath |> Option.map DirectoryInfo

        let referencesFileNames =
            match projectFile with
            | SingleProject projectFileName ->
                if verbose then
                    verbosefn "Single project: %A" projectFileName

                let projectFile = ProjectFile.LoadFromFile projectFileName
                let referencesFile = RestoreNewSdkProject lockFile.Value resolved groups projectFile targetFrameworks outputPath

                [referencesFile.FileName]
            | ReferenceFileList list ->
                if verbose then
                    verbosefn "References file list: %A" list
                list
            | NoProjects ->
                if verbose then
                    verbosefn "No projects to restore"
                []
            | AllProjects ->
                if group = None then
                    if verbose then
                        verbosefn "Searching for SDK projects..."

                    // Restore all projects
                    let allSDKProjects =
                        ProjectFile.FindAllProjects root
                        |> Array.filter (fun proj -> proj.GetToolsVersion() >= 15.0)

                    if verbose then
                        verbosefn "SDK projects found: %A" allSDKProjects

                    for proj in allSDKProjects do
                        RestoreNewSdkProject lockFile.Value resolved groups proj targetFrameworks outputPath |> ignore
                []

        let targetFilter =
            targetFrameworks
            |> Option.map (fun s ->
                s.Split([|';'|], StringSplitOptions.RemoveEmptyEntries)
                |> Array.map (fun s -> s.Trim())
                |> Array.choose FrameworkDetection.Extract
                |> Array.filter (fun x -> match x with Unsupported _ -> false | _ -> true))

        let tasks =
            groups
            |> Seq.map (fun kv ->
                let allPackages =
                    if List.isEmpty referencesFileNames then
                        kv.Value.Resolution
                        |> Seq.map (fun kv -> kv.Key)
                    else
                        referencesFileNames
                        |> List.toSeq
                        |> computePackageHull kv.Key lockFile.Value

                let packages =
                    allPackages
                    |> Seq.filter (fun p ->
                        match targetFilter with
                        | None -> true
                        | Some targets ->
                            let key = kv.Key,p
                            let resolvedPackage = resolved.Force().[key]

                            match resolvedPackage.Settings.FrameworkRestrictions with
                            | ExplicitRestriction restrictions ->
                                targets
                                |> Array.exists (fun target -> isTargetMatchingRestrictions(restrictions, TargetProfile.SinglePlatform target))
                            | _ -> true)

                match dependenciesFile.Groups |> Map.tryFind kv.Value.Name with
                | None ->
                    failwithf
                        "The group %O was found in the %s file but not in the %s file. Please run \"paket install\" again."
                        kv.Value.Name
                        Constants.LockFileName
                        Constants.DependenciesFileName
                | Some depFileGroup ->
                    let packages = Set.ofSeq packages
                    let overriden =
                        packages
                        |> Set.filter (fun p -> LocalFile.overrides localFile.Value (p,depFileGroup.Name))

                    restore(alternativeProjectRoot, root, kv.Key, depFileGroup.Sources, depFileGroup.Caches, force, lockFile.Value, packages, overriden))
            |> Seq.toArray

        RunInLockedAccessMode(
            Path.Combine(root,Constants.PaketFilesFolderName),
            (fun () ->
                let updatedCache, cache, lockFileHash, canEarlyExit = readCache()
                if canEarlyExit then
                    tracefn "The last restore was successful. Nothing left to do."
                else
                    if verbose then
                        verbosefn "Checking if restore hash is up-to-date"

                    if not (cache.IsPackagesDownloadUpToDate lockFileHash) then
                        tracefn "Starting %srestore process." (if canCacheRestore then "full " else "")
                        for task in tasks do
                            task
                            |> Async.RunSynchronously
                            |> ignore

<<<<<<< HEAD
                    if verbose then
                        verbosefn "Creating script files for all groups"
=======
                        if verbose then
                            verbosefn "Creating script files for all groups"
>>>>>>> 0e7daef3

                        CreateScriptsForGroups lockFile.Value groups
                    else
                        tracefn "Finished restoring projects."

                    match updatedCache with
                    | Some updatedCache ->
                        if verbose then
                            verbosefn "Writing restore hash file"

                        let restoreCacheFile = Path.Combine(root, Constants.PaketRestoreHashFilePath)
                        writeRestoreCache restoreCacheFile updatedCache
                        WriteGitignore restoreCacheFile
                    | None -> ())
            )<|MERGE_RESOLUTION|>--- conflicted
+++ resolved
@@ -846,13 +846,8 @@
                             |> Async.RunSynchronously
                             |> ignore
 
-<<<<<<< HEAD
-                    if verbose then
-                        verbosefn "Creating script files for all groups"
-=======
                         if verbose then
                             verbosefn "Creating script files for all groups"
->>>>>>> 0e7daef3
 
                         CreateScriptsForGroups lockFile.Value groups
                     else
