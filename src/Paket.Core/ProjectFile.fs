--- conflicted
+++ resolved
@@ -890,22 +890,16 @@
             | None -> failwithf "unable to parse %s" node.Name
 
         [for node in this.Document |> getDescendants "ProjectReference" -> 
-<<<<<<< HEAD
             let path =
                     let normalizedPath = node.Attributes.["Include"].Value |> normalizePath 
                     if normalizedPath.Contains("$(SolutionDir)") then 
                         match this.GetProperty("SolutionDir") with
                         | Some slnDir -> normalizedPath.Replace("$(SolutionDir)",slnDir) 
-                        | None -> normalizedPath
+                        | None -> normalizedPath.Replace("$(SolutionDir)", Environment.CurrentDirectory + Path.DirectorySeparatorChar.ToString())
                     else normalizedPath
 
             { Path =
                 if Path.IsPathRooted path then Path.GetFullPath path else 
-=======
-            { Path = 
-                let p = node.Attributes.["Include"].Value |> expandVariables |> normalizePath
-                if Path.IsPathRooted p then Path.GetFullPath p else 
->>>>>>> 9d861cc7
                 let di = FileInfo(normalizePath this.FileName).Directory
                 Path.Combine(di.FullName,path) |> Path.GetFullPath
               RelativePath = path
