--- conflicted
+++ resolved
@@ -446,20 +446,11 @@
         match this.GetLockFile().Groups |> Map.tryFind groupName with
         | None -> failwithf "Group %O can't be found in paket.lock." groupName
         | Some group ->
-<<<<<<< HEAD
             match group.TryFind(packageName) with
             | None -> failwithf "Package %O is not installed in group %O." packageName groupName
             | Some resolvedPackage ->
                 let packageName = resolvedPackage.Name
                 let folder = resolvedPackage.Folder this.RootPath groupName
-=======
-            match group.Resolution.TryFind packageName with
-            | None -> failwithf "Package %O is not installed in group %O." packageName groupName
-            | Some resolvedPackage ->
-                let folder = 
-                    getTargetFolder this.RootPath groupName resolvedPackage.Name resolvedPackage.Version (defaultArg resolvedPackage.Settings.IncludeVersionInPath false)
-                    |> Path.GetFullPath
->>>>>>> 73664a75
 
                 InstallModel.CreateFromContent(
                     resolvedPackage.Name, 
