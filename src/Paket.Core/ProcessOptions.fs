namespace Paket

[<RequireQualifiedAccess>]
type SemVerUpdateMode =
    | NoRestriction
    | KeepMajor
    | KeepMinor
    | KeepPatch

// Options for UpdateProcess and InstallProcess.
<<<<<<< HEAD
/// Force             - Force the download and reinstallation of all packages
/// Hard              - Replace package references within project files even if they are not yet adhering
///                     to the Paket's conventions (and hence considered manually managed)
/// Redirects         - Create binding redirects for the NuGet packages
/// OnlyReferenced    - Only install packages that are referenced in paket.references files.
/// TouchAffectedRefs - Touch projects referencing installed packages even if the project file does not change.
=======
/// Force          - Force the download and reinstallation of all packages
///                  to the Paket's conventions (and hence considered manually managed)
/// Redirects      - Create binding redirects for the NuGet packages
/// OnlyReferenced - Only install packages that are referenced in paket.references files.
>>>>>>> 3e43fbd9
type InstallerOptions =
    { Force : bool
      SemVerUpdateMode : SemVerUpdateMode
      Redirects : bool
      CreateNewBindingFiles : bool
      OnlyReferenced : bool
      TouchAffectedRefs : bool }

    static member Default =
        { Force = false
          Redirects = false
          SemVerUpdateMode = SemVerUpdateMode.NoRestriction
          CreateNewBindingFiles = false
          OnlyReferenced = false
          TouchAffectedRefs = false }

<<<<<<< HEAD
    static member CreateLegacyOptions(force, hard, redirects, createNewBindingFiles, semVerUpdateMode, touchAffectedRefs) =
=======
    static member CreateLegacyOptions(force, redirects, createNewBindingFiles, semVerUpdateMode) =
>>>>>>> 3e43fbd9
        { InstallerOptions.Default with
            Force = force
            CreateNewBindingFiles = createNewBindingFiles
            Redirects = redirects
            SemVerUpdateMode = semVerUpdateMode
            TouchAffectedRefs = touchAffectedRefs }

type UpdaterOptions =
    { Common : InstallerOptions
      NoInstall : bool }

    static member Default =
        { Common = InstallerOptions.Default
          NoInstall = false }<|MERGE_RESOLUTION|>--- conflicted
+++ resolved
@@ -8,19 +8,10 @@
     | KeepPatch
 
 // Options for UpdateProcess and InstallProcess.
-<<<<<<< HEAD
 /// Force             - Force the download and reinstallation of all packages
-/// Hard              - Replace package references within project files even if they are not yet adhering
-///                     to the Paket's conventions (and hence considered manually managed)
 /// Redirects         - Create binding redirects for the NuGet packages
 /// OnlyReferenced    - Only install packages that are referenced in paket.references files.
 /// TouchAffectedRefs - Touch projects referencing installed packages even if the project file does not change.
-=======
-/// Force          - Force the download and reinstallation of all packages
-///                  to the Paket's conventions (and hence considered manually managed)
-/// Redirects      - Create binding redirects for the NuGet packages
-/// OnlyReferenced - Only install packages that are referenced in paket.references files.
->>>>>>> 3e43fbd9
 type InstallerOptions =
     { Force : bool
       SemVerUpdateMode : SemVerUpdateMode
@@ -37,11 +28,7 @@
           OnlyReferenced = false
           TouchAffectedRefs = false }
 
-<<<<<<< HEAD
-    static member CreateLegacyOptions(force, hard, redirects, createNewBindingFiles, semVerUpdateMode, touchAffectedRefs) =
-=======
-    static member CreateLegacyOptions(force, redirects, createNewBindingFiles, semVerUpdateMode) =
->>>>>>> 3e43fbd9
+    static member CreateLegacyOptions(force, redirects, createNewBindingFiles, semVerUpdateMode, touchAffectedRefs) =
         { InstallerOptions.Default with
             Force = force
             CreateNewBindingFiles = createNewBindingFiles
