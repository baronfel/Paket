﻿/// Contains NuGet support.
module Paket.NuGetCache

open System
open System.IO
open System.Net
open Newtonsoft.Json
open System.IO.Compression
open System.Xml
open System.Text.RegularExpressions
open Paket.Logging
open System.Text

open Paket.Domain
open Paket.Utils
open Paket.Xml
open Paket.PackageSources
open Paket.Requirements
open FSharp.Polyfill
open System.Runtime.ExceptionServices

open Paket.Utils
open Paket.Domain
open Paket.Requirements
open Paket.Logging

open System.IO
open Chessie.ErrorHandling

open Newtonsoft.Json
open System

type NuGetResponseGetVersionsSuccess = string []
type NuGetResponseGetVersionsFailure =
    { Url : string; Error : ExceptionDispatchInfo }
    static member ofTuple (url,err) =
        { Url = url; Error = err }
type NuGetResponseGetVersions =
    | SuccessVersionResponse of NuGetResponseGetVersionsSuccess
    | ProtocolNotCached
    | FailedVersionRequest of NuGetResponseGetVersionsFailure
    member x.Versions =
        match x with
        | SuccessVersionResponse l -> l
        | ProtocolNotCached -> [||]
        | FailedVersionRequest _ -> [||]
    member x.IsSuccess =
        match x with
        | SuccessVersionResponse _ -> true
        | ProtocolNotCached -> false
        | FailedVersionRequest _ -> false
type NuGetResponseGetVersionsSimple = SafeWebResult<NuGetResponseGetVersionsSuccess>
type NuGetRequestGetVersions =
    { DoRequest : unit -> Async<NuGetResponseGetVersions>
      Url : string }
    static member ofFunc url f =
        { Url = url; DoRequest = f }
    static member ofSimpleFunc url (f: _ -> Async<NuGetResponseGetVersionsSimple>) =
        NuGetRequestGetVersions.ofFunc url (fun _ ->
            async {
                let! res = f()
                return
                    match res with
                    | SuccessResponse r -> SuccessVersionResponse r
                    | NotFound -> SuccessVersionResponse [||]
                    | UnknownError err -> FailedVersionRequest { Url = url; Error = err }
            })
    static member run (r:NuGetRequestGetVersions) : Async<NuGetResponseGetVersions> =
        async {
            try
                return! r.DoRequest()
            with e -> 
                return FailedVersionRequest { Url = r.Url; Error = System.Runtime.ExceptionServices.ExceptionDispatchInfo.Capture e }
        }
        

// An unparsed file in the nuget package -> still need to inspect the path for further information. After parsing an entry will be part of a "LibFolder" for example.
type UnparsedPackageFile =
    { FullPath : string
      PathWithinPackage : string }

module NuGetConfig =
    open System.Text
    
    let writeNuGetConfig directory sources =
        let start = """<?xml version="1.0" encoding="utf-8"?>
<configuration>
    <packageSources>
    <!--To inherit the global NuGet package sources remove the <clear/> line below -->
    <clear />
"""
        let sb = StringBuilder start

        let i = ref 1
        for source in sources do
            sb.AppendLine(sprintf "    <add key=\"source%d\" value=\"%O\" />" !i source) |> ignore

        sb.Append("""
    </packageSources>
</configuration>""") |> ignore
        let text = sb.ToString()
        let fileName = Path.Combine(directory,Constants.NuGetConfigFile)
        if not <| File.Exists fileName then
            File.WriteAllText(fileName,text)
        else
            if File.ReadAllText(fileName) <> text then
                File.WriteAllText(fileName,text)
       
type FrameworkRestrictionsCache = string

type NuGetPackageCache =
    { SerializedDependencies : (PackageName * VersionRequirement * FrameworkRestrictionsCache) list
      PackageName : string
      SourceUrl: string
      Unlisted : bool
      DownloadUrl : string
      LicenseUrl : string
      Version: string
      CacheVersion: string }

    static member CurrentCacheVersion = "5.1"

// TODO: is there a better way? for now we use static member because that works with type abbreviations...
//module NuGetPackageCache =
    static member withDependencies (l:(PackageName * VersionRequirement * FrameworkRestrictions) list) d =
        { d with
            SerializedDependencies =
                l
                |> List.map (fun (n,v, restrictions) ->
                    let restrictionString = 
                        match restrictions with
                        | FrameworkRestrictions.AutoDetectFramework -> "AUTO"
                        | FrameworkRestrictions.ExplicitRestriction re ->
                            re.ToString()
                    n, v, restrictionString) }
    static member getDependencies (x:NuGetPackageCache) : (PackageName * VersionRequirement * FrameworkRestrictions) list  =
        x.SerializedDependencies
        |> List.map (fun (n,v,restrictionString) ->
            let restrictions =
                if restrictionString = "AUTO" then
                    FrameworkRestrictions.AutoDetectFramework
                else FrameworkRestrictions.ExplicitRestriction(Requirements.parseRestrictions true restrictionString)
            n, v, restrictions)

let inline normalizeUrl(url:string) = url.Replace("https://","http://").Replace("www.","")

let getCacheFiles cacheVersion nugetURL (packageName:PackageName) (version:SemVerInfo) =
    let h = nugetURL |> normalizeUrl |> hash |> abs
    let prefix = 
        sprintf "%O.%s.s%d" packageName (version.Normalize()) h
    let packageUrl = 
        sprintf "%s_v%s.json" 
           prefix cacheVersion
    let newFile = Path.Combine(Constants.NuGetCacheFolder,packageUrl)
    let oldFiles =
        Directory.EnumerateFiles(Constants.NuGetCacheFolder, sprintf "%s*.json" prefix)
        |> Seq.filter (fun p -> Path.GetFileName p <> packageUrl)
        |> Seq.toList
    FileInfo(newFile), oldFiles

type ODataSearchResult =
    | EmptyResult
    | Match of NuGetPackageCache
module ODataSearchResult =
    let get x =
        match x with
        | EmptyResult -> failwithf "Cannot call get on 'EmptyResult'"
        | Match r -> r

let tryGetDetailsFromCache force nugetURL (packageName:PackageName) (version:SemVerInfo) : ODataSearchResult option =
    let cacheFile, oldFiles = getCacheFiles NuGetPackageCache.CurrentCacheVersion nugetURL packageName version
    oldFiles |> Seq.iter (fun f -> File.Delete f)
    if not force && cacheFile.Exists then
        let json = File.ReadAllText(cacheFile.FullName)
        let cacheResult =
            try
                let cachedObject = JsonConvert.DeserializeObject<NuGetPackageCache> json
                if (PackageName cachedObject.PackageName <> packageName) ||
                    (cachedObject.Version <> version.Normalize())
                then
                    traceVerbose (sprintf "Invalidating Cache '%s:%s' <> '%s:%s'" cachedObject.PackageName cachedObject.Version packageName.Name (version.Normalize()))
                    cacheFile.Delete()
                    None
                else
                    Some cachedObject
            with
            | exn ->
                cacheFile.Delete()
                if verbose then
                    traceWarnfn "Error while loading cache: %O" exn
                else
                    traceWarnfn "Error while loading cache: %s" exn.Message
                None
        match cacheResult with
        | Some res -> Some (ODataSearchResult.Match res)
        | None -> None
    else
        None

let getDetailsFromCacheOr force nugetURL (packageName:PackageName) (version:SemVerInfo) (get : unit -> ODataSearchResult Async) : ODataSearchResult Async =
    let cacheFile, oldFiles = getCacheFiles NuGetPackageCache.CurrentCacheVersion nugetURL packageName version
    oldFiles |> Seq.iter (fun f -> File.Delete f)
    let get() =
        async {
            let! result = get()
            match result with
            | ODataSearchResult.Match result ->
                File.WriteAllText(cacheFile.FullName,JsonConvert.SerializeObject(result))
            | _ ->
                // TODO: Should we cache 404? Probably not.
                ()
            return result
        }
    async {
        match tryGetDetailsFromCache force nugetURL packageName version with
        | None -> return! get()
        | Some res -> return res
    }


let fixDatesInArchive fileName =
    try
        use zipToOpen = new FileStream(fileName, FileMode.Open)
        use archive = new ZipArchive(zipToOpen, ZipArchiveMode.Update)
        let maxTime = DateTimeOffset.Now

        for e in archive.Entries do
            try
                let d = min maxTime e.LastWriteTime
                e.LastWriteTime <- d
            with
            | _ -> e.LastWriteTime <- maxTime
    with
    | exn -> traceWarnfn "Could not fix timestamps in %s. Error: %s" fileName exn.Message
    

let fixArchive fileName =
    if isMonoRuntime then
        fixDatesInArchive fileName


let inline isExtracted (directory:DirectoryInfo) fileName =
    let fi = FileInfo(fileName)
    if not fi.Exists then false else
    if not directory.Exists then false else
    directory.EnumerateFileSystemInfos()
    |> Seq.exists (fun f -> f.FullName <> fi.FullName)

let IsPackageVersionExtracted(root, groupName, packageName:PackageName, version:SemVerInfo, includeVersionInPath) =
    let targetFolder = DirectoryInfo(getTargetFolder root groupName packageName version includeVersionInPath)
    let targetFileName = packageName.ToString() + "." + version.Normalize() + ".nupkg"
    isExtracted targetFolder targetFileName

// cleanup folder structure
let rec private cleanup (dir : DirectoryInfo) =
    for sub in dir.GetDirectories() do
        let newName = Uri.UnescapeDataString(sub.FullName).Replace("%2B","+")
        let di = DirectoryInfo newName
        if sub.FullName <> newName && not di.Exists then
            if not di.Parent.Exists then
                di.Parent.Create()
            try
                Directory.Move(sub.FullName, newName)
            with
            | exn -> failwithf "Could not move %s to %s%sMessage: %s" sub.FullName newName Environment.NewLine exn.Message

            cleanup (DirectoryInfo newName)
        else
            cleanup sub

    for file in dir.GetFiles() do
        let newName = Uri.UnescapeDataString(file.Name).Replace("%2B","+")
        if newName.Contains "..\\" || newName.Contains "../" then
          failwithf "Relative paths are not supported. Please tell the package author to fix the package to not use relative paths. The invalid file was '%s'" file.FullName
        if newName.Contains "\\" || newName.Contains "/" then
          traceWarnfn "File '%s' contains back- or forward-slashes, probably because it wasn't properly packaged (for example with windows paths in nuspec on a unix like system). Please tell the package author to fix it." file.FullName
        let newFullName = Path.Combine(file.DirectoryName, newName)
        if file.Name <> newName && not (File.Exists newFullName) then
            let dir = Path.GetDirectoryName newFullName
            if not <| Directory.Exists dir then
                Directory.CreateDirectory dir |> ignore

            File.Move(file.FullName, newFullName)


/// Extracts the given package to the user folder
let ExtractPackageToUserFolder(fileName:string, packageName:PackageName, version:SemVerInfo, isCliTool, detailed) =
    async {
        let targetFolder =
            if isCliTool then
                DirectoryInfo(Path.Combine(Constants.UserNuGetPackagesFolder,".tools",packageName.ToString(),version.Normalize()))
            else
                DirectoryInfo(Path.Combine(Constants.UserNuGetPackagesFolder,packageName.ToString(),version.Normalize()))
        
        use _ = Profile.startCategory Profile.Category.FileIO
        if isExtracted targetFolder fileName |> not then
            Directory.CreateDirectory(targetFolder.FullName) |> ignore
            let fi = FileInfo fileName
            let targetPackageFileName = Path.Combine(targetFolder.FullName,fi.Name)
            File.Copy(fileName,targetPackageFileName)

            ZipFile.ExtractToDirectory(fileName, targetFolder.FullName)

            let cachedHashFile = Path.Combine(Constants.NuGetCacheFolder,fi.Name + ".sha512")
            if not <| File.Exists cachedHashFile then
                use stream = File.OpenRead(fileName)
                let packageSize = stream.Length
                use hasher = System.Security.Cryptography.SHA512.Create() :> System.Security.Cryptography.HashAlgorithm
                let packageHash = Convert.ToBase64String(hasher.ComputeHash(stream))
                File.WriteAllText(cachedHashFile,packageHash)

            File.Copy(cachedHashFile,targetPackageFileName + ".sha512")
            cleanup targetFolder
        return targetFolder.FullName
    }

/// Extracts the given package to the ./packages folder
let ExtractPackage(fileName:string, targetFolder, packageName:PackageName, version:SemVerInfo, isCliTool, detailed) =
    async {
        use _ = Profile.startCategory Profile.Category.FileIO
        let directory = DirectoryInfo(targetFolder)
        if isExtracted directory fileName then
             if verbose then
                 verbosefn "%O %O already extracted" packageName version
        else
            Directory.CreateDirectory(targetFolder) |> ignore

            try
                fixArchive fileName
                ZipFile.ExtractToDirectory(fileName, targetFolder)
            with
            | exn ->

                let text = if detailed then sprintf "%s In rare cases a firewall might have blocked the download. Please look into the file and see if it contains text with further information." Environment.NewLine else ""
                failwithf "Error during extraction of %s.%sMessage: %s%s" (Path.GetFullPath fileName) Environment.NewLine exn.Message text


            cleanup directory
            if verbose then
                verbosefn "%O %O unzipped to %s" packageName version targetFolder
        let! _ = ExtractPackageToUserFolder(fileName, packageName, version, isCliTool, detailed)
        return targetFolder
    }

let CopyLicenseFromCache(root, groupName, cacheFileName, packageName:PackageName, version:SemVerInfo, includeVersionInPath, force) =
    async {
        try
            if String.IsNullOrWhiteSpace cacheFileName then return () else
            let cacheFile = FileInfo cacheFileName
            if cacheFile.Exists then
                let targetFile = FileInfo(Path.Combine(getTargetFolder root groupName packageName version includeVersionInPath, "license.html"))
                if not force && targetFile.Exists then
                    if verbose then
                       verbosefn "License %O %O already copied" packageName version
                else
                    use _ = Profile.startCategory Profile.Category.FileIO
                    File.Copy(cacheFile.FullName, targetFile.FullName, true)
        with
        | exn -> traceWarnfn "Could not copy license for %O %O from %s.%s    %s" packageName version cacheFileName Environment.NewLine exn.Message
    }

/// Extracts the given package to the ./packages folder
let CopyFromCache(root, groupName, cacheFileName, licenseCacheFile, packageName:PackageName, version:SemVerInfo, isCliTool, includeVersionInPath, force, detailed) =
    async {
        let targetFolder = DirectoryInfo(getTargetFolder root groupName packageName version includeVersionInPath).FullName
        let fi = FileInfo(cacheFileName)
        let targetFile = FileInfo(Path.Combine(targetFolder, fi.Name))
        if not force && targetFile.Exists then
            if verbose then
                verbosefn "%O %O already copied" packageName version
        else
            use _ = Profile.startCategory Profile.Category.FileIO
            CleanDir targetFolder
            File.Copy(cacheFileName, targetFile.FullName)
        try
            let! extracted = ExtractPackage(targetFile.FullName,targetFolder,packageName,version,isCliTool,detailed)
            do! CopyLicenseFromCache(root, groupName, licenseCacheFile, packageName, version, includeVersionInPath, force)
            return extracted
        with
        | exn ->
            use _ = Profile.startCategory Profile.Category.FileIO
            File.Delete targetFile.FullName
            Directory.Delete(targetFolder,true)
            return! raise exn
    }

/// Puts the package into the cache
let CopyToCache(cache:Cache, fileName, force) =
    try
        use __ = Profile.startCategory Profile.Category.FileIO
        if Cache.isInaccessible cache then
            if verbose then
                verbosefn "Cache %s is inaccessible, skipping" cache.Location
        else
            let targetFolder = DirectoryInfo(cache.Location)
            if not targetFolder.Exists then
                targetFolder.Create()

            let fi = FileInfo(fileName)
            let targetFile = FileInfo(Path.Combine(targetFolder.FullName, fi.Name))

            if not force && targetFile.Exists then
                if verbose then
                    verbosefn "%s already in cache %s" fi.Name targetFolder.FullName
            else
                File.Copy(fileName, targetFile.FullName, force)
    with
    | _ ->
        Cache.setInaccessible cache
        reraise()

type SendDataModification =
    { LoweredPackageId : bool; NormalizedVersion : bool }

type GetVersionFilter =
    { ToLower : bool; NormalizedVersion : bool }

type UrlId =
    | GetVersion_ById of SendDataModification
    | GetVersion_Filter of SendDataModification * GetVersionFilter

type UrlToTry =
    { UrlId : UrlId; InstanceUrl : string }

    static member From id (p:Printf.StringFormat<_,_>) =
        Printf.ksprintf (fun s -> {UrlId = id; InstanceUrl = s}) p

type BlockedCacheEntry =
    { BlockedFormats : string list }

let private tryUrlOrBlacklistI =
    let tryUrlOrBlacklistInner (f : unit -> Async<obj>, isOk : obj -> bool) (cacheKey) =
        async {
            //try
            let! res = f ()
            return isOk res, res
        }
    let memoizedBlackList = memoizeAsyncEx tryUrlOrBlacklistInner
    fun f isOk cacheKey ->
            memoizedBlackList (f, isOk) (cacheKey)

let private tryUrlOrBlacklist (f: _ -> Async<'a>) (isOk : 'a -> bool) (source:NugetSource, id:UrlId) =
    let res =
        tryUrlOrBlacklistI
            (fun s -> async { let! r = f s in return box r })
            (fun s -> isOk (s :?> 'a))
            (source,id)
    match res with
    | Choice1Of2 r -> Choice1Of2 r
    | Choice2Of2 a ->
        Choice2Of2 (async {
            let! (l, r) = a
            return l, (r :?> 'a)
        })

let tryAndBlacklistUrl doWarn (source:NugetSource) (tryAgain : 'a -> bool) (f : string -> Async<'a>) (urls: UrlToTry list) : Async<'a>=
    async {
        let! tasks, resultIndex =
            urls
            |> Seq.map (fun url -> async {
                let cached = tryUrlOrBlacklist (fun () -> async { return! f url.InstanceUrl }) (tryAgain >> not) (source, url.UrlId)
                match cached with
<<<<<<< HEAD
                | Choice1Of2 false -> return Choice3Of3 () // Url Blacklisted
                | Choice1Of2 true ->
                    let! result = f url.InstanceUrl
                    return Choice1Of3 result
=======
                | Choice1Of2 task ->
                    let! result = task |> Async.AwaitTask
                    if result then
                        let! result = f url.InstanceUrl
                        return Choice1Of3 result
                    else
                        return Choice3Of3 () // Url Blacklisted
>>>>>>> 82275d35
                | Choice2Of2 a ->
                    let! (isOk, res) = a
                    if not isOk then
                        if doWarn then
                            eprintfn "Possible Performance degration, blacklist '%A'" url.UrlId
                        return Choice2Of3 res
                    else
                        return Choice1Of3 res
                })
            |> Async.tryFindSequential (function | Choice1Of3 _ -> true | _ -> false)

        match resultIndex with
        | Some i ->
            return
                match tasks.[i].Result with
                | Choice1Of3 res -> res
                | _ -> failwithf "Unexpected value"
        | None ->
            let lastResult =
                tasks
                |> Seq.filter (fun t -> t.IsCompleted)
                |> Seq.map (fun t -> t.Result)
                |> Seq.choose (function
                    | Choice3Of3 _ -> None
                    | Choice2Of3 res -> Some res
                    | Choice1Of3 res -> Some res)
                |> Seq.tryLast

            return
                match lastResult with
                | Some res -> res
                | None ->
                    let urls = urls |> Seq.map (fun u -> u.InstanceUrl) |> fun s -> String.Join("\r\t - ", s)
                    failwithf "All possible sources are already blacklisted. \r\t - %s" urls
    }<|MERGE_RESOLUTION|>--- conflicted
+++ resolved
@@ -460,12 +460,6 @@
             |> Seq.map (fun url -> async {
                 let cached = tryUrlOrBlacklist (fun () -> async { return! f url.InstanceUrl }) (tryAgain >> not) (source, url.UrlId)
                 match cached with
-<<<<<<< HEAD
-                | Choice1Of2 false -> return Choice3Of3 () // Url Blacklisted
-                | Choice1Of2 true ->
-                    let! result = f url.InstanceUrl
-                    return Choice1Of3 result
-=======
                 | Choice1Of2 task ->
                     let! result = task |> Async.AwaitTask
                     if result then
@@ -473,7 +467,6 @@
                         return Choice1Of3 result
                     else
                         return Choice3Of3 () // Url Blacklisted
->>>>>>> 82275d35
                 | Choice2Of2 a ->
                     let! (isOk, res) = a
                     if not isOk then
