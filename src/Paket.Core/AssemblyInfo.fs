--- conflicted
+++ resolved
@@ -6,15 +6,9 @@
 [<assembly: AssemblyProductAttribute("Paket")>]
 [<assembly: AssemblyCompanyAttribute("Paket team")>]
 [<assembly: AssemblyDescriptionAttribute("A dependency manager for .NET with support for NuGet packages and git repositories.")>]
-<<<<<<< HEAD
-[<assembly: AssemblyVersionAttribute("6.0.0")>]
-[<assembly: AssemblyFileVersionAttribute("6.0.0")>]
-[<assembly: AssemblyInformationalVersionAttribute("6.0.0-alpha035")>]
-=======
-[<assembly: AssemblyVersionAttribute("5.248.1")>]
-[<assembly: AssemblyFileVersionAttribute("5.248.1")>]
-[<assembly: AssemblyInformationalVersionAttribute("5.248.1")>]
->>>>>>> 34eacd50
+[<assembly: AssemblyVersionAttribute("5.247.4")>]
+[<assembly: AssemblyFileVersionAttribute("5.247.4")>]
+[<assembly: AssemblyInformationalVersionAttribute("5.247.4")>]
 do ()
 
 module internal AssemblyVersionInformation =
@@ -22,12 +16,6 @@
     let [<Literal>] AssemblyProduct = "Paket"
     let [<Literal>] AssemblyCompany = "Paket team"
     let [<Literal>] AssemblyDescription = "A dependency manager for .NET with support for NuGet packages and git repositories."
-<<<<<<< HEAD
-    let [<Literal>] AssemblyVersion = "6.0.0"
-    let [<Literal>] AssemblyFileVersion = "6.0.0"
-    let [<Literal>] AssemblyInformationalVersion = "6.0.0-alpha035"
-=======
-    let [<Literal>] AssemblyVersion = "5.248.1"
-    let [<Literal>] AssemblyFileVersion = "5.248.1"
-    let [<Literal>] AssemblyInformationalVersion = "5.248.1"
->>>>>>> 34eacd50
+    let [<Literal>] AssemblyVersion = "5.247.4"
+    let [<Literal>] AssemblyFileVersion = "5.247.4"
+    let [<Literal>] AssemblyInformationalVersion = "5.247.4"